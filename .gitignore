--- conflicted
+++ resolved
@@ -43,10 +43,7 @@
 /playwright/.cache/
 .gitpod.yml
 /evcc.db
-<<<<<<< HEAD
-
-evcc (copy)
-=======
 /tsconfig.tsbuildinfo
 *storybook.log
->>>>>>> 957c4eca
+
+evcc (copy)