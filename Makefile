--- conflicted
+++ resolved
@@ -81,14 +81,9 @@
 publish-latest-ci:
 	@echo Version: $(VERSION) $(BUILD_DATE)
 	seihon publish --dry-run=false --template docker/ci.Dockerfile --base-runtime-image alpine:$(ALPINE_VERSION) \
-<<<<<<< HEAD
-	   --image-name $(DOCKER_IMAGE) -v "latest" --targets=$(TARGETS)
-
-=======
 	   --image-name $(DOCKER_IMAGE) -v "nightly" --targets=$(TARGETS)
 
 # TODO: -v "0" needs to be replaced by MAJOR, MINOR and PATCH as soon as we made it to semantic versioning
->>>>>>> 8b8153dd
 publish-images:
 	@echo Version: $(VERSION) $(BUILD_DATE)
 	seihon publish --dry-run=false --template docker/tmpl.Dockerfile --base-runtime-image alpine:$(ALPINE_VERSION) \
