.PHONY: default all clean install install-ui ui assets docs lint test-ui lint-ui test build test-release release
.PHONY: docker publish-testing publish-nightly publish-release
.PHONY: prepare-image image-rootfs image-update
.PHONY: soc

# build vars
TAG_NAME := $(shell test -d .git && git describe --abbrev=0 --tags)
SHA := $(shell test -d .git && git rev-parse --short HEAD)
COMMIT := $(SHA)
# hide commit for releases
ifeq ($(RELEASE),1)
    COMMIT :=
endif
VERSION := $(if $(TAG_NAME),$(TAG_NAME),$(SHA))
BUILD_DATE := $(shell date -u '+%Y-%m-%d_%H:%M:%S')
BUILD_TAGS := -tags=release
LD_FLAGS := -X github.com/evcc-io/evcc/server.Version=$(VERSION) -X github.com/evcc-io/evcc/server.Commit=$(COMMIT) -s -w
BUILD_ARGS := -ldflags='$(LD_FLAGS)'

# docker
DOCKER_IMAGE := andig/evcc
PLATFORM := linux/amd64,linux/arm64,linux/arm/v6

# gokrazy image
IMAGE_FILE := evcc_$(TAG_NAME).image
IMAGE_ROOTFS := evcc_$(TAG_NAME).rootfs
IMAGE_OPTIONS := -hostname evcc -http_port 8080 github.com/gokrazy/serial-busybox github.com/gokrazy/breakglass github.com/evcc-io/evcc

# deb
PACKAGES = ./release

default: build

all: clean install install-ui ui assets lint test-ui lint-ui test build

clean:
	rm -rf dist/

install:
	go install $$(go list -f '{{join .Imports " "}}' tools.go)

install-ui:
	npm ci

ui:
	npm run build

assets:
	go generate ./...

docs:
	go generate github.com/evcc-io/evcc/util/templates/...

lint:
	golangci-lint run

lint-ui:
	npm run lint

test-ui:
	npm test

test:
	@echo "Running testsuite"
	go test $(BUILD_TAGS) ./...

porcelain:
	gofmt -w -l $$(find . -name '*.go')
	go mod tidy
	test -z "$$(git status --porcelain)" || (git status; git diff; false)

build:
	@echo Version: $(VERSION) $(SHA) $(BUILD_DATE)
	go build -v $(BUILD_TAGS) $(BUILD_ARGS)

release-test:
	goreleaser --snapshot --skip-publish --rm-dist

release:
	goreleaser --rm-dist

docker:
	@echo Version: $(VERSION) $(SHA) $(BUILD_DATE)
	docker buildx build --platform $(PLATFORM) --tag $(DOCKER_IMAGE):testing .

publish-testing:
	@echo Version: $(VERSION) $(SHA) $(BUILD_DATE)
	docker buildx build --platform $(PLATFORM) --tag $(DOCKER_IMAGE):testing --push .

publish-nightly:
	@echo Version: $(VERSION) $(SHA) $(BUILD_DATE)
	docker buildx build --platform $(PLATFORM) --tag $(DOCKER_IMAGE):nightly --push .

publish-release:
	@echo Version: $(VERSION) $(SHA) $(BUILD_DATE)
	docker buildx build --build-arg RELEASE=1 --platform $(PLATFORM) --tag $(DOCKER_IMAGE):latest --tag $(DOCKER_IMAGE):$(VERSION) --push .

apt-nightly:
	$(foreach file, $(wildcard $(PACKAGES)/*.deb), \
		cloudsmith push deb evcc/unstable/any-distro/any-version $(file); \
	)

apt-release:
	$(foreach file, $(wildcard $(PACKAGES)/*.deb), \
		cloudsmith push deb evcc/stable/any-distro/any-version $(file); \
	)

# gokrazy image
prepare-image:
	go install github.com/gokrazy/tools/cmd/gokr-packer@latest
	mkdir -p flags/github.com/gokrazy/breakglass
	echo "-forward=private-network" > flags/github.com/gokrazy/breakglass/flags.txt
	mkdir -p buildflags/github.com/evcc-io/evcc
	echo "$(BUILD_TAGS),gokrazy" > buildflags/github.com/evcc-io/evcc/buildflags.txt
	echo "$(BUILD_ARGS)" >> buildflags/github.com/evcc-io/evcc/buildflags.txt

image:
	gokr-packer -overwrite=$(IMAGE_FILE) -target_storage_bytes=1258299392 $(IMAGE_OPTIONS)
	loop=$$(sudo losetup --find --show -P $(IMAGE_FILE)); sudo mkfs.ext4 $${loop}p4
	gzip -f $(IMAGE_FILE)

image-rootfs:
	gokr-packer -overwrite_root=$(IMAGE_ROOTFS) $(IMAGE_OPTIONS)
	gzip -f $(IMAGE_ROOTFS)

image-update:
	gokr-packer -update yes $(IMAGE_OPTIONS)

soc:
	@echo Version: $(VERSION) $(SHA) $(BUILD_DATE)
	go build $(BUILD_TAGS) $(BUILD_ARGS) github.com/evcc-io/evcc/cmd/soc

# patch asn1.go to allow Elli buggy certificates to be accepted with EEBUS
patch-asn1:
<<<<<<< HEAD
	cat $$(go env GOROOT)/src/vendor/golang.org/x/crypto/cryptobyte/asn1.go | grep -C 2 "out = true"
=======
	cat $$(go env GOROOT)/src/vendor/golang.org/x/crypto/cryptobyte/asn1.go | grep -C 1 "out = true"
>>>>>>> ea79afee
	patch -N -t -d $$(go env GOROOT)/src/vendor/golang.org/x/crypto/cryptobyte -i $$(pwd)/patch/asn1.diff<|MERGE_RESOLUTION|>--- conflicted
+++ resolved
@@ -132,9 +132,5 @@
 
 # patch asn1.go to allow Elli buggy certificates to be accepted with EEBUS
 patch-asn1:
-<<<<<<< HEAD
-	cat $$(go env GOROOT)/src/vendor/golang.org/x/crypto/cryptobyte/asn1.go | grep -C 2 "out = true"
-=======
 	cat $$(go env GOROOT)/src/vendor/golang.org/x/crypto/cryptobyte/asn1.go | grep -C 1 "out = true"
->>>>>>> ea79afee
 	patch -N -t -d $$(go env GOROOT)/src/vendor/golang.org/x/crypto/cryptobyte -i $$(pwd)/patch/asn1.diff