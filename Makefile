.PHONY: default all clean install install-ui ui assets lint lint-ui test build test-release release
.PHONY: docker publish-testing publish-latest publish-images
.PHONY: prepare-image image-rootfs image-update
.PHONY: soc server server-image
.PHONY: eebus publish-eebus

# build vars
TAG_NAME := $(shell test -d .git && git describe --abbrev=0 --tags)
SHA := $(shell test -d .git && git rev-parse --short HEAD)
VERSION := $(if $(TAG_NAME),$(TAG_NAME),$(SHA))
BUILD_DATE := $(shell date -u '+%Y-%m-%d_%H:%M:%S')
BUILD_TAGS := -tags=release
LD_FLAGS := -X github.com/andig/evcc/server.Version=$(VERSION) -X github.com/andig/evcc/server.Commit=$(SHA) -s -w
BUILD_ARGS := -ldflags='$(LD_FLAGS)'

# docker
DOCKER_IMAGE := andig/evcc
DOCKER_EEBUS_IMAGE := therealkerni/evcc-eebus
ALPINE_VERSION := 3.13
TARGETS := arm.v6,arm.v8,amd64

# image
IMAGE_FILE := evcc_$(TAG_NAME).image
IMAGE_ROOTFS := evcc_$(TAG_NAME).rootfs
IMAGE_OPTIONS := -hostname evcc -http_port 8080 github.com/gokrazy/serial-busybox github.com/gokrazy/breakglass github.com/andig/evcc

default: build

all: clean install install-ui ui assets lint lint-ui test build

clean:
	rm -rf dist/

install:
	go install github.com/golang/mock/mockgen

install-ui:
	npm ci

ui:
	npm run build

assets:
	go generate ./...

lint:
	golangci-lint run

lint-ui:
	npm run lint

test:
	@echo "Running testsuite"
	go test ./...

build:
	@echo Version: $(VERSION) $(BUILD_DATE)
	go build -v $(BUILD_TAGS) $(BUILD_ARGS)

release-test:
	goreleaser --snapshot --skip-publish --rm-dist

release:
	goreleaser --rm-dist

docker:
	@echo Version: $(VERSION) $(BUILD_DATE)
	docker build --tag $(DOCKER_IMAGE):testing .

publish-testing:
	@echo Version: $(VERSION) $(BUILD_DATE)
	seihon publish --dry-run=false --template docker/tmpl.Dockerfile --base-runtime-image alpine:$(ALPINE_VERSION) \
	   --image-name $(DOCKER_IMAGE) -v "testing" --targets=$(TARGETS)

publish-latest:
	@echo Version: $(VERSION) $(BUILD_DATE)
	seihon publish --dry-run=false --template docker/tmpl.Dockerfile --base-runtime-image alpine:$(ALPINE_VERSION) \
	   --image-name $(DOCKER_IMAGE) -v "latest" --targets=$(TARGETS)

publish-images:
	@echo Version: $(VERSION) $(BUILD_DATE)
	seihon publish --dry-run=false --template docker/tmpl.Dockerfile --base-runtime-image alpine:$(ALPINE_VERSION) \
	   --image-name $(DOCKER_IMAGE) -v "latest" -v "$(TAG_NAME)" --targets=$(TARGETS)

prepare-image:
	go get github.com/gokrazy/tools/cmd/gokr-packer@latest
	mkdir -p flags/github.com/gokrazy/breakglass
	echo "-forward=private-network" > flags/github.com/gokrazy/breakglass/flags.txt
	mkdir -p buildflags/github.com/andig/evcc
	echo "$(BUILD_TAGS),gokrazy" > buildflags/github.com/andig/evcc/buildflags.txt
	echo "-ldflags=$(LD_FLAGS)" >> buildflags/github.com/andig/evcc/buildflags.txt

image:
	gokr-packer -overwrite=$(IMAGE_FILE) -target_storage_bytes=1258299392 $(IMAGE_OPTIONS)
	loop=$$(sudo losetup --find --show -P $(IMAGE_FILE)); sudo mkfs.ext4 $${loop}p4
	gzip -f $(IMAGE_FILE)

image-rootfs:
	gokr-packer -overwrite_root=$(IMAGE_ROOTFS) $(IMAGE_OPTIONS)
	gzip -f $(IMAGE_ROOTFS)

image-update:
	gokr-packer -update yes $(IMAGE_OPTIONS)

soc:
	@echo Version: $(VERSION) $(BUILD_DATE)
<<<<<<< HEAD
	go build -o evcc-soc $(BUILD_TAGS) $(BUILD_ARGS) github.com/andig/evcc/soc/client

server:
	@echo Version: $(VERSION) $(BUILD_DATE)
	go build -o soc-server $(BUILD_TAGS) $(BUILD_ARGS) github.com/andig/evcc/soc/server

publish-server:
	GOOS=linux GOARCH=amd64 go build -o soc-server $(BUILD_TAGS) $(BUILD_ARGS) github.com/andig/evcc/soc/server
	docker build -f soc/Dockerfile --platform linux/amd64 -t andig/evcc-cloud .
	docker push andig/evcc-cloud

eebus:
	@echo Version: $(VERSION) $(BUILD_DATE)
	GOOS=linux GOARCH=arm64 go build -o evcc $(BUILD_TAGS),eebus

publish-eebus:
	docker build -f eebus/Dockerfile --platform linux/arm64 -t $(DOCKER_EEBUS_IMAGE) .
	docker push $(DOCKER_EEBUS_IMAGE)
=======
	go build -o evcc-soc $(BUILD_TAGS) $(BUILD_ARGS) github.com/andig/evcc/cmd/soc
>>>>>>> 3c895ef1
<|MERGE_RESOLUTION|>--- conflicted
+++ resolved
@@ -104,8 +104,7 @@
 
 soc:
 	@echo Version: $(VERSION) $(BUILD_DATE)
-<<<<<<< HEAD
-	go build -o evcc-soc $(BUILD_TAGS) $(BUILD_ARGS) github.com/andig/evcc/soc/client
+	go build -o evcc-soc $(BUILD_TAGS) $(BUILD_ARGS) github.com/andig/evcc/cmd/soc
 
 server:
 	@echo Version: $(VERSION) $(BUILD_DATE)
@@ -122,7 +121,4 @@
 
 publish-eebus:
 	docker build -f eebus/Dockerfile --platform linux/arm64 -t $(DOCKER_EEBUS_IMAGE) .
-	docker push $(DOCKER_EEBUS_IMAGE)
-=======
-	go build -o evcc-soc $(BUILD_TAGS) $(BUILD_ARGS) github.com/andig/evcc/cmd/soc
->>>>>>> 3c895ef1
+	docker push $(DOCKER_EEBUS_IMAGE)