.PHONY: default all clean install install-ui ui assets lint lint-ui test build test-release release
.PHONY: docker publish-testing publish-latest publish-images
.PHONY: prepare-image image-rootfs image-update
.PHONY: soc stamps

# build vars
TAG_NAME := $(shell test -d .git && git describe --abbrev=0 --tags)
SHA := $(shell test -d .git && git rev-parse --short HEAD)
VERSION := $(if $(TAG_NAME),$(TAG_NAME),$(SHA))
BUILD_DATE := $(shell date -u '+%Y-%m-%d_%H:%M:%S')
BUILD_TAGS := -tags=release
LD_FLAGS := -X github.com/andig/evcc/server.Version=$(VERSION) -X github.com/andig/evcc/server.Commit=$(SHA) -s -w
BUILD_ARGS := -ldflags='$(LD_FLAGS)'

# docker
DOCKER_IMAGE := andig/evcc
ALPINE_VERSION := 3.13
TARGETS := arm.v6,arm.v8,amd64

# image
IMAGE_FILE := evcc_$(TAG_NAME).image
IMAGE_ROOTFS := evcc_$(TAG_NAME).rootfs
IMAGE_OPTIONS := -hostname evcc -http_port 8080 github.com/gokrazy/serial-busybox github.com/gokrazy/breakglass github.com/andig/evcc

default: build

all: clean install install-ui ui assets lint lint-ui test build

clean:
	rm -rf dist/

install:
	go install github.com/golang/mock/mockgen

install-ui:
	npm ci

ui:
	npm run build

assets:
	go generate ./...

lint:
	golangci-lint run

lint-ui:
	npm run lint

test:
	@echo "Running testsuite"
	go test ./...

build:
	@echo Version: $(VERSION) $(BUILD_DATE)
	go build -v $(BUILD_TAGS) $(BUILD_ARGS)

release-test:
	goreleaser --snapshot --skip-publish --rm-dist

release:
	goreleaser --rm-dist

docker:
	@echo Version: $(VERSION) $(BUILD_DATE)
	docker build --tag $(DOCKER_IMAGE):testing .

publish-testing:
	@echo Version: $(VERSION) $(BUILD_DATE)
	seihon publish --dry-run=false --template docker/tmpl.Dockerfile --base-runtime-image alpine:$(ALPINE_VERSION) \
	   --image-name $(DOCKER_IMAGE) -v "testing" --targets=$(TARGETS)

publish-latest:
	@echo Version: $(VERSION) $(BUILD_DATE)
	seihon publish --dry-run=false --template docker/tmpl.Dockerfile --base-runtime-image alpine:$(ALPINE_VERSION) \
	   --image-name $(DOCKER_IMAGE) -v "latest" --targets=$(TARGETS)

publish-images:
	@echo Version: $(VERSION) $(BUILD_DATE)
	seihon publish --dry-run=false --template docker/tmpl.Dockerfile --base-runtime-image alpine:$(ALPINE_VERSION) \
	   --image-name $(DOCKER_IMAGE) -v "latest" -v "$(TAG_NAME)" --targets=$(TARGETS)

prepare-image:
	go get github.com/gokrazy/tools/cmd/gokr-packer@latest
	mkdir -p flags/github.com/gokrazy/breakglass
	echo "-forward=private-network" > flags/github.com/gokrazy/breakglass/flags.txt
	mkdir -p buildflags/github.com/andig/evcc
	echo "$(BUILD_TAGS),gokrazy" > buildflags/github.com/andig/evcc/buildflags.txt
	echo "-ldflags=$(LD_FLAGS)" >> buildflags/github.com/andig/evcc/buildflags.txt

image:
	gokr-packer -overwrite=$(IMAGE_FILE) -target_storage_bytes=1258299392 $(IMAGE_OPTIONS)
	loop=$$(sudo losetup --find --show -P $(IMAGE_FILE)); sudo mkfs.ext4 $${loop}p4
	gzip -f $(IMAGE_FILE)

image-rootfs:
	gokr-packer -overwrite_root=$(IMAGE_ROOTFS) $(IMAGE_OPTIONS)
	gzip -f $(IMAGE_ROOTFS)

image-update:
	gokr-packer -update yes $(IMAGE_OPTIONS)

soc:
	@echo Version: $(VERSION) $(BUILD_DATE)
	go build -o evcc-soc $(BUILD_TAGS) $(BUILD_ARGS) github.com/andig/evcc/cmd/soc

<<<<<<< HEAD
server:
	@echo Version: $(VERSION) $(BUILD_DATE)
	go build -o soc-server $(BUILD_TAGS) $(BUILD_ARGS) github.com/andig/evcc/soc/server

publish-server:
	GOOS=linux GOARCH=amd64 go build -o soc-server $(BUILD_TAGS) $(BUILD_ARGS) github.com/andig/evcc/soc/server
	docker build -f soc/Dockerfile --platform linux/amd64 -t andig/evcc-cloud .
	docker push andig/evcc-cloud
=======
stamps:
	docker pull hacksore/hks
	docker run --rm hacksore/hks hyundai list 99cfff84-f4e2-4be8-a5ed-e5b755eb6581 | head -n 101 | tail -n 100 > vehicle/bluelink/99cfff84-f4e2-4be8-a5ed-e5b755eb6581
	docker run --rm hacksore/hks kia list 693a33fa-c117-43f2-ae3b-61a02d24f417 | head -n 101 | tail -n 100 > vehicle/bluelink/693a33fa-c117-43f2-ae3b-61a02d24f417
>>>>>>> 80418daa
<|MERGE_RESOLUTION|>--- conflicted
+++ resolved
@@ -104,18 +104,7 @@
 	@echo Version: $(VERSION) $(BUILD_DATE)
 	go build -o evcc-soc $(BUILD_TAGS) $(BUILD_ARGS) github.com/andig/evcc/cmd/soc
 
-<<<<<<< HEAD
-server:
-	@echo Version: $(VERSION) $(BUILD_DATE)
-	go build -o soc-server $(BUILD_TAGS) $(BUILD_ARGS) github.com/andig/evcc/soc/server
-
-publish-server:
-	GOOS=linux GOARCH=amd64 go build -o soc-server $(BUILD_TAGS) $(BUILD_ARGS) github.com/andig/evcc/soc/server
-	docker build -f soc/Dockerfile --platform linux/amd64 -t andig/evcc-cloud .
-	docker push andig/evcc-cloud
-=======
 stamps:
 	docker pull hacksore/hks
 	docker run --rm hacksore/hks hyundai list 99cfff84-f4e2-4be8-a5ed-e5b755eb6581 | head -n 101 | tail -n 100 > vehicle/bluelink/99cfff84-f4e2-4be8-a5ed-e5b755eb6581
-	docker run --rm hacksore/hks kia list 693a33fa-c117-43f2-ae3b-61a02d24f417 | head -n 101 | tail -n 100 > vehicle/bluelink/693a33fa-c117-43f2-ae3b-61a02d24f417
->>>>>>> 80418daa
+	docker run --rm hacksore/hks kia list 693a33fa-c117-43f2-ae3b-61a02d24f417 | head -n 101 | tail -n 100 > vehicle/bluelink/693a33fa-c117-43f2-ae3b-61a02d24f417