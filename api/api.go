--- conflicted
+++ resolved
@@ -99,11 +99,7 @@
 
 // VehicleRange provides the vehicles remaining km range
 type VehicleRange interface {
-<<<<<<< HEAD
-	RangeKM() (int, error)
-=======
 	Range() (int64, error)
->>>>>>> 75b678c3
 }
 
 // Climater provides climatisation data
