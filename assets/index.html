<!DOCTYPE html>
<html lang="en">
  <head>
    <meta charset="utf-8" />
    <meta name="viewport" content="width=device-width, initial-scale=1" />
    <meta name="description" content="EV Charge Controller" />
    <meta name="author" content="andig" />
    <meta name="apple-mobile-web-app-capable" content="yes" />
    <meta name="apple-mobile-web-app-status-bar-style" content="black" />

    <link rel="apple-touch-icon" sizes="180x180" href="ico/apple-touch-icon.png?[[.Version]]" />
    <link rel="icon" type="image/png" sizes="32x32" href="ico/favicon-32x32.png?[[.Version]]" />
    <link rel="icon" type="image/png" sizes="16x16" href="ico/favicon-16x16.png?[[.Version]]" />
    <link rel="manifest" href="ico/site.webmanifest" />
<<<<<<< HEAD
    <link rel="mask-icon" href="ico/safari-pinned-tab.svg" color="#5bbad5" />
    <link rel="shortcut icon" href="./ico/favicon.ico" />
    <meta name="msapplication-TileColor" content="#2b5797" />
=======
    <link rel="mask-icon" href="ico/safari-pinned-tab.svg?[[.Version]]" color="#18191a" />
    <link rel="shortcut icon" href="ico/favicon.ico?[[.Version]]" />
    <meta name="apple-mobile-web-app-title" content="evcc" />
    <meta name="application-name" content="evcc" />
    <meta name="msapplication-TileColor" content="#18191a" />
>>>>>>> e30809d9
    <meta name="msapplication-config" content="ico/browserconfig.xml" />
    <meta name="theme-color" content="#18191a" />

    <title>Sunny5 - EV Charge Controller</title>
  </head>
  <body>
    <script>
      window.evcc = {
        version: "[[.Version]]",
        configured: "[[.Configured]]",
      };
    </script>

    <div id="app"></div>
    <div id="toasts"></div>
  </body>
</html><|MERGE_RESOLUTION|>--- conflicted
+++ resolved
@@ -12,19 +12,13 @@
     <link rel="icon" type="image/png" sizes="32x32" href="ico/favicon-32x32.png?[[.Version]]" />
     <link rel="icon" type="image/png" sizes="16x16" href="ico/favicon-16x16.png?[[.Version]]" />
     <link rel="manifest" href="ico/site.webmanifest" />
-<<<<<<< HEAD
-    <link rel="mask-icon" href="ico/safari-pinned-tab.svg" color="#5bbad5" />
-    <link rel="shortcut icon" href="./ico/favicon.ico" />
-    <meta name="msapplication-TileColor" content="#2b5797" />
-=======
-    <link rel="mask-icon" href="ico/safari-pinned-tab.svg?[[.Version]]" color="#18191a" />
+    <link rel="mask-icon" href="ico/safari-pinned-tab.svg?[[.Version]]" color="#5bbad5" />
     <link rel="shortcut icon" href="ico/favicon.ico?[[.Version]]" />
     <meta name="apple-mobile-web-app-title" content="evcc" />
     <meta name="application-name" content="evcc" />
-    <meta name="msapplication-TileColor" content="#18191a" />
->>>>>>> e30809d9
+    <meta name="msapplication-TileColor" content="#2b5797" />
     <meta name="msapplication-config" content="ico/browserconfig.xml" />
-    <meta name="theme-color" content="#18191a" />
+    <meta name="theme-color" content="#ffffff" />
 
     <title>Sunny5 - EV Charge Controller</title>
   </head>
