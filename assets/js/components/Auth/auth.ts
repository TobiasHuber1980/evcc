--- conflicted
+++ resolved
@@ -77,17 +77,10 @@
 }
 
 export function openLoginModal(nextUrl: string | null = null, nextModal: Modal | null = null) {
-<<<<<<< HEAD
-	auth.nextUrl = nextUrl;
-	auth.nextModal = nextModal;
-	const modal = Modal.getOrCreateInstance(document.getElementById("loginModal") as HTMLElement);
-	modal.show();
-=======
   auth.nextUrl = nextUrl;
   auth.nextModal = nextModal;
   const modal = Modal.getOrCreateInstance(document.getElementById("loginModal") as HTMLElement);
   modal.show();
->>>>>>> 0a294689
 }
 
 // show/hide password modal based on auth status
