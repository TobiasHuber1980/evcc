import { mount, config } from "@vue/test-utils";
import { beforeAll, describe, expect, test } from "vitest";
import Preview from "./Preview.vue";
import type { Slot } from "@/types/evcc";

config.global.mocks["$i18n"] = { locale: "de-DE" };
config.global.mocks["$t"] = (a: any) => a;

describe("basics", () => {
  const DATE_START = new Date("2023-01-11T11:00:00+01:00");
  const DATE_TARGET = new Date("2023-01-11T13:00:00+01:00");
  const TARIFF_FIXED = [
    {
      start: new Date("2023-01-11T11:00:00+01:00"),
      end: new Date("2023-01-22T00:00:00+01:00"),
      value: 0.4,
    },
  ];
  const PLAN = [
    {
      start: new Date("2023-01-11T12:00:00+01:00"),
      end: new Date("2023-01-11T13:00:00+01:00"),
      value: 0.2,
    },
  ];

  const wrapper = mount(Preview, {
    props: {
      plan: PLAN,
      targetTime: DATE_TARGET,
      rates: TARIFF_FIXED,
    },
  });
  wrapper.setData({ startTime: DATE_START });

  let result: Slot[];

  beforeAll(() => {
    result = wrapper.vm.slots;
  });

  test("should return 39 slots", () => {
    expect(result.length).eq(39);
  });

  test("slots should be an hour apart", () => {
<<<<<<< HEAD
    expect(result[0].start.getHours()).eq(11);
    expect(result[0].end.getHours()).eq(12);
    expect(result[0].day).eq("Mi");

    expect(result[1].start.getHours()).eq(12);
    expect(result[1].end.getHours()).eq(13);
    expect(result[1].day).eq("Mi");

    expect(result[11].start.getHours()).eq(22);
    expect(result[11].end.getHours()).eq(23);
    expect(result[11].day).eq("Mi");

    expect(result[24].start.getHours()).eq(11);
    expect(result[24].end.getHours()).eq(12);
    expect(result[24].day).eq("Do");
=======
    expect(result[0]!.startHour).eq(11);
    expect(result[0]!.endHour).eq(12);
    expect(result[0]!.day).eq("Mi");

    expect(result[1]!.startHour).eq(12);
    expect(result[1]!.endHour).eq(13);
    expect(result[1]!.day).eq("Mi");

    expect(result[11]!.startHour).eq(22);
    expect(result[11]!.endHour).eq(23);
    expect(result[11]!.day).eq("Mi");

    expect(result[24]!.startHour).eq(11);
    expect(result[24]!.endHour).eq(12);
    expect(result[24]!.day).eq("Do");
>>>>>>> bbf93aeb
  });

  test("slots after target should be toLate", () => {
    expect(result[0]!.toLate).eq(false);
    expect(result[1]!.toLate).eq(false);
    expect(result[2]!.toLate).eq(true);
    expect(result[3]!.toLate).eq(true);
  });

  test("slots are marked if charging is happening in them", () => {
    expect(result[0]!.charging).eq(false);
    expect(result[1]!.charging).eq(true);
    expect(result[2]!.charging).eq(false);
    expect(result[3]!.charging).eq(false);
  });

  test("all slots have the same fixed value", () => {
    result.forEach((slot) => expect(slot.value).eq(0.4));
  });
});

describe("zoned tariffs", () => {
  const DATE_START = new Date("2023-01-11T11:00:00+01:00");
  const DATE_TARGET = new Date("2023-01-11T16:00:00+01:00");
  const TARIFF_ZONED = [
    {
      start: new Date("2023-01-11T11:00:00+01:00"),
      end: new Date("2023-01-11T12:00:00+01:00"),
      value: 0.2,
    },
    {
      start: new Date("2023-01-11T12:00:00+01:00"),
      end: new Date("2023-01-22T00:00:00+01:00"),
      value: 0.4,
    },
  ];
  const PLAN = [
    {
      start: new Date("2023-01-11T11:30:00+01:00"),
      end: new Date("2023-01-11T13:00:00+01:00"),
      value: 0.3,
    },
    {
      start: new Date("2023-01-11T14:30:00+01:00"),
      end: new Date("2023-01-11T16:00:00+01:00"),
      value: 0.2,
    },
  ];

  let result: Slot[];

  const wrapper = mount(Preview, {
    props: {
      plan: PLAN,
      targetTime: DATE_TARGET,
      rates: TARIFF_ZONED,
    },
  });
  wrapper.setData({ startTime: DATE_START });

  beforeAll(() => {
    result = wrapper.vm.slots;
  });

  test("handle multiple charging slots", () => {
    expect(result[0]!.charging).eq(true);
    expect(result[1]!.charging).eq(true);
    expect(result[2]!.charging).eq(false);
    expect(result[3]!.charging).eq(true);
    expect(result[4]!.charging).eq(true);
    expect(result[5]!.charging).eq(false);
  });

  test("first slot is cheap, others are expensive", () => {
    const [first, ...others] = result;
    expect(first!.value).eq(0.2);
    others.forEach((slot) => expect(slot.value).eq(0.4));
  });
});<|MERGE_RESOLUTION|>--- conflicted
+++ resolved
@@ -44,39 +44,21 @@
   });
 
   test("slots should be an hour apart", () => {
-<<<<<<< HEAD
-    expect(result[0].start.getHours()).eq(11);
-    expect(result[0].end.getHours()).eq(12);
-    expect(result[0].day).eq("Mi");
-
-    expect(result[1].start.getHours()).eq(12);
-    expect(result[1].end.getHours()).eq(13);
-    expect(result[1].day).eq("Mi");
-
-    expect(result[11].start.getHours()).eq(22);
-    expect(result[11].end.getHours()).eq(23);
-    expect(result[11].day).eq("Mi");
-
-    expect(result[24].start.getHours()).eq(11);
-    expect(result[24].end.getHours()).eq(12);
-    expect(result[24].day).eq("Do");
-=======
-    expect(result[0]!.startHour).eq(11);
-    expect(result[0]!.endHour).eq(12);
+    expect(result[0]!.start.getHours()).eq(11);
+    expect(result[0]!.end.getHours()).eq(12);
     expect(result[0]!.day).eq("Mi");
 
-    expect(result[1]!.startHour).eq(12);
-    expect(result[1]!.endHour).eq(13);
+    expect(result[1]!.start.getHours()).eq(12);
+    expect(result[1]!.end.getHours()).eq(13);
     expect(result[1]!.day).eq("Mi");
 
-    expect(result[11]!.startHour).eq(22);
-    expect(result[11]!.endHour).eq(23);
+    expect(result[11]!.start.getHours()).eq(22);
+    expect(result[11]!.end.getHours()).eq(23);
     expect(result[11]!.day).eq("Mi");
 
-    expect(result[24]!.startHour).eq(11);
-    expect(result[24]!.endHour).eq(12);
+    expect(result[24]!.start.getHours()).eq(11);
+    expect(result[24]!.end.getHours()).eq(12);
     expect(result[24]!.day).eq("Do");
->>>>>>> bbf93aeb
   });
 
   test("slots after target should be toLate", () => {
