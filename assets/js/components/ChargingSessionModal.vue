<template>
	<Teleport to="body">
		<div
			id="sessionDetailsModal"
			class="modal fade text-dark"
			tabindex="-1"
			role="dialog"
			aria-hidden="true"
		>
			<div class="modal-dialog modal-dialog-centered modal-dialog-scrollable" role="document">
				<div v-if="session" class="modal-content">
					<div class="modal-header">
						<h5>{{ $t("session.title") }}</h5>
						<button
							type="button"
							class="btn-close"
							data-bs-dismiss="modal"
							aria-label="Close"
						></button>
					</div>
					<div class="modal-body">
						<table class="table align-middle">
							<tbody>
								<tr>
									<th>
										{{ $t("sessions.loadpoint") }}
									</th>
									<td>
										{{ newSession.loadpoint }}
									</td>
								</tr>
								<tr>
									<th>
										{{ $t("sessions.vehicle") }}
									</th>
									<td>
										<VehicleOptions
<<<<<<< HEAD
											:id="newSession.vehicle"
=======
											:id="session.vehicle"
>>>>>>> cd8a4856
											class="options"
											:vehicles="vehicles"
											:is-unknown="false"
											@change-vehicle="changeVehicle"
											@remove-vehicle="removeVehicle"
										>
											<span class="flex-grow-1 text-truncate vehicle-name">
<<<<<<< HEAD
												{{ newSession.vehicle }}
=======
												{{
													session.vehicle
														? session.vehicle
														: $t("main.vehicle.unknown")
												}}
>>>>>>> cd8a4856
											</span>
										</VehicleOptions>
									</td>
								</tr>
								<tr>
									<th>
										{{ $t("session.odometer") }}
									</th>
									<td>
										{{ formatKm(newSession.odometer) }}
									</td>
								</tr>
								<tr>
									<th>
										{{ $t("sessions.energy") }}
									</th>
									<td>
										{{ fmtKWh(newSession.chargedEnergy * 1e3) }}
									</td>
								</tr>
								<tr>
									<th>
										{{ $t("session.meterstart") }}
									</th>
									<td>
										{{ fmtKWh(newSession.meterStart * 1e3) }}
									</td>
								</tr>
								<tr>
									<th>
										{{ $t("session.meterstop") }}
									</th>
									<td>
										{{ fmtKWh(newSession.meterStop * 1e3) }}
									</td>
								</tr>
								<tr>
									<th>
										{{ $t("session.started") }}
									</th>
									<td>
										{{ fmtFullDateTime(new Date(newSession.created), false) }}
									</td>
								</tr>
								<tr>
									<th>
										{{ $t("session.finished") }}
									</th>
									<td>
										{{ fmtFullDateTime(new Date(newSession.finished), false) }}
									</td>
								</tr>
							</tbody>
						</table>
					</div>
					<div class="modal-footer d-flex justify-content-right">
						<button
							type="button"
							class="btn btn-outline-danger"
							data-bs-dismiss="modal"
							@click="openRemoveConfirmationModal"
						>
							{{ $t("session.delete") }}
						</button>
					</div>
				</div>
			</div>
		</div>
	</Teleport>
	<Teleport to="body">
		<div
			id="deleteSessionConfirmationModal"
			class="modal fade text-dark"
			tabindex="-1"
			role="dialog"
			aria-hidden="true"
		>
			<div class="modal-dialog modal-dialog-centered modal-dialog-scrollable" role="document">
				<div v-if="session" class="modal-content">
					<div class="modal-header">
						<h5>{{ $t("sessions.reallyDelete") }}</h5>
					</div>
					<div class="modal-footer d-flex justify-content-between">
						<button
							type="button"
							class="btn btn-outline-secondary"
							data-bs-dismiss="modal"
							@click="openSessionDetailsModal"
						>
							{{ $t("session.cancel") }}
						</button>
						<button
							type="button"
							class="btn btn-danger"
							data-bs-dismiss="modal"
							@click="removeSession"
						>
							{{ $t("session.delete") }}
						</button>
					</div>
				</div>
			</div>
		</div>
	</Teleport>
</template>

<script>
import "@h2d2/shopicons/es/regular/checkmark";
import { distanceUnit, distanceValue } from "../units";
import formatter from "../mixins/formatter";
import Modal from "bootstrap/js/dist/modal";
import api from "../api";

import VehicleOptions from "./VehicleOptions.vue";

export default {
	name: "ChargingSessionModal",
	components: { VehicleOptions },
	mixins: [formatter],
	props: {
		session: Object,
		vehicles: [Object],
<<<<<<< HEAD
	},
	emits: ["session-changed"],
	data: function () {
		return {
			newSession: undefined,
		};
	},
	computed: {
		sessionUpdated: function () {
			return this.session.vehicle != this.newSession.vehicle;
		},
	},
	watch: {
		session: function (session) {
			this.newSession = Object.assign({}, session);
		},
	},
=======
	},
	emits: ["session-changed"],
>>>>>>> cd8a4856
	methods: {
		openSessionDetailsModal() {
			const modal = Modal.getOrCreateInstance(document.getElementById("sessionDetailsModal"));
			modal.show();
		},
		openRemoveConfirmationModal() {
			const modal = Modal.getOrCreateInstance(
				document.getElementById("deleteSessionConfirmationModal")
			);
			modal.show();
		},
		formatKm: function (value) {
			return `${distanceValue(value)} ${distanceUnit()}`;
		},
		async changeVehicle(index) {
			await this.updateSession({
				vehicle: this.vehicles[index - 1].title,
			});
		},
		async removeVehicle() {
			await this.updateSession({
				vehicle: null,
			});
		},
		async updateSession(data) {
			try {
<<<<<<< HEAD
				await api.delete("sessions/" + this.session.id);
=======
				await api.put("session/" + this.session.id, data);
>>>>>>> cd8a4856
				this.$emit("session-changed");
			} catch (err) {
				console.error(err);
			}
		},
<<<<<<< HEAD
		async updateSession() {
			try {
				await api.put("sessions", this.newSession);
=======
		async removeSession() {
			try {
				await api.delete("session/" + this.session.id);
>>>>>>> cd8a4856
				this.$emit("session-changed");
			} catch (err) {
				console.error(err);
			}
<<<<<<< HEAD
		},
		async changeVehicle(index) {
			this.newSession.vehicle = this.vehicles[index - 1].title;
			await this.updateSession();
		},
		async removeVehicle() {
			this.newSession.vehicle = this.$t("main.vehicle.unknown");
			await this.updateSession();
		},
		formatKm: function (value) {
			return `${distanceValue(value)} ${distanceUnit()}`;
=======
>>>>>>> cd8a4856
		},
	},
};
</script>

<style scoped>
.options .vehicle-name {
	text-decoration: underline;
}
</style><|MERGE_RESOLUTION|>--- conflicted
+++ resolved
@@ -35,11 +35,7 @@
 									</th>
 									<td>
 										<VehicleOptions
-<<<<<<< HEAD
-											:id="newSession.vehicle"
-=======
 											:id="session.vehicle"
->>>>>>> cd8a4856
 											class="options"
 											:vehicles="vehicles"
 											:is-unknown="false"
@@ -47,15 +43,11 @@
 											@remove-vehicle="removeVehicle"
 										>
 											<span class="flex-grow-1 text-truncate vehicle-name">
-<<<<<<< HEAD
-												{{ newSession.vehicle }}
-=======
 												{{
 													session.vehicle
 														? session.vehicle
 														: $t("main.vehicle.unknown")
 												}}
->>>>>>> cd8a4856
 											</span>
 										</VehicleOptions>
 									</td>
@@ -178,28 +170,8 @@
 	props: {
 		session: Object,
 		vehicles: [Object],
-<<<<<<< HEAD
 	},
 	emits: ["session-changed"],
-	data: function () {
-		return {
-			newSession: undefined,
-		};
-	},
-	computed: {
-		sessionUpdated: function () {
-			return this.session.vehicle != this.newSession.vehicle;
-		},
-	},
-	watch: {
-		session: function (session) {
-			this.newSession = Object.assign({}, session);
-		},
-	},
-=======
-	},
-	emits: ["session-changed"],
->>>>>>> cd8a4856
 	methods: {
 		openSessionDetailsModal() {
 			const modal = Modal.getOrCreateInstance(document.getElementById("sessionDetailsModal"));
@@ -226,43 +198,19 @@
 		},
 		async updateSession(data) {
 			try {
-<<<<<<< HEAD
-				await api.delete("sessions/" + this.session.id);
-=======
 				await api.put("session/" + this.session.id, data);
->>>>>>> cd8a4856
 				this.$emit("session-changed");
 			} catch (err) {
 				console.error(err);
 			}
 		},
-<<<<<<< HEAD
-		async updateSession() {
-			try {
-				await api.put("sessions", this.newSession);
-=======
 		async removeSession() {
 			try {
 				await api.delete("session/" + this.session.id);
->>>>>>> cd8a4856
 				this.$emit("session-changed");
 			} catch (err) {
 				console.error(err);
 			}
-<<<<<<< HEAD
-		},
-		async changeVehicle(index) {
-			this.newSession.vehicle = this.vehicles[index - 1].title;
-			await this.updateSession();
-		},
-		async removeVehicle() {
-			this.newSession.vehicle = this.$t("main.vehicle.unknown");
-			await this.updateSession();
-		},
-		formatKm: function (value) {
-			return `${distanceValue(value)} ${distanceUnit()}`;
-=======
->>>>>>> cd8a4856
 		},
 	},
 };
