import type { DeviceType } from "@/types/evcc";
import api from "@/api";

export type Product = {
  group: string;
  name: string;
  template: string;
};

export type Template = {
  Params: TemplateParam[];
  Requirements: {
    Description: string;
  };
};

export type TemplateType = "vehicle" | "battery" | "grid" | "pv" | "charger" | "aux" | "ext";

export type TemplateParam = {
  Name: string;
  Required: boolean;
  Advanced: boolean;
  Deprecated: boolean;
<<<<<<< HEAD
  Default: string | number | boolean | undefined;
  Choice?: string[];
=======
  Default?: string | number | boolean;
  Choice?: string[];
  Usages?: TemplateType[];
>>>>>>> ff4a5e02
};

export type ModbusCapability = "rs485" | "tcpip";

export type ModbusParam = TemplateParam & {
  ID?: string;
  Comset?: string;
  Baudrate?: number;
  Port?: number;
};

export type DeviceValues = {
  type: ConfigType;
  icon: string | undefined;
  deviceProduct: string | undefined;
  yaml: string | undefined;
  template: string | null;
  [key: string]: any;
};

export function handleError(e: any, msg: string) {
  console.error(e);
  let message = msg;
  const { error } = e.response.data || {};
  if (error) message += `: ${error}`;
  alert(message);
}

export const timeout = 15000;

export enum ConfigType {
  Template = "template",
  Custom = "custom",
}

export function applyDefaultsFromTemplate(template: Template | null, values: DeviceValues) {
  const params = template?.Params || [];
  params
    .filter((p) => p.Default && !values[p.Name])
    .forEach((p) => {
      values[p.Name] = p.Default;
    });
}

export function createDeviceUtils(deviceType: DeviceType) {
  function test(id: number | undefined, data: any) {
    let url = `config/test/${deviceType}`;
    if (id !== undefined) {
      url += `/merge/${id}`;
    }
    return api.post(url, data, { timeout });
  }

  function update(id: number, data: any) {
    return api.put(`config/devices/${deviceType}/${id}`, data);
  }

  function remove(id: number) {
    return api.delete(`config/devices/${deviceType}/${id}`);
  }

  async function load(id: number) {
    const response = await api.get(`config/devices/${deviceType}/${id}`);
    return response.data.result;
  }

  async function create(data: any) {
    const response = await api.post(`config/devices/${deviceType}`, data);
    return response.data.result;
  }

  async function loadProducts(lang?: string, usage?: string) {
    const params: Record<string, string | undefined> = { lang };
    if (usage) {
      params["usage"] = usage;
    }
    const response = await api.get(`config/products/${deviceType}`, { params });
    return response.data.result;
  }

  async function loadTemplate(templateName: string, lang?: string) {
    if (!templateName) return null;

    const opts = {
      params: {
        lang,
        name: templateName,
      },
    };
    const response = await api.get(`config/templates/${deviceType}`, opts);
    return response.data.result;
  }

  return {
    test,
    update,
    remove,
    load,
    create,
    loadProducts,
    loadTemplate,
  };
}<|MERGE_RESOLUTION|>--- conflicted
+++ resolved
@@ -21,14 +21,10 @@
   Required: boolean;
   Advanced: boolean;
   Deprecated: boolean;
-<<<<<<< HEAD
-  Default: string | number | boolean | undefined;
-  Choice?: string[];
-=======
+
   Default?: string | number | boolean;
   Choice?: string[];
   Usages?: TemplateType[];
->>>>>>> ff4a5e02
 };
 
 export type ModbusCapability = "rs485" | "tcpip";
