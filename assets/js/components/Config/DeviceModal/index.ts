import type { DeviceType, MODBUS_COMSET, MeterTemplateUsage } from "@/types/evcc";
import { ConfigType } from "@/types/evcc";
import api, { baseApi } from "@/api";
import { extractPlaceholders, replacePlaceholders } from "@/utils/placeholder";

export type Product = {
  group: string;
  name: string;
  template: string;
};

export type Template = {
  Params: TemplateParam[];
  Auth?: {
    type: string;
    params?: string[];
  };
  Requirements: {
    Description: string;
  };
};

export type TemplateParamUsage = "vehicle" | "battery" | "grid" | "pv" | "charger" | "aux" | "ext";

export type TemplateParamDependency = {
  name: string;
  check: "equal";
  value: string | number | boolean;
};

export type TemplateParam = {
  Name: string;
  Required: boolean;
  Advanced: boolean;
  Deprecated: boolean;
  Default?: string | number | boolean;
  Choice?: string[];
  Service?: string;
  Usages?: TemplateParamUsage[];
  Dependencies?: TemplateParamDependency[];
};

export type ParamService = {
  name: string;
  dependencies: string[];
  url: (values: Record<string, any>) => string;
};

export type ModbusCapability = "rs485" | "tcpip";

export type ModbusParam = TemplateParam & {
  ID?: string;
  Comset?: MODBUS_COMSET;
  Baudrate?: number;
  Port?: number;
};

export type DeviceValues = {
  type: ConfigType;
  icon?: string;
  deviceProduct?: string;
  yaml?: string;
  template: string | null;
  deviceTitle?: string;
  deviceIcon?: string;
  usage?: MeterTemplateUsage;
  heating?: boolean;
  integrateddevice?: boolean;
  stationid?: string;
  [key: string]: any;
};

export type ApiData = {
  type?: ConfigType;
  icon?: string;
  usage?: MeterTemplateUsage;
  title?: string;
  identifiers?: string[];
  [key: string]: any;
};

export type AuthCheckResponse = {
  success: boolean;
  error?: string;
  authId?: string;
};

export type ProviderLoginResponse = {
  loginUri?: string;
  error?: string;
};

export function handleError(e: any, msg: string) {
  console.error(e);
  let message = msg;
  const { error } = e.response.data || {};
  if (error) message += `: ${error}`;
  alert(message);
}

export const timeout = 15000;

export function applyDefaultsFromTemplate(template: Template | null, values: DeviceValues) {
  const params = template?.Params || [];
  params
    .filter((p) => p.Default && !values[p.Name])
    .forEach((p) => {
      values[p.Name] = p.Default;
    });
}

export function customChargerName(type: ConfigType, isHeating: boolean) {
  if (!type) {
    return "config.general.customOption";
  }
  const prefix = "config.charger.type.";
  const suffix = isHeating ? ".heating" : ".charging";
  if (type === ConfigType.Custom) {
    return `${prefix}custom${suffix}`;
  }
  return `${prefix}${type}`;
}

<<<<<<< HEAD
export function checkDependencies(
  param: TemplateParam,
  values: DeviceValues,
  template?: Template | null
): boolean {
  if (!param.Dependencies || param.Dependencies.length === 0) {
    return true;
  }

  // All dependencies must be satisfied
  return param.Dependencies.every((dep) => {
    let fieldValue = values[dep.name];

    // If field value is not set, try to get default from template
    if (fieldValue === undefined || fieldValue === null || fieldValue === "") {
      if (template) {
        const depParam = template.Params.find((p) => p.Name === dep.name);
        if (depParam && depParam.Default !== undefined && depParam.Default !== null) {
          fieldValue = depParam.Default;
        }
      }
    }

    if (dep.check === "equal") {
      // Convert both to strings for comparison to handle type mismatches
      // Use nullish coalescing to preserve legitimate falsy values (0, false)
      const fieldStr = String(fieldValue ?? "");
      const depStr = String(dep.value ?? "");

      return fieldStr === depStr;
    }
    // Add more check types here if needed in the future
    return false;
  });
}
=======
export async function loadServiceValues(path: string) {
  try {
    const response = await api.get(`/config/service/${path}`);
    return response.data as string[];
  } catch (e) {
    console.error(e);
    return [];
  }
}

export const createServiceEndpoints = (params: TemplateParam[]): ParamService[] => {
  return params
    .map((param) => {
      if (!param.Service) {
        return null;
      }
      const stringValues = (values: Record<string, any>): Record<string, string> =>
        Object.entries(values).reduce(
          (acc, [key, val]) => {
            if (val !== undefined && val !== null) acc[key] = String(val);
            return acc;
          },
          {} as Record<string, string>
        );

      return {
        name: param.Name,
        dependencies: extractPlaceholders(param.Service),
        url: (values: Record<string, any>) =>
          replacePlaceholders(param.Service!, stringValues(values)),
      } as ParamService;
    })
    .filter((endpoint): endpoint is ParamService => endpoint !== null);
};

export const fetchServiceValues = async (
  templateParams: TemplateParam[],
  values: DeviceValues
): Promise<Record<string, string[]>> => {
  const endpoints = createServiceEndpoints(templateParams);
  const result: Record<string, string[]> = {};

  await Promise.all(
    endpoints.map(async (endpoint) => {
      const params: Record<string, any> = {};
      endpoint.dependencies.forEach((dependency) => {
        if (values[dependency]) {
          params[dependency] = values[dependency];
        }
      });
      if (Object.keys(params).length !== endpoint.dependencies.length) {
        // missing dependency values, skip
        return;
      }
      const url = endpoint.url(params);
      result[endpoint.name] = await loadServiceValues(url);
    })
  );

  return result;
};
>>>>>>> 22c9550a

export function createDeviceUtils(deviceType: DeviceType) {
  function test(id: number | undefined, data: any) {
    let url = `config/test/${deviceType}`;
    if (id !== undefined) {
      url += `/merge/${id}`;
    }
    return api.post(url, data, { timeout });
  }

  function update(id: number, data: any, force = false) {
    const params = { force };
    return api.put(`config/devices/${deviceType}/${id}`, data, { params });
  }

  function remove(id: number) {
    return api.delete(`config/devices/${deviceType}/${id}`);
  }

  async function load(id: number) {
    const response = await api.get(`config/devices/${deviceType}/${id}`);
    return response.data;
  }

  async function create(data: any, force = false) {
    const params = { force };
    const response = await api.post(`config/devices/${deviceType}`, data, { params });
    return response.data;
  }

  async function loadProducts(lang?: string, usage?: string) {
    const params: Record<string, string | undefined> = { lang };
    if (usage) {
      params["usage"] = usage;
    }
    const response = await api.get(`config/products/${deviceType}`, { params });
    return response.data;
  }

  async function loadTemplate(templateName: string, lang?: string) {
    if (!templateName) return null;

    const opts = {
      params: {
        lang,
        name: templateName,
      },
    };
    const response = await api.get(`config/templates/${deviceType}`, opts);
    return response.data;
  }

  async function checkAuth(type: string, values: Record<string, any>): Promise<AuthCheckResponse> {
    const params = { type, ...values };
    try {
      const { status, data = {} } = await api.post(`config/auth`, params, {
        validateStatus: (status) => [204, 400].includes(status),
      });
      // already set up
      if (status === 204) {
        return { success: true };
      }
      // auth error, user has to perform login
      if (status === 400) {
        return { success: false, error: data?.error, authId: data?.loginRequired };
      }
    } catch (error) {
      return { success: false, error: (error as any).message };
    }
    return { success: false, error: "unexpected error" };
  }

  async function getAuthProviderUrl(authId: string): Promise<string> {
    try {
      const url = `providerauth/login?id=${encodeURIComponent(authId)}`;
      const { status, data = {} } = await baseApi.get(url, {
        validateStatus: (code) => [200, 400].includes(code),
      });
      //return "https://test.example.org/auth";
      if (status === 200) {
        return data?.loginUri;
      }
      throw new Error(data?.error ?? "unknown error");
    } catch (error) {
      throw new Error((error as Error).message ?? "unknown error");
    }
  }

  return {
    test,
    update,
    remove,
    load,
    create,
    loadProducts,
    loadTemplate,
    loadServiceValues,
    checkAuth,
    getAuthProviderUrl,
  };
}<|MERGE_RESOLUTION|>--- conflicted
+++ resolved
@@ -121,7 +121,6 @@
   return `${prefix}${type}`;
 }
 
-<<<<<<< HEAD
 export function checkDependencies(
   param: TemplateParam,
   values: DeviceValues,
@@ -157,7 +156,6 @@
     return false;
   });
 }
-=======
 export async function loadServiceValues(path: string) {
   try {
     const response = await api.get(`/config/service/${path}`);
@@ -219,7 +217,6 @@
 
   return result;
 };
->>>>>>> 22c9550a
 
 export function createDeviceUtils(deviceType: DeviceType) {
   function test(id: number | undefined, data: any) {
