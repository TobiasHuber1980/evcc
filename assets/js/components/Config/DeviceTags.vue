--- conflicted
+++ resolved
@@ -64,16 +64,11 @@
 					return value.map((v) => this.fmtKw(v)).join(", ");
 				case "chargeStatus":
 					return value;
-<<<<<<< HEAD
 				case "gridPrice":
 				case "feedinPrice":
 					return this.fmtPricePerKWh(value, options.currency, true);
 				case "co2":
 					return this.fmtCo2Short(value);
-				case "socLimit":
-					return `${this.fmtNumber(value)}%`;
-=======
->>>>>>> df5d6ece
 			}
 			return value;
 		},
