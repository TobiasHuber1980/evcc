--- conflicted
+++ resolved
@@ -15,13 +15,8 @@
 				{{ $t("config.form.example") }}: {{ example }}
 			</div>
 			<div v-if="help">
-<<<<<<< HEAD
 				<span class="text-gray hyphenate" v-html="helpHtml"></span>
-				<a class="ms-1 text-gray" v-if="link" :href="link" target="_blank">
-=======
-				<span class="text-gray" v-html="helpHtml"></span>
 				<a v-if="link" class="ms-1 text-gray" :href="link" target="_blank">
->>>>>>> ce0872d0
 					{{ $t("config.general.docsLink") }}
 				</a>
 			</div>
