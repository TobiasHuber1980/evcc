<template>
	<div class="group round-box pt-4 px-4 pb-1">
		<dl class="row" data-testid="generalconfig-title">
			<dt class="col-sm-6 text-lg-end">{{ $t("config.general.title") }}</dt>
			<dd class="col-sm-6">
				{{ title || "---" }}
				<a
					href="#"
					class="ms-2 d-inline-block text-muted"
					@click.prevent="openModal('titleModal')"
				>
					{{ $t("config.general.edit") }}
				</a>
				<TitleModal ref="titleModal" @changed="load" />
			</dd>
		</dl>
<<<<<<< HEAD
<<<<<<< HEAD
		<dl class="row">
			<dt class="col-sm-6 text-lg-end">{{ $t("config.general.telemetry") }}</dt>
			<dd class="col-sm-6">
				{{ $t(`config.general.${telemetryEnabled ? "on" : "off"}`) }}
=======
=======
>>>>>>> 9d8e2b19
		<dl class="row" data-testid="generalconfig-password">
			<dt class="col-sm-4">Password</dt>
			<dd class="col-sm-8">
				*******
				<a
					href="#"
					class="ms-2 d-inline-block text-muted"
					@click.prevent="openModal('passwordModal')"
					>edit</a
				>
			</dd>
		</dl>
		<dl class="row" data-testid="generalconfig-telemetry">
			<dt class="col-sm-4">Telemetry</dt>
			<dd class="col-sm-8">
				{{ telemetryEnabled ? "on" : "off" }}
>>>>>>> 334ffc15b (Log Viewer: Allow retrieving logs from ring buffer (#13330))
				<a
					href="#"
					class="ms-2 d-inline-block text-muted"
					@click.prevent="openModal('globalSettingsModal')"
				>
					{{ $t("config.general.change") }}
				</a>
			</dd>
		</dl>
<<<<<<< HEAD
<<<<<<< HEAD
		<dl class="row">
			<dt class="col-sm-6 text-lg-end">{{ $t("config.general.experimental") }} 🧪</dt>
			<dd class="col-sm-6">
				{{ $t(`config.general.${experimentalEnabled ? "on" : "off"}`) }}
=======
=======
>>>>>>> 9d8e2b19
		<dl class="row" data-testid="generalconfig-experimental">
			<dt class="col-sm-4">Experimental</dt>
			<dd class="col-sm-8">
				{{ hiddenFeatures ? "on" : "off" }}
<<<<<<< HEAD
>>>>>>> 334ffc15b (Log Viewer: Allow retrieving logs from ring buffer (#13330))
				<a
					href="#"
					class="ms-2 d-inline-block text-muted"
					@click.prevent="openModal('globalSettingsModal')"
				>
<<<<<<< HEAD
					{{ $t("config.general.change") }}
				</a>
			</dd>
		</dl>
		<dl class="row" data-testid="generalconfig-password">
			<dt class="col-sm-6 text-lg-end">{{ $t("config.general.password") }}</dt>
			<dd class="col-sm-6">
				*******
				<a
					href="#"
					class="ms-2 d-inline-block text-muted"
					@click.prevent="openModal('passwordModal')"
				>
					{{ $t("config.general.edit") }}
=======
					change
>>>>>>> 334ffc15b (Log Viewer: Allow retrieving logs from ring buffer (#13330))
=======
				<a
					href="#"
					class="ms-2 d-inline-block text-muted"
					@click.prevent="openModal('globalSettingsModal')"
				>
					change
>>>>>>> 9d8e2b19
				</a>
			</dd>
		</dl>
		<dl class="row wip">
			<dt class="col-sm-6 text-lg-end">API-Key</dt>
			<dd class="col-sm-6">
				*******
				<a href="#" class="ms-2 d-inline-block text-muted" @click.prevent="todo">show</a>
			</dd>
		</dl>
		<dl class="row wip">
			<dt class="col-sm-6 text-lg-end">Sponsoring</dt>
			<dd class="col-sm-6">
				<span class="text-primary"> valid </span>
				<a href="#" class="ms-2 d-inline-block text-muted" @click.prevent="todo">change</a>
			</dd>
		</dl>
		<dl class="row wip">
			<dt class="col-sm-6 text-lg-end">Server</dt>
			<dd class="col-sm-6">
				http://evcc.local:7070
				<a href="#" class="ms-2 d-inline-block text-muted" @click.prevent="todo">edit</a>
			</dd>
		</dl>
		<dl class="row wip">
			<dt class="col-sm-6 text-lg-end">Update Interval</dt>
			<dd class="col-sm-6">
				30s
				<a href="#" class="ms-2 d-inline-block text-muted" @click.prevent="todo">edit</a>
			</dd>
		</dl>
	</div>
</template>

<script>
import Modal from "bootstrap/js/dist/modal";
import TitleModal from "./TitleModal.vue";
import api from "../../api";
import settings from "../../settings";

export default {
	name: "GeneralConfig",
	data() {
		return {
			title: "",
		};
	},
	components: { TitleModal },
	emits: ["site-changed"],
	async mounted() {
		await this.load();
	},
	computed: {
		telemetryEnabled() {
			return settings.telemetry === true;
		},
<<<<<<< HEAD
<<<<<<< HEAD
		experimentalEnabled() {
=======
		hiddenFeatures() {
>>>>>>> 334ffc15b (Log Viewer: Allow retrieving logs from ring buffer (#13330))
=======
		hiddenFeatures() {
>>>>>>> 9d8e2b19
			return settings.hiddenFeatures === true;
		},
	},
	methods: {
		async changed() {
			this.$emit("site-changed");
			this.load();
		},
		async load() {
			try {
				let res = await api.get("/config/site");
				this.title = res.data.result.title;
			} catch (e) {
				console.error(e);
			}
		},
		todo() {
			alert("not implemented");
		},
		openModal(id) {
			const $el = document.getElementById(id);
			if ($el) {
				Modal.getOrCreateInstance($el).show();
			} else {
				console.error(`modal ${id} not found`);
			}
		},
	},
};
</script>

<style scoped>
.group {
	display: grid;
	grid-template-columns: repeat(auto-fill, minmax(350px, 1fr));
	margin-bottom: 5rem;
}
.wip {
	opacity: 0.2;
	display: none !important;
}
dt {
	margin-bottom: 0.5rem;
	hyphens: auto;
}
dd {
	margin-bottom: 1rem;
	hyphens: auto;
}
</style><|MERGE_RESOLUTION|>--- conflicted
+++ resolved
@@ -14,15 +14,6 @@
 				<TitleModal ref="titleModal" @changed="load" />
 			</dd>
 		</dl>
-<<<<<<< HEAD
-<<<<<<< HEAD
-		<dl class="row">
-			<dt class="col-sm-6 text-lg-end">{{ $t("config.general.telemetry") }}</dt>
-			<dd class="col-sm-6">
-				{{ $t(`config.general.${telemetryEnabled ? "on" : "off"}`) }}
-=======
-=======
->>>>>>> 9d8e2b19
 		<dl class="row" data-testid="generalconfig-password">
 			<dt class="col-sm-4">Password</dt>
 			<dd class="col-sm-8">
@@ -39,7 +30,6 @@
 			<dt class="col-sm-4">Telemetry</dt>
 			<dd class="col-sm-8">
 				{{ telemetryEnabled ? "on" : "off" }}
->>>>>>> 334ffc15b (Log Viewer: Allow retrieving logs from ring buffer (#13330))
 				<a
 					href="#"
 					class="ms-2 d-inline-block text-muted"
@@ -49,27 +39,15 @@
 				</a>
 			</dd>
 		</dl>
-<<<<<<< HEAD
-<<<<<<< HEAD
-		<dl class="row">
-			<dt class="col-sm-6 text-lg-end">{{ $t("config.general.experimental") }} 🧪</dt>
-			<dd class="col-sm-6">
-				{{ $t(`config.general.${experimentalEnabled ? "on" : "off"}`) }}
-=======
-=======
->>>>>>> 9d8e2b19
 		<dl class="row" data-testid="generalconfig-experimental">
 			<dt class="col-sm-4">Experimental</dt>
 			<dd class="col-sm-8">
 				{{ hiddenFeatures ? "on" : "off" }}
-<<<<<<< HEAD
->>>>>>> 334ffc15b (Log Viewer: Allow retrieving logs from ring buffer (#13330))
 				<a
 					href="#"
 					class="ms-2 d-inline-block text-muted"
 					@click.prevent="openModal('globalSettingsModal')"
 				>
-<<<<<<< HEAD
 					{{ $t("config.general.change") }}
 				</a>
 			</dd>
@@ -84,17 +62,6 @@
 					@click.prevent="openModal('passwordModal')"
 				>
 					{{ $t("config.general.edit") }}
-=======
-					change
->>>>>>> 334ffc15b (Log Viewer: Allow retrieving logs from ring buffer (#13330))
-=======
-				<a
-					href="#"
-					class="ms-2 d-inline-block text-muted"
-					@click.prevent="openModal('globalSettingsModal')"
-				>
-					change
->>>>>>> 9d8e2b19
 				</a>
 			</dd>
 		</dl>
@@ -151,15 +118,7 @@
 		telemetryEnabled() {
 			return settings.telemetry === true;
 		},
-<<<<<<< HEAD
-<<<<<<< HEAD
-		experimentalEnabled() {
-=======
 		hiddenFeatures() {
->>>>>>> 334ffc15b (Log Viewer: Allow retrieving logs from ring buffer (#13330))
-=======
-		hiddenFeatures() {
->>>>>>> 9d8e2b19
 			return settings.hiddenFeatures === true;
 		},
 	},
