--- conflicted
+++ resolved
@@ -17,7 +17,8 @@
 		:apply-custom-defaults="applyCustomDefaults"
 		:custom-fields="customFields"
 		:preserve-on-template-change="preserveFields"
-		:usage="meterType || undefined"
+		:usage="effectiveUsage"
+		:template-selector-disabled="templateSelectorDisabled"
 		@added="handleAdded"
 		@updated="$emit('updated')"
 		@removed="handleRemoved"
@@ -39,24 +40,14 @@
 			<p v-if="hasDescription" class="mt-0 mb-4">
 				{{ $t(`config.${meterType}.description`) }}
 			</p>
-<<<<<<< HEAD
+		</template>
+
+		<template #before-template="{ values }">
 			<FormRow
 				v-if="hasDeviceTitle"
 				id="meterParamDeviceTitle"
 				:label="$t('config.meter.titleLabel')"
-=======
-			<div v-if="meterType === 'ext'" class="alert alert-warning mb-4" role="alert">
-				<strong>Work in Progress:</strong> This feature is not yet available.
-			</div>
-		</template>
-
-		<template #before-template="{ values }">
-			<FormRow
-				v-if="hasDeviceTitle"
-				id="meterParamDeviceTitle"
-				label="Title"
 				help="Will be displayed in the user interface"
->>>>>>> 978d2839
 			>
 				<PropertyField
 					id="meterParamDeviceTitle"
@@ -65,7 +56,6 @@
 					size="w-100"
 					class="me-2"
 					required
-<<<<<<< HEAD
 				/>
 			</FormRow>
 			<FormRow
@@ -97,90 +87,8 @@
 					@change="extMeterUsageChanged"
 				/>
 			</FormRow>
-			<TemplateSelector
-				ref="templateSelect"
-				v-model="templateName"
-				device-type="meter"
-				:is-new="isNew"
-				:product-name="productName"
-				:groups="templateOptions"
-				:disabled="templateSelectorDisabled"
-				@change="templateChanged"
-			/>
-
-			<YamlEntry
-				v-if="values.type === 'custom'"
-				v-model="values.yaml"
-				type="meter"
-				:error-line="test.errorLine"
-			/>
-			<div v-else>
-				<p v-if="loadingTemplate">{{ $t("config.general.templateLoading") }}</p>
-				<Markdown v-if="description" :markdown="description" class="my-4" />
-				<Modbus
-					v-if="modbus"
-					v-model:modbus="values.modbus"
-					v-model:id="values.id"
-					v-model:host="values.host"
-					v-model:port="values.port"
-					v-model:device="values.device"
-					v-model:baudrate="values.baudrate"
-					v-model:comset="values.comset"
-					:defaultId="modbus.ID ? Number(modbus.ID) : undefined"
-					:defaultComset="modbus.Comset"
-					:defaultBaudrate="modbus.Baudrate"
-					:defaultPort="modbus.Port"
-					:capabilities="modbusCapabilities"
-				/>
-				<PropertyEntry
-					v-for="param in normalParams"
-					:id="`meterParam${param.Name}`"
-					:key="param.Name"
-					v-bind="param"
-					v-model="values[param.Name]"
-				/>
-
-				<PropertyCollapsible>
-					<template v-if="advancedParams.length" #advanced>
-						<PropertyEntry
-							v-for="param in advancedParams"
-							:id="`meterParam${param.Name}`"
-							:key="param.Name"
-							v-bind="param"
-							v-model="values[param.Name]"
-						/>
-					</template>
-				</PropertyCollapsible>
-			</div>
-
-			<DeviceModalActions
-				v-if="showActions"
-				:is-deletable="isDeletable"
-				:test-state="test"
-				:is-saving="saving"
-				@save="isNew ? create() : update()"
-				@remove="remove"
-				@test="testManually"
-			/>
-		</form>
-	</GenericModal>
-=======
-				/>
-			</FormRow>
-			<FormRow v-if="hasDeviceIcon" id="meterParamDeviceIcon" label="Icon">
-				<PropertyField
-					id="meterParamDeviceIcon"
-					v-model="values.deviceIcon"
-					:choice="iconChoices"
-					property="icon"
-					type="String"
-					class="me-2"
-					required
-				/>
-			</FormRow>
 		</template>
 	</DeviceModalBase>
->>>>>>> 978d2839
 </template>
 
 <script lang="ts">
@@ -245,11 +153,7 @@
 	data() {
 		return {
 			selectedType: null as string | null,
-<<<<<<< HEAD
 			extMeterUsage: undefined as MeterUsage | undefined,
-			loadingTemplate: false,
-=======
->>>>>>> 978d2839
 			iconChoices: ICONS,
 			initialValues,
 			customFields: CUSTOM_FIELDS,
@@ -271,6 +175,14 @@
 			// @ts-expect-error either this.type or this.selectedType is given
 			return this.type || this.selectedType;
 		},
+		effectiveUsage(): string | undefined {
+			// For ext meters, use the selected ext meter usage type
+			// For other meters, use the meter type directly
+			if (this.meterType === "ext") {
+				return this.extMeterUsage;
+			}
+			return this.meterType || undefined;
+		},
 		hasDeviceTitle(): boolean {
 			return ["pv", "battery", "aux", "ext"].includes(this.meterType || "");
 		},
@@ -282,6 +194,33 @@
 		},
 		isNew(): boolean {
 			return this.id === undefined;
+		},
+		extMeterUsageOptions() {
+			return ["grid", "pv", "battery", "charge", "aux"].map((key) => ({
+				name: this.$t(`config.meter.usage.${key}`),
+				key,
+			}));
+		},
+		templateSelectorDisabled() {
+			// Disable template selector for ext meters until usage is selected
+			return this.meterType === "ext" && this.extMeterUsage === undefined;
+		},
+	},
+	watch: {
+		// When editing an existing ext meter, restore extMeterUsage from API data
+		id: {
+			immediate: true,
+			handler() {
+				if (this.id !== undefined && this.meterType === "ext") {
+					// This will be called after DeviceModalBase loads the configuration
+					this.$nextTick(() => {
+						const deviceModalBase = this.$refs["deviceModalBase"] as any;
+						if (deviceModalBase?.values?.usage) {
+							this.extMeterUsage = deviceModalBase.values.usage as MeterUsage;
+						}
+					});
+				}
+			},
 		},
 	},
 	methods: {
@@ -303,72 +242,6 @@
 				},
 			];
 		},
-<<<<<<< HEAD
-		templateParams() {
-			const params = (this.template?.Params || [])
-				.filter(
-					(p) =>
-						!CUSTOM_FIELDS.includes(p.Name) &&
-						(p.Usages && this.meterType ? p.Usages.includes(this.meterType) : true)
-				)
-				.map((p) => {
-					if (this.meterType === "battery" && p.Name === "capacity") {
-						p.Advanced = false;
-					}
-					return p;
-				});
-			return params;
-		},
-		extMeterUsageOptions() {
-			return ["grid", "pv", "battery", "charge", "aux"].map((key) => ({
-				name: this.$t(`config.meter.usage.${key}`),
-				key,
-			}));
-		},
-		templateSelectorDisabled() {
-			const noProducts = this.products.length === 0;
-			const noExtMeterUsage = this.meterType === "ext" && this.extMeterUsage === undefined;
-			return noProducts || noExtMeterUsage;
-		},
-		normalParams() {
-			return this.templateParams.filter((p) => !p.Advanced && !p.Deprecated);
-		},
-		advancedParams() {
-			return this.templateParams.filter((p) => p.Advanced || p.Deprecated);
-		},
-		modbus(): ModbusParam | undefined {
-			const params = this.template?.Params || [];
-			return (params as ModbusParam[]).find((p) => p.Name === "modbus");
-		},
-		modbusCapabilities() {
-			return (this.modbus?.Choice || []) as ModbusCapability[];
-		},
-		modbusDefaults() {
-			const { ID, Comset, Baudrate, Port } = this.modbus || {};
-			return {
-				id: ID,
-				comset: Comset,
-				baudrate: Baudrate,
-				port: Port,
-			};
-		},
-		description() {
-			return this.template?.Requirements?.Description;
-		},
-		productName() {
-			return this.values.deviceProduct || this.templateName || "";
-		},
-		apiData() {
-			const data: Record<string, any> = {
-				...this.modbusDefaults,
-				...this.values,
-			};
-			if (this.values.type === ConfigType.Template) {
-				const usage: MeterUsage | undefined =
-					(this.meterType === "ext" ? this.extMeterUsage : this.meterType) || undefined;
-				data["template"] = this.templateName;
-				data["usage"] = usage;
-=======
 		filterTemplateParams(params: TemplateParam[]): TemplateParam[] {
 			const filtered = params.filter(
 				(p) =>
@@ -386,142 +259,40 @@
 		},
 		transformApiData(data: ApiData, values: DeviceValues): ApiData {
 			if (values.type === ConfigType.Template) {
-				data["usage"] = this.meterType || undefined;
->>>>>>> 978d2839
+				// For ext meters, use extMeterUsage as the usage value
+				// For other meters, use meterType
+				const usage: MeterUsage | undefined =
+					(this.meterType === "ext" ? this.extMeterUsage : this.meterType) || undefined;
+				data["usage"] = usage;
 			}
 			return data;
 		},
 		isYamlInput(type: ConfigType): boolean {
 			return type === ConfigType.Custom;
 		},
-<<<<<<< HEAD
-		modalSize() {
-			return this.values.type === ConfigType.Custom ? "xl" : undefined;
-		},
-		showActions() {
-			return this.templateName || this.values.type === ConfigType.Custom;
-		},
-		hasDescription() {
-			return ["ext", "aux"].includes(this.meterType || "");
-		},
-	},
-	watch: {
-		isModalVisible(visible) {
-			if (visible) {
-				this.templateName = null;
-				this.selectedType = null;
-				this.extMeterUsage = undefined;
-				this.products = [];
-				this.reset();
-				this.test = initialTestState();
-				this.loadProducts();
-				if (this.id !== undefined) {
-					this.loadConfiguration();
-				}
-			}
-		},
-		meterType(type) {
-			if (!type) return;
-			this.loadProducts();
-			this.values.deviceIcon = defaultIcons[type] || "";
-		},
-		templateName() {
-			this.loadTemplate();
-		},
-		values: {
-			handler() {
-				this.test = initialTestState();
-			},
-			deep: true,
-		},
-	},
-	methods: {
-		reset(keepTitle = false) {
-			const keep = keepTitle
-				? { deviceTitle: this.values.deviceTitle, deviceIcon: this.values.deviceIcon }
-				: {};
-			this.values = { ...initialValues, ...keep } as MeterDeviceValues;
-			this.test = initialTestState();
-		},
-		async loadConfiguration() {
-			try {
-				const meter = await device.load(this.id as number);
-				this.values = meter.config;
-				// convert structure to flat list
-				// TODO: adjust GET response to match POST/PUT formats
-				this.values.type = meter.type;
-				this.values.deviceTitle = meter.deviceTitle;
-				this.values.deviceIcon = meter.deviceIcon;
-				this.values.deviceProduct = meter.deviceProduct;
-				applyDefaultsFromTemplate(this.template, this.values);
-				this.templateName = this.values.template;
-				if (this.meterType === "ext") {
-					this.extMeterUsage = this.values["usage"] as MeterUsage;
-				}
-			} catch (e) {
-				console.error(e);
-			}
-		},
-		async loadProducts() {
-			if (!this.isModalVisible) return;
-			const usage = this.meterType === "ext" ? this.extMeterUsage : this.meterType;
-			if (!usage) return;
-			try {
-				this.products = await device.loadProducts(this.$i18n?.locale, usage);
-			} catch (e) {
-				console.error(e);
-			}
-		},
-		async loadTemplate() {
-			this.template = null;
-			if (!this.templateName || this.templateName === ConfigType.Custom) return;
-			this.loadingTemplate = true;
-			try {
-				this.template = await device.loadTemplate(this.templateName, this.$i18n?.locale);
-				applyDefaultsFromTemplate(this.template, this.values);
-			} catch (e) {
-				console.error(e);
-			}
-			this.loadingTemplate = false;
-		},
-		async create() {
-			// persist selected template product
-			if (this.template && this.$refs["templateSelect"]) {
-				this.values.deviceProduct = (this.$refs["templateSelect"] as any).getProductName();
-			}
-
-			if (this.test.isUnknown) {
-				const success = await performTest(
-					this.test,
-					this.testMeter,
-					this.$refs["form"] as HTMLFormElement
-				);
-				if (!success) return;
-				await sleep(100);
-			}
-			this.saving = true;
-			try {
-				const { name } = await device.create(this.apiData);
-				this.$emit("added", this.meterType, name);
-				(this.$refs["modal"] as any).close();
-			} catch (e) {
-				handleError(e, "create failed");
-=======
 		async handleTemplateChange(e: Event, values: DeviceValues) {
 			const value = (e.target as HTMLSelectElement).value;
 			if (value === ConfigType.Custom) {
 				const defaultYaml = await import("./defaultYaml/meter.yaml?raw");
 				values.type = ConfigType.Custom;
 				values.yaml = defaultYaml.default;
->>>>>>> 978d2839
 			}
 		},
 		applyCustomDefaults(_template: Template | null, values: DeviceValues) {
-			// Apply default icon when template is loaded
+			// Apply default icon when template is loaded or meter type is selected
 			if (this.meterType && !values["deviceIcon"]) {
 				values["deviceIcon"] = defaultIcons[this.meterType] || "";
 			}
 		},
+		extMeterUsageChanged() {
+			// When ext meter usage changes, reset the form to trigger product reload
+			const deviceModalBase = this.$refs["deviceModalBase"] as any;
+			if (deviceModalBase) {
+				// Reset template selection to force user to reselect after usage change
+				deviceModalBase.templateName = null;
+				// Trigger product reload via effectiveUsage computed property change
+			}
+		},
 		handleAdded(name: string) {
 			this.$emit("added", this.meterType, name);
 		},
@@ -530,13 +301,8 @@
 		},
 		handleClose() {
 			this.selectedType = null;
+			this.extMeterUsage = undefined;
 			this.$emit("close");
-		},
-		extMeterUsageChanged() {
-			console.log("extMeterUsageChanged", this.extMeterUsage);
-			this.reset(true);
-			this.templateName = null;
-			this.loadProducts();
 		},
 	},
 });
