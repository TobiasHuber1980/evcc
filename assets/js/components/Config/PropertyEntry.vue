<template>
	<FormRow
		v-if="isVisible"
		:id="id"
		:optional="!Required"
		:deprecated="Deprecated"
		:label="label"
		:help="help"
		:example="example"
	>
		<PropertyField
			:id="id"
			v-model="value"
			class="me-2"
			:masked="Mask"
			:property="Name"
			:type="Type"
			:unit="Unit"
			:required="Required"
			:choice="Choice"
			:service-values="serviceValues"
			:label="label"
		/>
	</FormRow>
</template>

<script>
/* eslint-disable vue/prop-name-casing */
import FormRow from "./FormRow.vue";
import PropertyField from "./PropertyField.vue";
import { checkDependencies } from "./DeviceModal/index";

export default {
	name: "PropertyEntry",
	components: { FormRow, PropertyField },
	props: {
		id: String,
		Name: String,
		Required: Boolean,
		Deprecated: Boolean,
		Description: String,
		Help: String,
		Example: String,
		Type: String,
		Unit: String,
		Mask: Boolean,
		Choice: Array,
<<<<<<< HEAD
		Dependencies: { type: Array, default: () => [] },
=======
		serviceValues: Array,
>>>>>>> 22c9550a
		modelValue: [String, Number, Boolean, Object],
		allValues: Object,
		template: Object,
	},
	emits: ["update:modelValue"],
	computed: {
		value: {
			get() {
				return this.modelValue;
			},
			set(value) {
				this.$emit("update:modelValue", value);
			},
		},
		label() {
			return this.Description || `[${this.Name}]`;
		},
		help() {
			return this.Description === this.Help ? undefined : this.Help;
		},
		example() {
			// hide example text since config ui doesnt use go duration format (e.g. 5m)
			return this.Type === "Duration" ? undefined : this.Example;
		},
		isVisible() {
			// Fields without dependencies are always visible
			if (!this.Dependencies || this.Dependencies.length === 0) {
				return true;
			}

			// Create a param-like object for checkDependencies
			const param = {
				Name: this.Name,
				Required: this.Required,
				Advanced: false,
				Deprecated: this.Deprecated,
				Dependencies: this.Dependencies,
			};

			return checkDependencies(param, this.allValues || {}, this.template || null);
		},
	},
};
</script><|MERGE_RESOLUTION|>--- conflicted
+++ resolved
@@ -45,11 +45,8 @@
 		Unit: String,
 		Mask: Boolean,
 		Choice: Array,
-<<<<<<< HEAD
 		Dependencies: { type: Array, default: () => [] },
-=======
 		serviceValues: Array,
->>>>>>> 22c9550a
 		modelValue: [String, Number, Boolean, Object],
 		allValues: Object,
 		template: Object,
