--- conflicted
+++ resolved
@@ -30,13 +30,10 @@
       title: "Garage",
       chargePower: 1000,
       connected: true,
-<<<<<<< HEAD
-=======
-      index: 0,
-      vehicleName: "",
-      vehicleSoc: 50,
-      chargerFeatureHeating: false,
->>>>>>> 404c97b6
+      index: 0,
+      vehicleName: "",
+      vehicleSoc: 50,
+      chargerFeatureHeating: false,
     },
     {
       power: 1000,
@@ -45,13 +42,10 @@
       title: "Garage",
       chargePower: 1000,
       connected: true,
-<<<<<<< HEAD
-=======
       index: 1,
       vehicleName: "",
       vehicleSoc: 50,
       chargerFeatureHeating: false,
->>>>>>> 404c97b6
     },
     {
       power: 2200,
@@ -60,13 +54,10 @@
       title: "Garage",
       chargePower: 2200,
       connected: true,
-<<<<<<< HEAD
-=======
       index: 2,
       vehicleName: "",
       vehicleSoc: 50,
       chargerFeatureHeating: false,
->>>>>>> 404c97b6
     },
   ],
   tariffGrid: 0.25,
@@ -74,8 +65,6 @@
   smartCostType: "price",
   currency: CURRENCY.EUR,
   pv: [{ power: 5000 }, { power: 2300 }],
-<<<<<<< HEAD
-=======
   forecast: {
     solar: {
       today: { energy: 1000, complete: true },
@@ -83,7 +72,6 @@
       dayAfterTomorrow: { energy: 1000, complete: false },
     },
   },
->>>>>>> 404c97b6
 };
 
 export const BatteryAndGrid = Template.bind({});
@@ -121,13 +109,10 @@
       title: "Garage",
       chargePower: 1400,
       connected: true,
-<<<<<<< HEAD
-=======
-      index: 0,
-      vehicleName: "",
-      vehicleSoc: 50,
-      chargerFeatureHeating: false,
->>>>>>> 404c97b6
+      index: 0,
+      vehicleName: "",
+      vehicleSoc: 50,
+      chargerFeatureHeating: false,
     },
   ],
   batteryPower: -1500,
@@ -161,13 +146,10 @@
       title: "Garage",
       chargePower: 5000,
       connected: true,
-<<<<<<< HEAD
-=======
-      index: 0,
-      vehicleName: "",
-      vehicleSoc: 50,
-      chargerFeatureHeating: false,
->>>>>>> 404c97b6
+      index: 0,
+      vehicleName: "",
+      vehicleSoc: 50,
+      chargerFeatureHeating: false,
     },
     {
       power: 2500,
@@ -176,13 +158,10 @@
       title: "Garage",
       chargePower: 2500,
       connected: true,
-<<<<<<< HEAD
-=======
       index: 1,
       vehicleName: "",
       vehicleSoc: 50,
       chargerFeatureHeating: false,
->>>>>>> 404c97b6
     },
   ],
   batteryPower: -700,
@@ -205,13 +184,10 @@
       title: "Garage",
       chargePower: 5000,
       connected: true,
-<<<<<<< HEAD
-=======
-      index: 0,
-      vehicleName: "",
-      vehicleSoc: 50,
-      chargerFeatureHeating: false,
->>>>>>> 404c97b6
+      index: 0,
+      vehicleName: "",
+      vehicleSoc: 50,
+      chargerFeatureHeating: false,
     },
     {
       power: 1600,
@@ -220,13 +196,10 @@
       title: "Garage",
       chargePower: 1600,
       connected: true,
-<<<<<<< HEAD
-=======
       index: 1,
       vehicleName: "",
       vehicleSoc: 50,
       chargerFeatureHeating: false,
->>>>>>> 404c97b6
     },
   ],
   batteryPower: 800,
@@ -249,13 +222,10 @@
       title: "Garage",
       chargePower: 5500,
       connected: true,
-<<<<<<< HEAD
-=======
-      index: 0,
-      vehicleName: "",
-      vehicleSoc: 50,
-      chargerFeatureHeating: false,
->>>>>>> 404c97b6
+      index: 0,
+      vehicleName: "",
+      vehicleSoc: 50,
+      chargerFeatureHeating: false,
     },
     {
       power: 0,
@@ -264,13 +234,10 @@
       title: "Garage",
       chargePower: 0,
       connected: false,
-<<<<<<< HEAD
-=======
       index: 1,
       vehicleName: "",
       vehicleSoc: 50,
       chargerFeatureHeating: false,
->>>>>>> 404c97b6
     },
     {
       power: 0,
@@ -279,13 +246,10 @@
       title: "Garage",
       chargePower: 0,
       connected: false,
-<<<<<<< HEAD
-=======
       index: 2,
       vehicleName: "",
       vehicleSoc: 50,
       chargerFeatureHeating: false,
->>>>>>> 404c97b6
     },
     {
       power: 0,
@@ -294,13 +258,10 @@
       title: "Garage",
       chargePower: 0,
       connected: false,
-<<<<<<< HEAD
-=======
       index: 3,
       vehicleName: "",
       vehicleSoc: 50,
       chargerFeatureHeating: false,
->>>>>>> 404c97b6
     },
   ],
   batteryPower: 0,
@@ -337,13 +298,10 @@
       title: "Garage",
       chargePower: 1000,
       connected: true,
-<<<<<<< HEAD
-=======
-      index: 0,
-      vehicleName: "",
-      vehicleSoc: 50,
-      chargerFeatureHeating: false,
->>>>>>> 404c97b6
+      index: 0,
+      vehicleName: "",
+      vehicleSoc: 50,
+      chargerFeatureHeating: false,
     },
     {
       power: 1000,
@@ -352,13 +310,10 @@
       title: "Garage",
       chargePower: 1000,
       connected: true,
-<<<<<<< HEAD
-=======
       index: 1,
       vehicleName: "",
       vehicleSoc: 50,
       chargerFeatureHeating: false,
->>>>>>> 404c97b6
     },
     {
       power: 2200,
@@ -367,13 +322,10 @@
       title: "Garage",
       chargePower: 2200,
       connected: true,
-<<<<<<< HEAD
-=======
       index: 2,
       vehicleName: "",
       vehicleSoc: 50,
       chargerFeatureHeating: false,
->>>>>>> 404c97b6
     },
   ],
   tariffGrid: 0.25,
@@ -398,13 +350,10 @@
       title: "Garage",
       chargePower: 1000,
       connected: true,
-<<<<<<< HEAD
-=======
-      index: 0,
-      vehicleName: "",
-      vehicleSoc: 50,
-      chargerFeatureHeating: false,
->>>>>>> 404c97b6
+      index: 0,
+      vehicleName: "",
+      vehicleSoc: 50,
+      chargerFeatureHeating: false,
     },
   ],
 };
@@ -434,13 +383,10 @@
       title: "Garage",
       chargePower: 1700,
       connected: true,
-<<<<<<< HEAD
-=======
-      index: 0,
-      vehicleName: "",
-      vehicleSoc: 50,
-      chargerFeatureHeating: false,
->>>>>>> 404c97b6
+      index: 0,
+      vehicleName: "",
+      vehicleSoc: 50,
+      chargerFeatureHeating: false,
     },
   ],
 };
@@ -459,13 +405,10 @@
       title: "Garage",
       chargePower: 1800,
       connected: true,
-<<<<<<< HEAD
-=======
-      index: 0,
-      vehicleName: "",
-      vehicleSoc: 50,
-      chargerFeatureHeating: false,
->>>>>>> 404c97b6
+      index: 0,
+      vehicleName: "",
+      vehicleSoc: 50,
+      chargerFeatureHeating: false,
     },
   ],
 };