<template>
	<div class="container mx-0 px-0">
		<FormRow id="settingsDesign" :label="$t('settings.theme.label')">
			<SelectGroup
				id="settingsDesign"
				v-model="theme"
				class="w-100"
				transparent
				:options="
					THEMES.map((value) => ({
						value,
						name: $t(`settings.theme.${value}`),
					}))
				"
				equal-width
			/>
		</FormRow>
		<FormRow id="settingsLanguage" :label="$t('settings.language.label')">
			<select
				id="settingsLanguage"
				v-model="language"
				class="form-select form-select-sm w-75"
			>
				<option value="">{{ $t("settings.language.auto") }}</option>
				<option v-for="option in languageOptions" :key="option.value" :value="option.value">
					{{ option.name }}
				</option>
			</select>
		</FormRow>
		<FormRow id="settingsUnit" :label="$t('settings.unit.label')">
			<SelectGroup
				id="settingsUnit"
				v-model="unit"
				class="w-75"
				transparent
				:options="
					UNITS.map((value) => ({
						value,
						name: $t(`settings.unit.${value}`),
					}))
				"
				equal-width
			/>
		</FormRow>
		<FormRow id="settingsTimeFormat" :label="$t('settings.time.label')">
			<SelectGroup
				id="settingsTimeFormat"
				v-model="timeFormat"
				class="w-75"
				transparent
				:options="
					TIME_FORMATS.map((value) => ({
						value,
						name: $t(`settings.time.${value}h`),
					}))
				"
				equal-width
			/>
		</FormRow>
		<FormRow id="telemetryEnabled" :label="$t('settings.telemetry.label')">
			<TelemetrySettings :sponsorActive="sponsor && !!sponsor.name" class="mt-1 mb-0" />
		</FormRow>
		<FormRow id="hiddenFeaturesEnabled" :label="`${$t('settings.hiddenFeatures.label')} 🧪`">
			<div class="form-check form-switch my-1">
				<input
					id="hiddenFeaturesEnabled"
					v-model="hiddenFeatures"
					class="form-check-input"
					type="checkbox"
					role="switch"
				/>
				<div class="form-check-label">
					<label for="hiddenFeaturesEnabled">
						{{ $t("settings.hiddenFeatures.value") }}
					</label>
				</div>
			</div>
		</FormRow>
		<FormRow v-if="fullscreenAvailable" :label="$t('settings.fullscreen.label')">
			<button
				v-if="fullscreenActive"
				class="btn btn-sm btn-outline-secondary"
				@click="exitFullscreen"
			>
				{{ $t("settings.fullscreen.exit") }}
			</button>
			<button v-else class="btn btn-sm btn-outline-secondary" @click="enterFullscreen">
				{{ $t("settings.fullscreen.enter") }}
			</button>
		</FormRow>
	</div>
</template>

<script lang="ts">
import TelemetrySettings from "../TelemetrySettings.vue";
import FormRow from "../Helper/FormRow.vue";
import SelectGroup from "../Helper/SelectGroup.vue";
import {
	getLocalePreference,
	setLocalePreference,
	LOCALES,
	removeLocalePreference,
} from "@/i18n.ts";
import { getThemePreference, setThemePreference } from "@/theme.ts";
<<<<<<< HEAD
import { getUnits, setUnits, UNITS, is12hFormat, set12hFormat } from "@/units";
import { getHiddenFeatures, setHiddenFeatures } from "@/featureflags.ts";
import { isApp } from "@/utils/native";
import { defineComponent, type PropType } from "vue";
import { THEME, type Sponsor } from "@/types/evcc";
=======
import { getUnits, setUnits, is12hFormat, set12hFormat } from "@/units";
import { getHiddenFeatures, setHiddenFeatures } from "@/featureflags.ts";
import { isApp } from "@/utils/native";
import { defineComponent, type PropType } from "vue";
import { LENGTH_UNIT, THEME, type Sponsor } from "@/types/evcc";
>>>>>>> 0a294689

const TIME_12H = "12";
const TIME_24H = "24";

export default defineComponent({
	name: "UserInterfaceSettings",
	components: { TelemetrySettings, FormRow, SelectGroup },
	props: {
		sponsor: Object as PropType<Sponsor>,
	},
	data() {
		return {
			theme: getThemePreference(),
			language: getLocalePreference() || "",
			unit: getUnits(),
			timeFormat: is12hFormat() ? TIME_12H : TIME_24H,
			hiddenFeatures: getHiddenFeatures(),
			fullscreenActive: false,
			THEMES: Object.values(THEME),
<<<<<<< HEAD
			UNITS,
=======
			UNITS: Object.values(LENGTH_UNIT),
>>>>>>> 0a294689
			TIME_FORMATS: [TIME_24H, TIME_12H],
		};
	},
	computed: {
		languageOptions: () => {
			const locales = Object.entries(LOCALES).map(([key, value]) => {
				return { value: key, name: value[1] };
			});
			// sort by name
			locales.sort((a, b) => (a.name < b.name ? -1 : 1));
			return locales;
		},
		fullscreenAvailable: () => {
			const isSupported = document.fullscreenEnabled;
			const isPwa =
				(navigator as any).standalone ||
				window.matchMedia("(display-mode: standalone)").matches;
			return isSupported && !isPwa && !isApp();
		},
	},
	watch: {
		unit(value) {
			setUnits(value);
		},
		timeFormat(value) {
			set12hFormat(value === TIME_12H);
		},
		theme(value) {
			setThemePreference(value);
		},
		hiddenFeatures(value) {
			setHiddenFeatures(value);
		},
		language(value) {
			const i18n = this.$root?.$i18n;
			if (!i18n) return;
			else if (value) {
				setLocalePreference(i18n, value);
			} else {
				removeLocalePreference(i18n);
			}
		},
	},
	mounted() {
		document.addEventListener("fullscreenchange", this.fullscreenChange);
	},
	unmounted() {
		document.removeEventListener("fullscreenchange", this.fullscreenChange);
	},
	methods: {
		enterFullscreen() {
			document.documentElement.requestFullscreen();
		},
		exitFullscreen() {
			document.exitFullscreen();
		},
		fullscreenChange() {
			this.fullscreenActive = !!document.fullscreenElement;
		},
	},
});
</script><|MERGE_RESOLUTION|>--- conflicted
+++ resolved
@@ -102,19 +102,11 @@
 	removeLocalePreference,
 } from "@/i18n.ts";
 import { getThemePreference, setThemePreference } from "@/theme.ts";
-<<<<<<< HEAD
-import { getUnits, setUnits, UNITS, is12hFormat, set12hFormat } from "@/units";
-import { getHiddenFeatures, setHiddenFeatures } from "@/featureflags.ts";
-import { isApp } from "@/utils/native";
-import { defineComponent, type PropType } from "vue";
-import { THEME, type Sponsor } from "@/types/evcc";
-=======
 import { getUnits, setUnits, is12hFormat, set12hFormat } from "@/units";
 import { getHiddenFeatures, setHiddenFeatures } from "@/featureflags.ts";
 import { isApp } from "@/utils/native";
 import { defineComponent, type PropType } from "vue";
 import { LENGTH_UNIT, THEME, type Sponsor } from "@/types/evcc";
->>>>>>> 0a294689
 
 const TIME_12H = "12";
 const TIME_24H = "24";
@@ -134,11 +126,7 @@
 			hiddenFeatures: getHiddenFeatures(),
 			fullscreenActive: false,
 			THEMES: Object.values(THEME),
-<<<<<<< HEAD
-			UNITS,
-=======
 			UNITS: Object.values(LENGTH_UNIT),
->>>>>>> 0a294689
 			TIME_FORMATS: [TIME_24H, TIME_12H],
 		};
 	},
