<template>
	<div class="container mx-0 px-0">
		<FormRow id="settingsDesign" :label="$t('settings.theme.label')">
			<SelectGroup
				id="settingsDesign"
				v-model="theme"
				class="w-100"
				transparent
				:options="
					THEMES.map((value) => ({
						value,
						name: $t(`settings.theme.${value}`),
					}))
				"
				equal-width
			/>
		</FormRow>
		<FormRow id="settingsLanguage" :label="$t('settings.language.label')">
			<select
				id="settingsLanguage"
				v-model="language"
				class="form-select form-select-sm w-75"
			>
				<option value="">{{ $t("settings.language.auto") }}</option>
				<option v-for="option in languageOptions" :key="option.value" :value="option.value">
					{{ option.name }}
				</option>
			</select>
		</FormRow>
		<FormRow id="settingsUnit" :label="$t('settings.unit.label')">
			<SelectGroup
				id="settingsUnit"
				v-model="unit"
				class="w-75"
				transparent
				:options="
					UNITS.map((value) => ({
						value,
						name: $t(`settings.unit.${value}`),
					}))
				"
				equal-width
			/>
		</FormRow>
		<FormRow id="settingsTimeFormat" :label="$t('settings.time.label')">
			<SelectGroup
				id="settingsTimeFormat"
				v-model="timeFormat"
				class="w-75"
				transparent
				:options="
					TIME_FORMATS.map((value) => ({
						value,
						name: $t(`settings.time.${value}h`),
					}))
				"
				equal-width
			/>
		</FormRow>
		<FormRow id="telemetryEnabled" :label="$t('settings.telemetry.label')">
			<TelemetrySettings :sponsorActive="sponsor && !!sponsor.name" class="mt-1 mb-0" />
		</FormRow>
		<FormRow id="hiddenFeaturesEnabled" :label="`${$t('settings.hiddenFeatures.label')} 🧪`">
			<div class="form-check form-switch my-1">
				<input
					id="hiddenFeaturesEnabled"
					v-model="hiddenFeatures"
					class="form-check-input"
					type="checkbox"
					role="switch"
				/>
				<div class="form-check-label">
					<label for="hiddenFeaturesEnabled">
						{{ $t("settings.hiddenFeatures.value") }}
					</label>
				</div>
			</div>
		</FormRow>
		<FormRow v-if="fullscreenAvailable" :label="$t('settings.fullscreen.label')">
			<button
				v-if="fullscreenActive"
				class="btn btn-sm btn-outline-secondary"
				@click="exitFullscreen"
			>
				{{ $t("settings.fullscreen.exit") }}
			</button>
			<button v-else class="btn btn-sm btn-outline-secondary" @click="enterFullscreen">
				{{ $t("settings.fullscreen.enter") }}
			</button>
		</FormRow>
	</div>
</template>

<script lang="ts">
import TelemetrySettings from "../TelemetrySettings.vue";
import FormRow from "../Helper/FormRow.vue";
import SelectGroup from "../Helper/SelectGroup.vue";
<<<<<<< HEAD
import { getLocalePreference, setLocalePreference, LOCALES, removeLocalePreference } from "@/i18n";
import { getThemePreference, setThemePreference, THEMES } from "@/theme";
import { getUnits, setUnits, is12hFormat, set12hFormat } from "@/units";
import { getHiddenFeatures, setHiddenFeatures } from "@/featureflags";
import { isApp } from "@/utils/native";
import { defineComponent, type PropType } from "vue";
import { LENGTH_UNIT, type Sponsor } from "@/types/evcc";
=======
import {
	getLocalePreference,
	setLocalePreference,
	LOCALES,
	removeLocalePreference,
} from "@/i18n.ts";
import { getThemePreference, setThemePreference } from "@/theme.ts";
import { getUnits, setUnits, UNITS, is12hFormat, set12hFormat } from "@/units";
import { getHiddenFeatures, setHiddenFeatures } from "@/featureflags.ts";
import { isApp } from "@/utils/native";
import { defineComponent, type PropType } from "vue";
import { THEME, type Sponsor } from "@/types/evcc";
>>>>>>> 0acf564c

const TIME_12H = "12";
const TIME_24H = "24";

export default defineComponent({
	name: "UserInterfaceSettings",
	components: { TelemetrySettings, FormRow, SelectGroup },
	props: {
		sponsor: Object as PropType<Sponsor>,
	},
	data() {
		return {
			theme: getThemePreference(),
			language: getLocalePreference() || "",
			unit: getUnits(),
			timeFormat: is12hFormat() ? TIME_12H : TIME_24H,
			hiddenFeatures: getHiddenFeatures(),
			fullscreenActive: false,
<<<<<<< HEAD
			THEMES,
			UNITS: Object.values(LENGTH_UNIT),
=======
			THEMES: Object.values(THEME),
			UNITS,
>>>>>>> 0acf564c
			TIME_FORMATS: [TIME_24H, TIME_12H],
		};
	},
	computed: {
		languageOptions: () => {
			const locales = Object.entries(LOCALES).map(([key, value]) => {
				return { value: key, name: value[1] };
			});
			// sort by name
			locales.sort((a, b) => (a.name < b.name ? -1 : 1));
			return locales;
		},
		fullscreenAvailable: () => {
			const isSupported = document.fullscreenEnabled;
			const isPwa =
				(navigator as any).standalone ||
				window.matchMedia("(display-mode: standalone)").matches;
			return isSupported && !isPwa && !isApp();
		},
	},
	watch: {
		unit(value) {
			setUnits(value);
		},
		timeFormat(value) {
			set12hFormat(value === TIME_12H);
		},
		theme(value) {
			setThemePreference(value);
		},
		hiddenFeatures(value) {
			setHiddenFeatures(value);
		},
		language(value) {
			const i18n = this.$root?.$i18n;
			if (!i18n) return;
			else if (value) {
				setLocalePreference(i18n, value);
			} else {
				removeLocalePreference(i18n);
			}
		},
	},
	mounted() {
		document.addEventListener("fullscreenchange", this.fullscreenChange);
	},
	unmounted() {
		document.removeEventListener("fullscreenchange", this.fullscreenChange);
	},
	methods: {
		enterFullscreen() {
			document.documentElement.requestFullscreen();
		},
		exitFullscreen() {
			document.exitFullscreen();
		},
		fullscreenChange() {
			this.fullscreenActive = !!document.fullscreenElement;
		},
	},
});
</script><|MERGE_RESOLUTION|>--- conflicted
+++ resolved
@@ -95,15 +95,6 @@
 import TelemetrySettings from "../TelemetrySettings.vue";
 import FormRow from "../Helper/FormRow.vue";
 import SelectGroup from "../Helper/SelectGroup.vue";
-<<<<<<< HEAD
-import { getLocalePreference, setLocalePreference, LOCALES, removeLocalePreference } from "@/i18n";
-import { getThemePreference, setThemePreference, THEMES } from "@/theme";
-import { getUnits, setUnits, is12hFormat, set12hFormat } from "@/units";
-import { getHiddenFeatures, setHiddenFeatures } from "@/featureflags";
-import { isApp } from "@/utils/native";
-import { defineComponent, type PropType } from "vue";
-import { LENGTH_UNIT, type Sponsor } from "@/types/evcc";
-=======
 import {
 	getLocalePreference,
 	setLocalePreference,
@@ -111,12 +102,11 @@
 	removeLocalePreference,
 } from "@/i18n.ts";
 import { getThemePreference, setThemePreference } from "@/theme.ts";
-import { getUnits, setUnits, UNITS, is12hFormat, set12hFormat } from "@/units";
+import { getUnits, setUnits, is12hFormat, set12hFormat } from "@/units";
 import { getHiddenFeatures, setHiddenFeatures } from "@/featureflags.ts";
 import { isApp } from "@/utils/native";
 import { defineComponent, type PropType } from "vue";
-import { THEME, type Sponsor } from "@/types/evcc";
->>>>>>> 0acf564c
+import { LENGTH_UNIT, THEME, type Sponsor } from "@/types/evcc";
 
 const TIME_12H = "12";
 const TIME_24H = "24";
@@ -135,13 +125,8 @@
 			timeFormat: is12hFormat() ? TIME_12H : TIME_24H,
 			hiddenFeatures: getHiddenFeatures(),
 			fullscreenActive: false,
-<<<<<<< HEAD
-			THEMES,
+			THEMES: Object.values(THEME),
 			UNITS: Object.values(LENGTH_UNIT),
-=======
-			THEMES: Object.values(THEME),
-			UNITS,
->>>>>>> 0acf564c
 			TIME_FORMATS: [TIME_24H, TIME_12H],
 		};
 	},
