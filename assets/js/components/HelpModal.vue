--- conflicted
+++ resolved
@@ -160,15 +160,7 @@
 		},
 		async restartConfirmed() {
 			try {
-<<<<<<< HEAD
-<<<<<<< HEAD
-				await api.post("shutdown");
-=======
 				await api.post("/system/shutdown");
->>>>>>> 334ffc15b (Log Viewer: Allow retrieving logs from ring buffer (#13330))
-=======
-				await api.post("/system/shutdown");
->>>>>>> 9d8e2b19
 			} catch (e) {
 				alert("Unabled to restart server.");
 			}
