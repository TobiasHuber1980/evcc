--- conflicted
+++ resolved
@@ -248,10 +248,7 @@
 import { docsPrefix } from "../i18n.js";
 import { performRestart } from "../restart.js";
 import { isLoggedIn, openLoginModal } from "./Auth/auth";
-<<<<<<< HEAD
 import api from "../api";
-=======
->>>>>>> af1a2cee
 
 export default {
 	name: "HelpModal",
@@ -292,6 +289,11 @@
 		},
 		openConfirmRestartModal() {
 			const modal = Modal.getOrCreateInstance(document.getElementById("confirmRestartModal"));
+			if (!isLoggedIn()) {
+				openLoginModal(null, modal);
+			} else {
+				modal.show();
+			}
 			if (!isLoggedIn()) {
 				openLoginModal(null, modal);
 			} else {
