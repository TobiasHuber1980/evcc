--- conflicted
+++ resolved
@@ -219,17 +219,15 @@
 		removeTargetTime: function () {
 			api.delete(this.apiPath("targetcharge"));
 		},
-<<<<<<< HEAD
 		changeVehicle(index) {
 			api.post(this.apiPath("vehicle") + `/${index}`);
 		},
 		removeVehicle() {
 			api.delete(this.apiPath("vehicle"));
-=======
+		},
 		fmtkWUnit(value) {
 			const inKw = value == 0 || value >= 1000;
 			return this.fmtKw(value, inKw);
->>>>>>> 5c719fcb
 		},
 	},
 };
