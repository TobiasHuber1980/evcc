--- conflicted
+++ resolved
@@ -19,21 +19,12 @@
 				:tariff="forecast?.planner"
 				class="mt-2"
 			/>
-<<<<<<< HEAD
-			<SmartFeedinPriority
-				:current-limit="smartFeedinPriorityLimit"
-				:currency="currency"
-				:loadpoint-id="Number(loadpointId)"
-				:multiple-loadpoints="multipleLoadpoints"
-				:possible="smartFeedinPriorityAvailable"
-=======
 			<SmartFeedInPriority
 				:current-limit="smartFeedInPriorityLimit"
 				:currency="currency"
 				:loadpoint-id="Number(loadpointId)"
 				:multiple-loadpoints="multipleLoadpoints"
 				:possible="smartFeedInPriorityAvailable"
->>>>>>> 6d32c898
 				:tariff="forecast?.feedin"
 				class="mt-2"
 			/>
@@ -141,11 +132,7 @@
 import formatter from "@/mixins/formatter";
 import GenericModal from "../Helper/GenericModal.vue";
 import SmartCostLimit from "../Tariff/SmartCostLimit.vue";
-<<<<<<< HEAD
-import SmartFeedinPriority from "../Tariff/SmartFeedinPriority.vue";
-=======
 import SmartFeedInPriority from "../Tariff/SmartFeedInPriority.vue";
->>>>>>> 6d32c898
 import SettingsBatteryBoost from "./SettingsBatteryBoost.vue";
 import { defineComponent, type PropType } from "vue";
 import { PHASES, CURRENCY, SMART_COST_TYPE, type Forecast } from "@/types/evcc";
@@ -171,11 +158,7 @@
 	components: {
 		GenericModal,
 		SmartCostLimit,
-<<<<<<< HEAD
-		SmartFeedinPriority,
-=======
 		SmartFeedInPriority,
->>>>>>> 6d32c898
 		LoadpointSettingsBatteryBoost: SettingsBatteryBoost,
 	},
 	mixins: [formatter, collector],
@@ -194,13 +177,8 @@
 		smartCostLimit: { type: Number as PropType<number | null>, default: null },
 		smartCostType: String as PropType<SMART_COST_TYPE>,
 		smartCostAvailable: Boolean,
-<<<<<<< HEAD
-		smartFeedinPriorityLimit: { type: Number as PropType<number | null>, default: null },
-		smartFeedinPriorityAvailable: Boolean,
-=======
 		smartFeedInPriorityLimit: { type: Number as PropType<number | null>, default: null },
 		smartFeedInPriorityAvailable: Boolean,
->>>>>>> 6d32c898
 		tariffGrid: Number,
 		currency: String as PropType<CURRENCY>,
 		multipleLoadpoints: Boolean,
