--- conflicted
+++ resolved
@@ -18,13 +18,9 @@
 							class="form-check-input ms-0 me-2"
 							type="checkbox"
 							value="all"
-<<<<<<< HEAD
 							@change="toggleCheckAll()"
 							:disabled="allOptionsSelected"
-=======
->>>>>>> 6505a046
 							:checked="allOptionsSelected"
-							@change="toggleCheckAll()"
 						/>
 						<div class="form-check-label">{{ selectAllLabel }}</div>
 					</label>
@@ -34,18 +30,12 @@
 			<li v-for="option in options" :key="option.value" class="dropdown-item p-0">
 				<label class="form-check px-3 py-2 d-flex" :for="formId(option.value)">
 					<input
-						:id="option.value"
 						v-model="internalValue"
 						class="form-check-input ms-0 me-2"
 						type="checkbox"
-<<<<<<< HEAD
 						:id="formId(option.value)"
 						:value="option.value"
 						:disabled="onlySelected(option.value)"
-						v-model="internalValue"
-=======
-						:value="option.value"
->>>>>>> 6505a046
 					/>
 					<div class="form-check-label">
 						{{ option.name }}
