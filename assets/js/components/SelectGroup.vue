<template>
	<div class="mode-group border d-inline-flex" :class="{ large }" role="group">
		<button
			v-for="(option, i) in options"
			:id="i === 0 ? id : null"
			:key="option.value"
			type="button"
			class="btn btn-sm flex-grow-1 flex-shrink-1"
			:class="{ active: option.value === modelValue, 'btn--equal': equalWidth }"
			:disabled="option.disabled"
			@click="$emit('update:modelValue', option.value)"
		>
			{{ option.name }}
		</button>
	</div>
</template>

<script>
export default {
	name: "SelectGroup",
	props: {
		id: String,
		options: Array,
<<<<<<< HEAD
		modelValue: [Number, String, Boolean],
=======
		modelValue: [Number, String],
		equalWidth: Boolean,
		large: Boolean,
>>>>>>> a804a775
	},
	emits: ["update:modelValue"],
};
</script>

<style scoped>
.mode-group {
	border: 2px solid var(--evcc-default-text);
	border-radius: 17px;
	padding: 4px;
	background: var(--evcc-background);
}

.btn {
	white-space: nowrap;
	border-radius: 12px;
	padding: 0.1em 0.8em;
	color: var(--evcc-default-text);
	border: none;
	overflow-x: hidden;
	text-overflow: ellipsis;
}
.btn--equal {
	flex-basis: 0;
}
.btn:hover {
	color: var(--evcc-gray);
}
.btn.active {
	color: var(--evcc-background);
	background: var(--evcc-default-text);
}
.modal-group.large {
	height: 32px;
}
.large .btn {
	height: 32px;
	border-radius: 16px;
}
</style><|MERGE_RESOLUTION|>--- conflicted
+++ resolved
@@ -21,13 +21,9 @@
 	props: {
 		id: String,
 		options: Array,
-<<<<<<< HEAD
 		modelValue: [Number, String, Boolean],
-=======
-		modelValue: [Number, String],
 		equalWidth: Boolean,
 		large: Boolean,
->>>>>>> a804a775
 	},
 	emits: ["update:modelValue"],
 };
