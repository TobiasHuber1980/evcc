--- conflicted
+++ resolved
@@ -196,11 +196,7 @@
 		legends() {
 			return this.chartData.datasets.map((dataset) => {
 				let value = null;
-<<<<<<< HEAD
-				let type = "area";
-=======
 				let type: "area" | "line" = "area";
->>>>>>> 14430276
 
 				// line chart handling
 				if ((dataset as any).type === "line") {
