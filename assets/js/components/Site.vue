<template>
	<div class="d-flex flex-column site safe-area-inset">
		<div class="container px-4 top-area">
			<div class="d-flex justify-content-between align-items-center my-3 my-md-4">
				<h1 class="d-block my-0">
					{{ siteTitle || "evcc" }}
				</h1>
				<div class="d-flex">
					<Notifications
						:notifications="notifications"
						:loadpointTitles="loadpointTitles"
						class="me-2"
					/>
					<TopNavigation v-bind="topNavigation" />
				</div>
			</div>
			<Energyflow v-bind="energyflow" />
		</div>
		<div class="d-flex flex-column justify-content-between content-area">
			<Loadpoints
				class="mt-1 mt-sm-2 flex-grow-1"
				:loadpoints="loadpoints"
				:vehicles="vehicleList"
				:smartCostType="smartCostType"
				:tariffGrid="tariffGrid"
				:tariffCo2="tariffCo2"
				:currency="currency"
			/>
			<Footer v-bind="footer"></Footer>
		</div>
	</div>
</template>

<script>
import "@h2d2/shopicons/es/regular/arrowup";
import TopNavigation from "./TopNavigation.vue";
import Notifications from "./Notifications.vue";
import Energyflow from "./Energyflow/Energyflow.vue";
import Loadpoints from "./Loadpoints.vue";
import Footer from "./Footer.vue";
import formatter from "../mixins/formatter";
import collector from "../mixins/collector";

export default {
	name: "Site",
	components: {
		Loadpoints,
		Energyflow,
		Footer,
		Notifications,
		TopNavigation,
	},
	mixins: [formatter, collector],
	props: {
		loadpoints: Array,

		notifications: Array,
		offline: Boolean,

		// details
		gridConfigured: Boolean,
		gridPower: Number,
		homePower: Number,
		pvPower: Number,
		pv: Array,
		batteryPower: Number,
		batterySoc: Number,
		batteryDischargeControl: Boolean,
		batterySmartCostLimit: Number,
		batteryMode: String,
		battery: Array,
		gridCurrents: Array,
		prioritySoc: Number,
		bufferSoc: Number,
		bufferStartSoc: Number,
		siteTitle: String,
		vehicles: Object,

		auth: Object,

		currency: String,
		statistics: Object,
		tariffFeedIn: Number,
		tariffGrid: Number,
		tariffCo2: Number,
		tariffPriceHome: Number,
		tariffCo2Home: Number,
		tariffPriceLoadpoints: Number,
		tariffCo2Loadpoints: Number,

		availableVersion: String,
		releaseNotes: String,
		hasUpdater: Boolean,
		uploadMessage: String,
		uploadProgress: Number,
<<<<<<< HEAD
		sponsor: { type: Object, default: () => ({}) },
		smartCostLimit: Number,
=======
		sponsor: String,
		sponsorTokenExpires: Number,
>>>>>>> df4b8baf
		smartCostType: String,
		smartCostActive: Boolean,
	},
	computed: {
		batteryConfigured: function () {
			return this.battery?.length > 0;
		},
		pvConfigured: function () {
			return this.pv?.length > 0;
		},
		energyflow: function () {
			return this.collectProps(Energyflow);
		},
		loadpointTitles: function () {
			return this.loadpoints.map((lp) => lp.title);
		},
		loadpointsCompact: function () {
			return this.loadpoints.map((lp) => {
				const vehicleIcon = this.vehicles?.[lp.vehicleName]?.icon;
				const icon = lp.chargerIcon || vehicleIcon || "car";
				const charging = lp.charging;
				const power = lp.chargePower || 0;
				return { icon, charging, power };
			});
		},
		vehicleList: function () {
			const vehicles = this.vehicles || {};
			return Object.entries(vehicles).map(([name, vehicle]) => ({ name, ...vehicle }));
		},
		topNavigation: function () {
			const vehicleLogins = this.auth ? this.auth.vehicles : {};
			return { vehicleLogins, ...this.collectProps(TopNavigation) };
		},
		showParkingLot: function () {
			// work in progess
			return false;
		},
		footer: function () {
			return {
				version: {
					installed: window.evcc.version,
					commit: window.evcc.commit,
					available: this.availableVersion,
					releaseNotes: this.releaseNotes,
					hasUpdater: this.hasUpdater,
					uploadMessage: this.uploadMessage,
					uploadProgress: this.uploadProgress,
				},
				savings: {
					sponsor: this.sponsor,
					statistics: this.statistics,
					co2Configured: this.tariffCo2 !== undefined,
					priceConfigured: this.tariffGrid !== undefined,
					currency: this.currency,
				},
			};
		},
	},
};
</script>
<style scoped>
.site {
	min-height: 100vh;
	min-height: 100dvh;
}
.content-area {
	flex-grow: 1;
	z-index: 1;
}
</style><|MERGE_RESOLUTION|>--- conflicted
+++ resolved
@@ -93,13 +93,7 @@
 		hasUpdater: Boolean,
 		uploadMessage: String,
 		uploadProgress: Number,
-<<<<<<< HEAD
 		sponsor: { type: Object, default: () => ({}) },
-		smartCostLimit: Number,
-=======
-		sponsor: String,
-		sponsorTokenExpires: Number,
->>>>>>> df4b8baf
 		smartCostType: String,
 		smartCostActive: Boolean,
 	},
