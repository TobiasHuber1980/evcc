<template>
	<div class="d-flex flex-column site">
		<div class="container px-4 top-area">
			<div class="d-flex justify-content-between align-items-center my-3">
				<h1 class="d-block my-0">
					{{ siteTitle || "evcc" }}
				</h1>
				<div class="d-flex">
					<Notifications
						:notifications="notifications"
						:loadpointNames="loadpointNames"
						class="me-2"
					/>
					<TopNavigation v-bind="topNavigation" />
				</div>
			</div>
			<Energyflow v-bind="energyflow" />
		</div>
		<div class="d-flex flex-column justify-content-between content-area">
			<Loadpoints
				class="mt-1 mt-sm-2 flex-grow-1"
				:loadpoints="loadpoints"
				:vehicles="vehicles"
				:smartCostLimit="smartCostLimit"
				:smartCostType="smartCostType"
				:tariffGrid="tariffGrid"
				:tariffCo2="tariffCo2"
				:currency="currency"
			/>
			<Footer v-bind="footer"></Footer>
		</div>
	</div>
</template>

<script>
import "@h2d2/shopicons/es/regular/arrowup";
import TopNavigation from "./TopNavigation.vue";
import Notifications from "./Notifications.vue";
import Energyflow from "./Energyflow/Energyflow.vue";
import Loadpoints from "./Loadpoints.vue";
import Footer from "./Footer.vue";
import formatter from "../mixins/formatter";
import collector from "../mixins/collector";

export default {
	name: "Site",
	components: {
		Loadpoints,
		Energyflow,
		Footer,
		Notifications,
		TopNavigation,
	},
	mixins: [formatter, collector],
	props: {
		loadpoints: Array,

		notifications: Array,
		offline: Boolean,

		// details
		gridConfigured: Boolean,
		gridPower: Number,
		homePower: Number,
		pvConfigured: Boolean,
		pvPower: Number,
		pv: Array,
		batteryConfigured: Boolean,
		batteryPower: Number,
		batterySoc: Number,
		battery: Array,
		gridCurrents: Array,
		prioritySoc: Number,
		bufferSoc: Number,
		bufferStartSoc: Number,
		siteTitle: String,
		vehicles: Array,

		auth: Object,

		currency: String,
		savingsAmount: Number,
		savingsEffectivePrice: Number,
		savingsGridCharged: Number,
		savingsSelfConsumptionCharged: Number,
		savingsSelfConsumptionPercent: Number,
		savingsSince: String,
		savingsTotalCharged: Number,
		tariffFeedIn: Number,
		tariffGrid: Number,
		tariffCo2: Number,
		tariffPriceHome: Number,
		tariffCo2Home: Number,
		tariffPriceLoadpoints: Number,
		tariffCo2Loadpoints: Number,

		availableVersion: String,
		releaseNotes: String,
		hasUpdater: Boolean,
		uploadMessage: String,
		uploadProgress: Number,
		sponsor: String,
		sponsorTokenExpires: Number,
		smartCostLimit: Number,
		smartCostType: String,
	},
	computed: {
		energyflow: function () {
			return this.collectProps(Energyflow);
		},
<<<<<<< HEAD
		activeLoadpoints: function () {
			return this.loadpoints.filter((lp) => lp.charging);
		},
		activeLoadpointsCount: function () {
			return this.activeLoadpoints.length;
		},
		vehicleIcons: function () {
			if (this.activeLoadpointsCount) {
				return this.activeLoadpoints.map((lp) => lp.chargerIcon || lp.vehicleIcon || "car");
			}
			return ["car"];
		},
		loadpointNames: function () {
			return this.loadpoints.map((lp) => lp.title);
		},
		loadpointsPower: function () {
			return this.loadpoints.reduce((sum, lp) => {
				sum += lp.chargePower || 0;
				return sum;
			}, 0);
=======
		loadpointsCompact: function () {
			return this.loadpoints.map((lp) => {
				const icon = lp.chargerIcon || lp.vehicleIcon || "car";
				const charging = lp.charging;
				const power = lp.chargePower || 0;
				return { icon, charging, power };
			});
>>>>>>> cd044259
		},
		topNavigation: function () {
			const vehicleLogins = this.auth ? this.auth.vehicles : {};
			return { vehicleLogins, ...this.collectProps(TopNavigation) };
		},
		showParkingLot: function () {
			// work in progess
			return false;
		},
		footer: function () {
			return {
				version: {
					installed: window.evcc.version,
					commit: window.evcc.commit,
					available: this.availableVersion,
					releaseNotes: this.releaseNotes,
					hasUpdater: this.hasUpdater,
					uploadMessage: this.uploadMessage,
					uploadProgress: this.uploadProgress,
				},
				sponsor: this.sponsor,
				savings: {
					since: this.savingsSince,
					totalCharged: this.savingsTotalCharged,
					gridCharged: this.savingsGridCharged,
					selfConsumptionCharged: this.savingsSelfConsumptionCharged,
					amount: this.savingsAmount,
					effectivePrice: this.savingsEffectivePrice,
					selfConsumptionPercent: this.savingsSelfConsumptionPercent,
					gridPrice: this.tariffGrid,
					feedInPrice: this.tariffFeedIn,
					currency: this.currency,
				},
			};
		},
	},
};
</script>
<style scoped>
.site {
	min-height: 100vh;
}
.content-area {
	flex-grow: 1;
	z-index: 1;
}
</style><|MERGE_RESOLUTION|>--- conflicted
+++ resolved
@@ -108,28 +108,9 @@
 		energyflow: function () {
 			return this.collectProps(Energyflow);
 		},
-<<<<<<< HEAD
-		activeLoadpoints: function () {
-			return this.loadpoints.filter((lp) => lp.charging);
-		},
-		activeLoadpointsCount: function () {
-			return this.activeLoadpoints.length;
-		},
-		vehicleIcons: function () {
-			if (this.activeLoadpointsCount) {
-				return this.activeLoadpoints.map((lp) => lp.chargerIcon || lp.vehicleIcon || "car");
-			}
-			return ["car"];
-		},
 		loadpointNames: function () {
 			return this.loadpoints.map((lp) => lp.title);
 		},
-		loadpointsPower: function () {
-			return this.loadpoints.reduce((sum, lp) => {
-				sum += lp.chargePower || 0;
-				return sum;
-			}, 0);
-=======
 		loadpointsCompact: function () {
 			return this.loadpoints.map((lp) => {
 				const icon = lp.chargerIcon || lp.vehicleIcon || "car";
@@ -137,7 +118,6 @@
 				const power = lp.chargePower || 0;
 				return { icon, charging, power };
 			});
->>>>>>> cd044259
 		},
 		topNavigation: function () {
 			const vehicleLogins = this.auth ? this.auth.vehicles : {};
