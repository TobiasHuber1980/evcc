--- conflicted
+++ resolved
@@ -51,11 +51,7 @@
 				:vehicles="vehicleList"
 				:smartCostType="smartCostType"
 				:smartCostAvailable="smartCostAvailable"
-<<<<<<< HEAD
-				:smartFeedinPriorityAvailable="smartFeedinPriorityAvailable"
-=======
 				:smartFeedInPriorityAvailable="smartFeedInPriorityAvailable"
->>>>>>> 6d32c898
 				:tariffGrid="tariffGrid"
 				:tariffCo2="tariffCo2"
 				:tariffFeedIn="tariffFeedIn"
@@ -154,11 +150,7 @@
 		sponsor: { type: Object as PropType<Sponsor>, default: () => ({}) },
 		smartCostType: String as PropType<SMART_COST_TYPE>,
 		smartCostAvailable: Boolean,
-<<<<<<< HEAD
-		smartFeedinPriorityAvailable: Boolean,
-=======
 		smartFeedInPriorityAvailable: Boolean,
->>>>>>> 6d32c898
 		fatal: Object,
 		forecast: Object as PropType<Forecast>,
 	},
