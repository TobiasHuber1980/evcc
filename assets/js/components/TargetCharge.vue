--- conflicted
+++ resolved
@@ -105,13 +105,9 @@
 		socBasedCharging: Boolean,
 		disabled: Boolean,
 		smartCostLimit: Number,
-<<<<<<< HEAD
-		smartCostUnit: String,
-		mode: String,
-=======
 		smartCostType: String,
 		currency: String,
->>>>>>> 7c3ca53f
+		mode: String,
 	},
 	emits: ["target-time-updated", "target-time-removed"],
 	data: function () {
