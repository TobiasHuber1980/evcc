import Vehicle from "./Vehicle.vue";
import i18n from "../i18n";

export default {
  title: "Main/Vehicle",
  component: Vehicle,
  argTypes: {},
};

const Template = (args, { argTypes }) => ({
  i18n,
  props: Object.keys(argTypes),
  components: { Vehicle },
  template: '<Vehicle v-bind="$props"></Vehicle>',
});

export const Base = Template.bind({});
Base.args = {
  vehicleTitle: "Mein Auto",
  enabled: true,
  connected: true,
  vehiclePresent: true,
  vehicleSoc: 42,
  targetSoC: 90,
  id: 0,
};

export const Connected = Template.bind({});
Connected.args = {
  vehicleTitle: "Mein Auto",
  enabled: false,
  connected: true,
  vehiclePresent: true,
  charging: false,
  vehicleSoc: 66,
  targetSoC: 90,
  id: 0,
};

export const ReadyToCharge = Template.bind({});
ReadyToCharge.args = {
  vehicleTitle: "Mein Auto",
  enabled: true,
  connected: true,
  vehiclePresent: true,
  charging: false,
  vehicleSoc: 66,
  targetSoC: 90,
  id: 0,
};

export const Charging = Template.bind({});
Charging.args = {
  vehicleTitle: "Mein Auto",
  enabled: true,
  connected: true,
  vehiclePresent: true,
  charging: true,
  vehicleSoc: 66,
  targetSoC: 90,
  id: 0,
};

const hoursFromNow = function (hours) {
  const now = new Date();
  now.setHours(now.getHours() + hours);
  return now.toISOString();
};

export const TargetChargePlanned = Template.bind({});
TargetChargePlanned.args = {
  vehicleTitle: "Mein Auto",
  enabled: false,
  connected: true,
  vehiclePresent: true,
  vehicleSoc: 31,
  minSoC: 20,
  charging: false,
  timerSet: true,
  timerActive: false,
  targetSoC: 45,
  targetTime: hoursFromNow(14),
  id: 0,
};

export const TargetChargeActive = Template.bind({});
TargetChargeActive.args = {
  vehicleTitle: "Mein Auto",
  enabled: true,
  connected: true,
  vehiclePresent: true,
  vehicleSoc: 66,
  minSoC: 30,
  charging: true,
  timerSet: true,
  timerActive: true,
  targetSoC: 80,
  targetTime: hoursFromNow(2),
  id: 0,
};

export const MinCharge = Template.bind({});
MinCharge.args = {
  vehicleTitle: "Mein Auto",
  enabled: true,
  connected: true,
  vehiclePresent: true,
  vehicleSoc: 17,
  minSoC: 20,
  charging: true,
  targetSoC: 90,
  id: 0,
};

export const UnknownVehicleConnected = Template.bind({});
UnknownVehicleConnected.args = {
  vehicleTitle: "Mein Auto",
  enabled: false,
  connected: true,
<<<<<<< HEAD
  hasVehicle: false,
  id: 0,
=======
  vehiclePresent: false,
>>>>>>> 7359a54e
};

export const UnknownVehicleReadyToCharge = Template.bind({});
UnknownVehicleReadyToCharge.args = {
  vehicleTitle: "Mein Auto",
  enabled: true,
  connected: true,
  vehiclePresent: false,
  charging: false,
  id: 0,
};

export const UnknownVehicleCharging = Template.bind({});
UnknownVehicleCharging.args = {
  vehicleTitle: "Mein Auto",
  enabled: true,
  connected: true,
  vehiclePresent: false,
  charging: true,
  id: 0,
};

export const Disconnected = Template.bind({});
Disconnected.args = {
  vehicleTitle: "Mein Auto",
  connected: false,
<<<<<<< HEAD
  hasVehicle: false,
  id: 0,
=======
  vehiclePresent: false,
>>>>>>> 7359a54e
};

export const DisconnectedKnownSoc = Template.bind({});
DisconnectedKnownSoc.args = {
  vehicleTitle: "Mein Auto",
  connected: false,
  enabled: false,
  vehiclePresent: true,
  vehicleSoc: 17,
  targetSoC: 60,
  id: 0,
};<|MERGE_RESOLUTION|>--- conflicted
+++ resolved
@@ -117,12 +117,8 @@
   vehicleTitle: "Mein Auto",
   enabled: false,
   connected: true,
-<<<<<<< HEAD
-  hasVehicle: false,
+  vehiclePresent: false,
   id: 0,
-=======
-  vehiclePresent: false,
->>>>>>> 7359a54e
 };
 
 export const UnknownVehicleReadyToCharge = Template.bind({});
@@ -149,12 +145,8 @@
 Disconnected.args = {
   vehicleTitle: "Mein Auto",
   connected: false,
-<<<<<<< HEAD
-  hasVehicle: false,
+  vehiclePresent: false,
   id: 0,
-=======
-  vehiclePresent: false,
->>>>>>> 7359a54e
 };
 
 export const DisconnectedKnownSoc = Template.bind({});
