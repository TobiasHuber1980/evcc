--- conflicted
+++ resolved
@@ -6,11 +6,7 @@
 				{{ $t("main.vehicleSubline.mincharge", { soc: minSoC }) }}
 			</span>
 		</small>
-<<<<<<< HEAD
-		<TargetCharge v-if="false" v-bind="targetCharge" @target-time-updated="targetTimeUpdated" />
-=======
 		<TargetCharge v-bind="targetCharge" @target-time-updated="targetTimeUpdated" />
->>>>>>> fbe6532a
 	</div>
 </template>
 
