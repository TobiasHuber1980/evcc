<template>
	<LabelAndValue
		class="flex-grow-1"
		:label="$t('main.targetEnergy.label')"
		align="end"
		data-testid="limit-energy"
	>
		<h3 class="value m-0">
			<label class="position-relative" role="button">
				<select :value="limitEnergy" class="custom-select" @change="change">
					<option
						v-for="{ energy, text, disabled } in options"
						:key="energy"
						:value="energy"
						:disabled="disabled"
					>
						{{ text }}
					</option>
				</select>
				<span
					class="text-decoration-underline"
					:class="{ 'text-gray fw-normal': !limitEnergy }"
					data-testid="limit-energy-value"
				>
					<AnimatedNumber :to="limitEnergy" :format="fmtEnergy" />
				</span>
			</label>

			<div v-if="estimated" class="extraValue text-nowrap">
				<AnimatedNumber :to="estimated" :format="fmtSoc" />
			</div>
		</h3>
	</LabelAndValue>
</template>

<script lang="ts">
import LabelAndValue from "../Helper/LabelAndValue.vue";
import AnimatedNumber from "../Helper/AnimatedNumber.vue";
import formatter from "@/mixins/formatter";
<<<<<<< HEAD
import { estimatedSoc, energyOptions, optionStep, fmtEnergy } from "@/utils/energyOptions.ts";
=======
import { estimatedSoc, energyOptions, optionStep, fmtEnergy } from "@/utils/energyOptions";
import { defineComponent } from "vue";
>>>>>>> 0acf564c

export default defineComponent({
	name: "LimitEnergySelect",
	components: { LabelAndValue, AnimatedNumber },
	mixins: [formatter],
	props: {
		limitEnergy: Number,
		socPerKwh: Number,
		chargedEnergy: Number,
		capacity: Number,
	},
	emits: ["limit-energy-updated"],
	computed: {
		options() {
			return energyOptions(
				this.chargedEnergy,
				this.capacity || 100,
				this.fmtWh,
				this.fmtPercentage,
				this.$t("main.targetEnergy.noLimit"),
				this.socPerKwh
			);
		},
		step() {
			return optionStep(this.capacity || 100);
		},
		estimated() {
			return estimatedSoc(this.limitEnergy, this.socPerKwh);
		},
	},
	methods: {
		change(e: Event) {
			return this.$emit(
				"limit-energy-updated",
				parseFloat((e.target as HTMLSelectElement).value)
			);
		},
<<<<<<< HEAD
		fmtEnergy(value) {
			return fmtEnergy(this.step, this.fmtWh, this.$t("main.targetEnergy.noLimit"), value);
=======
		fmtEnergy(value: number) {
			return fmtEnergy(value, this.step, this.fmtWh, this.$t("main.targetEnergy.noLimit"));
>>>>>>> 0acf564c
		},
		fmtSoc(value: number) {
			return `+${this.fmtPercentage(value)}`;
		},
	},
});
</script>

<style scoped>
.value {
	font-size: 18px;
}
.extraValue {
	color: var(--evcc-gray);
	font-size: 14px;
}
.custom-select {
	left: 0;
	top: 0;
	bottom: 0;
	right: 0;
	cursor: pointer;
	position: absolute;
	opacity: 0;
}
</style><|MERGE_RESOLUTION|>--- conflicted
+++ resolved
@@ -37,21 +37,17 @@
 import LabelAndValue from "../Helper/LabelAndValue.vue";
 import AnimatedNumber from "../Helper/AnimatedNumber.vue";
 import formatter from "@/mixins/formatter";
-<<<<<<< HEAD
 import { estimatedSoc, energyOptions, optionStep, fmtEnergy } from "@/utils/energyOptions.ts";
-=======
-import { estimatedSoc, energyOptions, optionStep, fmtEnergy } from "@/utils/energyOptions";
 import { defineComponent } from "vue";
->>>>>>> 0acf564c
 
 export default defineComponent({
 	name: "LimitEnergySelect",
 	components: { LabelAndValue, AnimatedNumber },
 	mixins: [formatter],
 	props: {
-		limitEnergy: Number,
+		limitEnergy: { type: Number, required: true },
 		socPerKwh: Number,
-		chargedEnergy: Number,
+		chargedEnergy: { type: Number, required: true },
 		capacity: Number,
 	},
 	emits: ["limit-energy-updated"],
@@ -80,13 +76,8 @@
 				parseFloat((e.target as HTMLSelectElement).value)
 			);
 		},
-<<<<<<< HEAD
-		fmtEnergy(value) {
+		fmtEnergy(value: number) {
 			return fmtEnergy(this.step, this.fmtWh, this.$t("main.targetEnergy.noLimit"), value);
-=======
-		fmtEnergy(value: number) {
-			return fmtEnergy(value, this.step, this.fmtWh, this.$t("main.targetEnergy.noLimit"));
->>>>>>> 0acf564c
 		},
 		fmtSoc(value: number) {
 			return `+${this.fmtPercentage(value)}`;
