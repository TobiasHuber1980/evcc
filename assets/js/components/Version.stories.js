--- conflicted
+++ resolved
@@ -16,9 +16,6 @@
 Base.args = {
   installed: "0.36",
   available: "0.40",
-<<<<<<< HEAD
-  releaseNotes: "<li>feature 1<li>feature 2",
-=======
 };
 export const ReleaseNotes = Template.bind({});
 ReleaseNotes.args = {
@@ -40,5 +37,4 @@
   installed: "0.36",
   available: "0.40",
   hasUpdater: true,
->>>>>>> 2ef6360c
 };