<template>
	<div>
		<a
			v-if="isUnreleasedBuild && false"
			:href="githubHashUrl"
			target="_blank"
			class="btn btn-link ps-0 text-decoration-none link-dark text-nowrap"
		>
			<span>#{{ commit }}</span>
		</a>
		<button
			v-if="newVersionAvailable"
			href="#"
			data-bs-toggle="modal"
			data-bs-target="#updateModal"
<<<<<<< HEAD
			v-else-if="newVersionAvailable"
=======
>>>>>>> e9d0b0c5
			class="btn btn-link ps-0 text-decoration-none link-dark text-nowrap"
		>
			<fa-icon icon="gift" class="icon me-2"></fa-icon>v{{ installed }}
			<span class="d-none d-xs-inline d-sm-none text-muted text-decoration-underline">
				{{ $t("footer.version.availableShort") }}
			</span>
			<span class="d-none d-sm-inline text-muted text-decoration-underline">
				{{ $t("footer.version.availableLong") }}
			</span>
		</button>
		<a
			v-else
			:href="releaseNotesUrl(installed)"
			target="_blank"
			class="btn btn-link ps-0 text-decoration-none link-dark text-nowrap"
		>
			<span class="d-inline d-xs-none d-sm-none">{{
				$t("footer.version.versionShort", { installed })
			}}</span>
			<span class="d-none d-xs-inline d-sm-inline">{{
				$t("footer.version.versionLong", { installed })
			}}</span>
		</a>

		<div id="updateModal" class="modal fade" tabindex="-1" role="dialog" aria-hidden="true">
			<div class="modal-dialog modal-dialog-centered modal-dialog-scrollable" role="document">
				<div class="modal-content">
					<div class="modal-header">
						<h5 class="modal-title">{{ $t("footer.version.modalTitle") }}</h5>
						<button
							type="button"
							class="btn-close"
							data-bs-dismiss="modal"
							aria-label="Close"
						></button>
					</div>
					<div class="modal-body">
						<div v-if="updateStarted">
							<p>{{ $t("footer.version.modalUpdateStarted") }}</p>
							<div class="progress my-3">
								<div
									class="progress-bar progress-bar-striped progress-bar-animated"
									role="progressbar"
									:style="{ width: uploadProgress + '%' }"
								></div>
							</div>
							<p>{{ updateStatus }}{{ uploadMessage }}</p>
						</div>
						<div v-else>
							<p>
								<small>
									{{ $t("footer.version.modalInstalledVersion") }}:
									{{ installed }}
								</small>
							</p>
							<!-- eslint-disable vue/no-v-html -->
							<div v-if="releaseNotes" v-html="releaseNotes"></div>
							<!-- eslint-enable vue/no-v-html -->
							<p v-else>
								{{ $t("footer.version.modalNoReleaseNotes") }}
								<a :href="releaseNotesUrl(available)">GitHub</a>.
							</p>
						</div>
					</div>
					<div class="modal-footer d-flex justify-content-between">
						<button
							type="button"
							class="btn btn-outline-secondary"
							:disabled="updateStarted"
							data-bs-dismiss="modal"
						>
							{{ $t("footer.version.modalCancel") }}
						</button>
						<div>
							<button
								v-if="hasUpdater"
								type="button"
								class="btn btn-primary"
								:disabled="updateStarted"
								@click="update"
							>
								<span v-if="updateStarted">
									<span
										class="spinner-border spinner-border-sm"
										role="status"
										aria-hidden="true"
									>
									</span>
									{{ $t("footer.version.modalUpdate") }}
								</span>
								<span v-else>{{ $t("footer.version.modalUpdateNow") }}</span>
							</button>
							<a v-else :href="releaseNotesUrl(available)" class="btn btn-primary">
								{{ $t("footer.version.modalDownload") }}
							</a>
						</div>
					</div>
				</div>
			</div>
		</div>
	</div>
</template>

<script>
import api from "../api";
import "../icons";

export default {
	name: "Version",
	props: {
		installed: String,
		available: String,
		releaseNotes: String,
		commit: String,
		hasUpdater: Boolean,
		uploadMessage: String,
		uploadProgress: Number,
	},
	data: function () {
		return {
			updateStarted: false,
			updateStatus: "",
		};
	},
	computed: {
		newVersionAvailable: function () {
			return (
				this.available && // available version already computed?
				this.installed != "[[.Version]]" && // go template parsed?
				this.installed != "0.0.1-alpha" && // make used?
				this.available != this.installed
			);
		},
	},
	methods: {
		update: async function () {
			try {
				await api.post("update");
				this.updateStatus = this.$t("footer.version.modalUpdateStatusStart");
				this.updateStarted = true;
			} catch (e) {
				this.updateStatus = this.$t("footer.version.modalUpdateStatusStart") + e;
			}
		},
		releaseNotesUrl: function (version) {
			return `https://github.com/evcc-io/evcc/releases/tag/${version}`;
		},
	},
<<<<<<< HEAD
	computed: {
		githubHashUrl: function () {
			return `https://github.com/evcc-io/evcc/commit/${this.commit}`;
		},
		isUnreleasedBuild() {
			return (
				this.installed == "[[.Version]]" || // go template parsed?
				this.installed == "0.0.1-alpha" // make used?
			);
		},
		newVersionAvailable: function () {
			return (
				this.available && // available version already computed?
				!this.isUnreleasedBuild &&
				this.available != this.installed
			);
		},
	},
=======
>>>>>>> e9d0b0c5
};
</script>

<style scoped>
.icon {
	color: var(--evcc-dark-green);
}
</style><|MERGE_RESOLUTION|>--- conflicted
+++ resolved
@@ -1,22 +1,10 @@
 <template>
 	<div>
-		<a
-			v-if="isUnreleasedBuild && false"
-			:href="githubHashUrl"
-			target="_blank"
-			class="btn btn-link ps-0 text-decoration-none link-dark text-nowrap"
-		>
-			<span>#{{ commit }}</span>
-		</a>
 		<button
 			v-if="newVersionAvailable"
 			href="#"
 			data-bs-toggle="modal"
 			data-bs-target="#updateModal"
-<<<<<<< HEAD
-			v-else-if="newVersionAvailable"
-=======
->>>>>>> e9d0b0c5
 			class="btn btn-link ps-0 text-decoration-none link-dark text-nowrap"
 		>
 			<fa-icon icon="gift" class="icon me-2"></fa-icon>v{{ installed }}
@@ -142,6 +130,9 @@
 		};
 	},
 	computed: {
+		githubHashUrl: function () {
+			return `https://github.com/evcc-io/evcc/commit/${this.commit}`;
+		},
 		newVersionAvailable: function () {
 			return (
 				this.available && // available version already computed?
@@ -165,27 +156,6 @@
 			return `https://github.com/evcc-io/evcc/releases/tag/${version}`;
 		},
 	},
-<<<<<<< HEAD
-	computed: {
-		githubHashUrl: function () {
-			return `https://github.com/evcc-io/evcc/commit/${this.commit}`;
-		},
-		isUnreleasedBuild() {
-			return (
-				this.installed == "[[.Version]]" || // go template parsed?
-				this.installed == "0.0.1-alpha" // make used?
-			);
-		},
-		newVersionAvailable: function () {
-			return (
-				this.available && // available version already computed?
-				!this.isUnreleasedBuild &&
-				this.available != this.installed
-			);
-		},
-	},
-=======
->>>>>>> e9d0b0c5
 };
 </script>
 
