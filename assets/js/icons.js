--- conflicted
+++ resolved
@@ -37,15 +37,11 @@
   faLeaf,
   faSun,
   faTemperatureHigh,
-<<<<<<< HEAD
+  faTemperatureLow,
   faThermometerHalf,
   faHeart,
   faGift,
   faBox
-=======
-  faTemperatureLow,
-  faThermometerHalf
->>>>>>> a7f38795
 );
 
 Vue.component("fa-icon", FontAwesomeIcon);