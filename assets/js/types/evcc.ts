import type { StaticPlan, RepeatingPlan } from "../components/ChargingPlans/types";
import type { ForecastSlot, SolarDetails } from "../components/Forecast/types";

// react-native-webview
interface WebView {
  postMessage: (message: string) => void;
}

declare global {
  interface Window {
    app: any;
    evcc: {
      version: string;
      commit: string;
      customCss: string;
    };
  }
  interface Window {
    ReactNativeWebView?: WebView;
  }
}

export type AuthProviders = Record<string, { id: string; authenticated: boolean }>;

export interface MqttConfig {
  broker: string;
  topic: string;
}

export interface InfluxConfig {
  url: string;
  database: any;
  org: any;
}

export interface HemsConfig {
  type: any;
}

export interface FatalError {
  error: string;
  class?: string;
  device?: string;
}

export interface State {
  offline: boolean;
  startup?: boolean;
  loadpoints: [];
  forecast?: Forecast;
  currency?: CURRENCY;
  fatal?: FatalError[];
<<<<<<< HEAD
  auth?: Auth;
  vehicles: Vehicle[];
  evopt?: EvOpt;
=======
  authProviders?: AuthProviders;
  version?: string;
  battery?: Battery[];
  tariffGrid?: number;
  tariffFeedIn?: number;
  tariffCo2?: number;
  tariffSolar?: number;
  mqtt?: MqttConfig;
  influx?: InfluxConfig;
  hems?: HemsConfig;
  sponsor?: Sponsor;
  eebus?: any;
  modbusproxy?: [];
  messaging?: any;
  interval?: number;
  circuits?: Record<string, Circuit>;
  siteTitle?: string;
  vehicles: Record<string, Vehicle>;
  authDisabled?: boolean;
}

export interface Config {
  template?: string;
  title?: string;
  icon?: string;
  [key: string]: number | string | undefined;
}

export interface Circuit {
  name: string;
  maxPower: number;
  power?: number;
  maxCurrent: number;
  current?: number;
  config?: Config;
}

export interface Entity {
  name: string;
  type: string;
  id: number;
  config: Config;
}

export enum ConfigType {
  Template = "template",
  Custom = "custom",
  Heatpump = "heatpump",
  SwitchSocket = "switchsocket",
  SgReady = "sgready",
  SgReadyBoost = "sgready-boost",
}

export type ConfigVehicle = Entity;

// Configuration-specific types for device setup/configuration contexts
export interface ConfigCharger extends Omit<Entity, "type"> {
  deviceProduct: string;
  type: ConfigType;
}

export interface ConfigMeter extends Entity {
  deviceProduct: string;
  deviceTitle?: string;
  deviceIcon?: string;
}

export type ConfigCircuit = Entity;

export interface LoadpointThreshold {
  delay: number;
  threshold: number;
}

export interface ConfigLoadpoint {
  id?: number;
  name?: string;
  charger: string;
  meter: string;
  vehicle: string;
  title: string;
  defaultMode: string;
  priority: number;
  phasesConfigured: number;
  minCurrent: number;
  maxCurrent: number;
  smartCostLimit: number | null;
  planEnergy?: number;
  planTime?: string;
  planPrecondition?: number;
  limitEnergy?: number;
  limitSoc?: number;
  circuit?: string;
  thresholds: {
    enable: LoadpointThreshold;
    disable: LoadpointThreshold;
  };
  soc: {
    poll: {
      mode: string;
      interval: number;
    };
    estimate: boolean;
  };
>>>>>>> 418a4944
}

export enum SMART_COST_TYPE {
  CO2 = "co2",
  PRICE_DYNAMIC = "pricedynamic",
  PRICE_FORECAST = "priceforecast",
}

export enum LENGTH_UNIT {
  KM = "km",
  MILES = "mi",
}

export interface LoadpointCompact {
  icon: string;
  title: string;
  charging: boolean;
  soc?: number;
  power: number;
  heating?: boolean;
  chargePower: number;
  connected: boolean;
  index: number;
  vehicleName: string;
  chargerIcon?: string;
  vehicleSoc: number;
  chargerFeatureHeating: boolean;
}

export enum THEME {
  AUTO = "auto",
  LIGHT = "light",
  DARK = "dark",
}

export enum CURRENCY {
  AUD = "AUD",
  BGN = "BGN",
  BRL = "BRL",
  CAD = "CAD",
  CHF = "CHF",
  CNY = "CNY",
  EUR = "EUR",
  GBP = "GBP",
  ILS = "ILS",
  NZD = "NZD",
  PLN = "PLN",
  USD = "USD",
  DKK = "DKK",
  SEK = "SEK",
}

export enum ICON_SIZE {
  XS = "xs",
  S = "s",
  M = "m",
  L = "l",
  XL = "xl",
}

export enum CHARGE_MODE {
  OFF = "off",
  NOW = "now",
  MINPV = "minpv",
  PV = "pv",
}

export enum PHASES {
  AUTO = 0,
  ONE_PHASE = 1,
  TWO_PHASES = 2,
  THREE_PHASES = 3,
}

export enum LOADPOINT_TYPE {
  CHARGING = "charging",
  HEATING = "heating",
}

export type LoadpointType = ValueOf<typeof LOADPOINT_TYPE>;

export type SessionInfoKey =
  | "remaining"
  | "finished"
  | "duration"
  | "solar"
  | "avgPrice"
  | "price"
  | "co2";

export interface Sponsor {
  name: string;
  expiresAt: string;
  expiresSoon: boolean;
}

export interface Notification {
  message: string;
  time: Date;
  level: string;
  lp: number;
  count: number;
}

export interface Battery {
  power: number;
  soc: number;
  controllable: boolean;
  capacity: number; // 0 when not specified
  title?: string;
}

export interface Vehicle {
  name: string;
  minSoc?: number;
  limitSoc?: number;
  plan?: StaticPlan;
  repeatingPlans: RepeatingPlan[];
  title: string;
  features?: string[];
  capacity?: number;
  icon?: string;
}

export type Timeout = ReturnType<typeof setInterval> | null;

export interface Tariff {
  rates: Rate[];
  lastUpdate: Date;
}

export interface Rate {
  start: Date;
  end: Date;
  value: number;
}

export interface Slot {
  day: string;
  value?: number;
  startHour: number;
  endHour: number;
  charging: boolean;
  toLate?: boolean | null;
  warning?: boolean | null;
  isTarget?: boolean | null;
  selectable?: boolean | null;
}

export interface Forecast {
  grid?: ForecastSlot[];
  co2?: ForecastSlot[];
  solar?: SolarDetails;
  planner?: ForecastSlot[];
  feedin?: ForecastSlot[];
}

export interface SelectOption<T> {
  name: string;
  value: T;
  count?: number;
  disabled?: boolean;
}

export type DeviceType = "charger" | "meter" | "vehicle" | "loadpoint";
export type SelectedMeterType = "grid" | "pv" | "battery" | "charge" | "aux" | "ext";

// see https://stackoverflow.com/a/54178819
type Omit<T, K extends keyof T> = Pick<T, Exclude<keyof T, K>>;
export type PartialBy<T, K extends keyof T> = Omit<T, K> & Partial<Pick<T, K>>;

<<<<<<< HEAD
export type ValueOf<T> = T[keyof T];

// EvOpt interfaces for optimization service
export interface EvOpt {
  req: EvOptRequest;
  res: EvOptResponse;
}

export interface EvOptRequest {
  batteries: EvOptBattery[];
  eta_c: number;
  eta_d: number;
  time_series: EvOptTimeSeries;
}

export interface EvOptBattery {
  c_max: number; // Maximum charging power (W)
  c_min: number; // Minimum charging power (W)
  d_max: number; // Maximum discharging power (W)
  p_a: number; // Auxiliary power consumption
  s_initial: number; // Initial state of charge (Wh)
  s_max: number; // Maximum state of charge (Wh)
  s_min: number; // Minimum state of charge (Wh)
}

export interface EvOptTimeSeries {
  dt: number[]; // Delta time intervals (seconds)
  ft: number[]; // Solar forecast (W)
  gt: number[]; // Grid tariff
  p_E: number[]; // Grid feedin price (€/Wh)
  p_N: number[]; // Grid import price (€/Wh)
}

export interface EvOptResponse {
  batteries: EvOptBatteryResult[];
  flow_direction: number[];
  grid_export: number[];
  grid_import: number[];
  objective_value: number;
  status: string;
}

export interface EvOptBatteryResult {
  charging_power: number[]; // Charging power per time slot (W)
  discharging_power: number[]; // Discharging power per time slot (W)
  state_of_charge: number[]; // State of charge per time slot (Wh)
}
=======
export interface SiteConfig {
  grid: string;
  pv: string[];
  battery: string[];
  title: string;
  aux: string[] | null;
  ext: string[] | null;
}

export type ValueOf<T> = T[keyof T];
>>>>>>> 418a4944
<|MERGE_RESOLUTION|>--- conflicted
+++ resolved
@@ -50,12 +50,8 @@
   forecast?: Forecast;
   currency?: CURRENCY;
   fatal?: FatalError[];
-<<<<<<< HEAD
-  auth?: Auth;
-  vehicles: Vehicle[];
+  authProviders?: AuthProviders;
   evopt?: EvOpt;
-=======
-  authProviders?: AuthProviders;
   version?: string;
   battery?: Battery[];
   tariffGrid?: number;
@@ -159,7 +155,6 @@
     };
     estimate: boolean;
   };
->>>>>>> 418a4944
 }
 
 export enum SMART_COST_TYPE {
@@ -331,7 +326,15 @@
 type Omit<T, K extends keyof T> = Pick<T, Exclude<keyof T, K>>;
 export type PartialBy<T, K extends keyof T> = Omit<T, K> & Partial<Pick<T, K>>;
 
-<<<<<<< HEAD
+export interface SiteConfig {
+  grid: string;
+  pv: string[];
+  battery: string[];
+  title: string;
+  aux: string[] | null;
+  ext: string[] | null;
+}
+
 export type ValueOf<T> = T[keyof T];
 
 // EvOpt interfaces for optimization service
@@ -378,16 +381,4 @@
   charging_power: number[]; // Charging power per time slot (W)
   discharging_power: number[]; // Discharging power per time slot (W)
   state_of_charge: number[]; // State of charge per time slot (Wh)
-}
-=======
-export interface SiteConfig {
-  grid: string;
-  pv: string[];
-  battery: string[];
-  title: string;
-  aux: string[] | null;
-  ext: string[] | null;
-}
-
-export type ValueOf<T> = T[keyof T];
->>>>>>> 418a4944
+}