--- conflicted
+++ resolved
@@ -11,12 +11,7 @@
     return false;
   }
 
-<<<<<<< HEAD
-  const errorClass = fatal?.class;
-  if (errorClass && FATALS.includes(errorClass)) {
-=======
   if (fatal.some((f) => FATALS.includes(f.class ?? ""))) {
->>>>>>> f593848c
     return false;
   }
 
