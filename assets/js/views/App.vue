<template>
	<div class="app d-flex flex-column justify-content-between">
		<div>
			<nav class="navbar navbar-expand-lg navbar-light bg-light">
				<div class="container">
					<a class="navbar-brand" href="https://github.com/andig/evcc"
						><fa-icon icon="leaf" class="text-primary mr-2"></fa-icon>evcc</a
					>
					<button
						class="navbar-toggler"
						type="button"
						data-toggle="collapse"
						data-target="#navbarNavAltMarkup"
						aria-controls="navbarNavAltMarkup"
						aria-expanded="false"
						aria-label="Toggle navigation"
					>
						<span class="navbar-toggler-icon"></span>
					</button>
					<div class="collapse navbar-collapse" id="navbarNavAltMarkup">
						<div class="navbar-nav">
							<router-link class="nav-item nav-link pb-1" to="/">Laden</router-link>
							<router-link class="nav-item nav-link pb-1" to="/config"
								>Konfiguration</router-link
							>
							<a
								class="nav-item nav-link pb-1"
								href="https://github.com/andig/evcc/discussions"
								target="_blank"
								>Community Support</a
							>
						</div>
					</div>
				</div>
			</nav>

<<<<<<< HEAD
		<Version
			:installed="installedVersion"
			:available="store.state.availableVersion"
			:releaseNotes="store.state.releaseNotes"
			:hasUpdater="store.state.hasUpdater"
			:uploadMessage="store.state.uploadMessage"
			:uploadProgress="store.state.uploadProgress"
		></Version>

		<router-view></router-view>
=======
			<router-view></router-view>
		</div>
		<Footer :version="version" />
>>>>>>> 84eecff4
	</div>
</template>

<script>
import "../icons";
import Footer from "../components/Footer";
import store from "../store";

export default {
	name: "App",
	components: { Footer },
	data: function () {
		return {
			compact: false,
			store: this.$root.$data.store,
			installedVersion: window.evcc.version,
		};
	},
	methods: {
		connect: function () {
			const loc = window.location;
			const protocol = loc.protocol == "https:" ? "wss:" : "ws:";
			const uri =
				protocol +
				"//" +
				loc.hostname +
				(loc.port ? ":" + loc.port : "") +
				loc.pathname +
				"ws";
			const ws = new WebSocket(uri),
				self = this;
			ws.onerror = function () {
				ws.close();
			};
			ws.onclose = function () {
				window.setTimeout(self.connect, 1000);
			};
			ws.onmessage = function (evt) {
				try {
					var msg = JSON.parse(evt.data);
					store.update(msg);
				} catch (e) {
					window.toasts.error(e, evt.data);
				}
			};
		},
	},
	computed: {
		version: function () {
			return {
				installed: this.installedVersion,
				available: this.store.state.availableVersion,
				releaseNotes: this.store.state.releaseNotes,
				hasUpdater: this.store.state.hasUpdater,
				uploadMessage: this.store.state.uploadMessage,
				uploadProgress: this.store.state.uploadProgress,
			};
		},
	},
	created: function () {
		const urlParams = new URLSearchParams(window.location.search);
		this.compact = urlParams.get("compact");
		this.connect(); // websocket listener
	},
};
</script>
<style scoped>
.app {
	min-height: 100vh;
}
</style><|MERGE_RESOLUTION|>--- conflicted
+++ resolved
@@ -34,22 +34,9 @@
 				</div>
 			</nav>
 
-<<<<<<< HEAD
-		<Version
-			:installed="installedVersion"
-			:available="store.state.availableVersion"
-			:releaseNotes="store.state.releaseNotes"
-			:hasUpdater="store.state.hasUpdater"
-			:uploadMessage="store.state.uploadMessage"
-			:uploadProgress="store.state.uploadProgress"
-		></Version>
-
-		<router-view></router-view>
-=======
 			<router-view></router-view>
 		</div>
 		<Footer :version="version" />
->>>>>>> 84eecff4
 	</div>
 </template>
 
