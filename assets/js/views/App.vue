--- conflicted
+++ resolved
@@ -103,18 +103,12 @@
 		savings: function () {
 			return {
 				since: this.store.state.savingsSince,
-<<<<<<< HEAD
-				chargedTotal: this.store.state.savingsChargedTotal,
-				chargedSelfConsumption: this.store.state.savingsChargedSelfConsumption,
-				selfPercentage: this.store.state.savingsSelfPercentage,
-=======
 				totalCharged: this.store.state.savingsTotalCharged,
 				gridCharged: this.store.state.savingsGridCharged,
 				selfConsumptionCharged: this.store.state.savingsSelfConsumptionCharged,
 				amount: this.store.state.savingsAmount,
 				effectivePrice: this.store.state.savingsEffectivePrice,
 				selfConsumptionPercent: this.store.state.savingsSelfConsumptionPercent,
->>>>>>> 8b8153dd
 				gridPrice: this.store.state.tariffGrid,
 				feedInPrice: this.store.state.tariffFeedIn,
 				currency: this.store.state.currency,
