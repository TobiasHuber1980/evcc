<template>
	<div class="app d-flex flex-column justify-content-between">
		<div>
			<nav class="navbar navbar-expand-lg navbar-dark bg-dark">
				<div class="container">
<<<<<<< HEAD
					<a class="navbar-brand" href="https://www.sunny5.de" target="_new"><img src="ico/favicon-32x32.png" alt="Sunny5 Logo"></i></a>
=======
					<a class="navbar-brand" href="https://github.com/andig/evcc">
						<Logo class="logo"></Logo>
					</a>
>>>>>>> e30809d9
					<button
						class="navbar-toggler"
						type="button"
						data-toggle="collapse"
						data-target="#navbarNavAltMarkup"
						aria-controls="navbarNavAltMarkup"
						aria-expanded="false"
						aria-label="Toggle navigation"
					>
						<span class="navbar-toggler-icon"></span>
					</button>
					<div class="collapse navbar-collapse" id="navbarNavAltMarkup">
						<div class="navbar-nav mr-auto"></div>
						<div class="navbar-nav">
<<<<<<< HEAD
							<router-link class="nav-item nav-link pb-1" to="/">Laden</router-link>
							<router-link class="nav-item nav-link pb-1" to="/config"
								>Konfiguration</router-link
							>
							<span v-html="getVisLink()"></span>
							<a
								class="nav-item nav-link pb-1"
								href="../broker/login"
								>Login</a
=======
							<a
								class="nav-item nav-link"
								href="https://github.com/andig/evcc/discussions"
								target="_blank"
>>>>>>> e30809d9
							>
								Support
							</a>
						</div>
					</div>
				</div>
			</nav>

			<router-view></router-view>
		</div>
		<Footer :version="version"></Footer>
	</div>
</template>

<script>
import "../icons";
<<<<<<< HEAD
import formatter from "../mixins/formatter";
=======
import Logo from "../components/Logo";
>>>>>>> e30809d9
import Footer from "../components/Footer";
import store from "../store";

export default {
	name: "App",
	components: { Logo, Footer },
	data: function () {
		return {
			compact: false,
			store: this.$root.$data.store,
			installedVersion: window.evcc.version,
		};
	},
	methods: {
		connect: function () {
			const loc = window.location;
			const protocol = loc.protocol == "https:" ? "wss:" : "ws:";
			const uri =
				protocol +
				"//" +
				loc.hostname +
				(loc.port ? ":" + loc.port : "") +
				loc.pathname +
				"ws";
			const ws = new WebSocket(uri),
				self = this;
			ws.onerror = function () {
				ws.close();
			};
			ws.onclose = function () {
				window.setTimeout(self.connect, 1000);
			};
			ws.onmessage = function (evt) {
				try {
					var hashCode = function(s) {
						return 'Msg'+Math.abs(s.split('').reduce( (a, b) => {
							a = (( a << 5 ) - a ) + b.charCodeAt(0);
							return a & a;
						}, 0));    
					}
					var msg = JSON.parse(evt.data);
					
					if (window.throttledToasts[hashCode(evt.data)] == undefined) window.throttledToasts[hashCode(evt.data)] = store.update.throttle(10000);
					//store.update(msg);
					window.throttledToasts[hashCode(evt.data)](msg);
				} catch (e) {
					window.toasts.error(e, evt.data);
				}
			};
		},
	},
	computed: {
		version: function () {
			return {
				installed: this.installedVersion,
				available: this.store.state.availableVersion,
				releaseNotes: this.store.state.releaseNotes,
				hasUpdater: this.store.state.hasUpdater,
				uploadMessage: this.store.state.uploadMessage,
				uploadProgress: this.store.state.uploadProgress,
			};
		},
	},
	created: function () {
		const urlParams = new URLSearchParams(window.location.search);
		this.compact = urlParams.get("compact");
		this.connect(); // websocket listener
	},
	mixins: [formatter],
};
</script>
<style scoped>
.logo {
	width: 85px;
}
.app {
	min-height: 100vh;
}
</style><|MERGE_RESOLUTION|>--- conflicted
+++ resolved
@@ -1,15 +1,9 @@
 <template>
 	<div class="app d-flex flex-column justify-content-between">
 		<div>
-			<nav class="navbar navbar-expand-lg navbar-dark bg-dark">
+			<nav class="navbar navbar-expand-lg navbar-light bg-light">
 				<div class="container">
-<<<<<<< HEAD
 					<a class="navbar-brand" href="https://www.sunny5.de" target="_new"><img src="ico/favicon-32x32.png" alt="Sunny5 Logo"></i></a>
-=======
-					<a class="navbar-brand" href="https://github.com/andig/evcc">
-						<Logo class="logo"></Logo>
-					</a>
->>>>>>> e30809d9
 					<button
 						class="navbar-toggler"
 						type="button"
@@ -24,7 +18,6 @@
 					<div class="collapse navbar-collapse" id="navbarNavAltMarkup">
 						<div class="navbar-nav mr-auto"></div>
 						<div class="navbar-nav">
-<<<<<<< HEAD
 							<router-link class="nav-item nav-link pb-1" to="/">Laden</router-link>
 							<router-link class="nav-item nav-link pb-1" to="/config"
 								>Konfiguration</router-link
@@ -33,15 +26,7 @@
 							<a
 								class="nav-item nav-link pb-1"
 								href="../broker/login"
-								>Login</a
-=======
-							<a
-								class="nav-item nav-link"
-								href="https://github.com/andig/evcc/discussions"
-								target="_blank"
->>>>>>> e30809d9
-							>
-								Support
+								>Login
 							</a>
 						</div>
 					</div>
@@ -56,11 +41,8 @@
 
 <script>
 import "../icons";
-<<<<<<< HEAD
 import formatter from "../mixins/formatter";
-=======
 import Logo from "../components/Logo";
->>>>>>> e30809d9
 import Footer from "../components/Footer";
 import store from "../store";
 
