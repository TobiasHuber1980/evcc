<template>
	<div class="container px-4">
		<header class="d-flex justify-content-between align-items-center py-3">
			<h1 class="mb-1 pt-1 d-flex text-nowrap">
				<router-link class="dropdown-item mx-2 me-2" to="/">
					<shopicon-bold-arrowback size="s" class="back"></shopicon-bold-arrowback>
				</router-link>
				{{ $t("sessions.title") }}
			</h1>
			<TopNavigation />
		</header>

		<div class="row">
			<main class="col-12">
				<div class="d-flex align-items-baseline justify-content-between my-5">
					<router-link
						class="d-flex text-decoration-none align-items-center"
						:class="{ 'pe-none': !hasPrev, 'text-muted': !hasPrev }"
						:to="{ query: { ...$route.query, ...prevYearMonth } }"
					>
						<shopicon-regular-angledoubleleftsmall
							size="s"
							class="me-1"
						></shopicon-regular-angledoubleleftsmall>
						<span class="d-none d-sm-block">{{ prevMonthName }}</span>
						<span class="d-block d-sm-none">{{ prevMonthNameShort }}</span>
					</router-link>
					<h2 class="text-center">{{ headline }}</h2>
					<router-link
						class="d-flex text-decoration-none align-items-center"
						:class="{ 'pe-none': !hasNext, 'text-muted': !hasNext }"
						:to="{ query: { ...$route.query, ...nextYearMonth } }"
					>
						<span class="d-none d-sm-block">{{ nextMonthName }}</span>
						<span class="d-block d-sm-none">{{ nextMonthNameShort }}</span>
						<shopicon-regular-angledoublerightsmall
							size="s"
							class="ms-1"
						></shopicon-regular-angledoublerightsmall>
					</router-link>
				</div>
				<div v-if="currentSessions.length === 0" data-testid="sessions-nodata" class="my-5">
					<p>{{ $t("sessions.noData") }}</p>
				</div>
				<div v-else class="table-responsive my-3">
					<table class="table text-nowrap">
						<thead>
							<tr data-testid="sessions-head">
								<th scope="col" class="align-top ps-0">
									{{ $t("sessions.date") }}
								</th>
								<th scope="col" class="align-top">
									{{ $t("sessions.loadpoint") }}
									<label class="position-relative d-block">
										<select
											:value="loadpointFilter"
											class="custom-select"
											@change="changeLoadpointFilter"
										>
											<option
												v-for="{
													name,
													value,
													count,
												} in loadpointFilterOptions"
												:key="value"
												:value="value"
												:disabled="count === 0"
											>
												{{ name }} ({{ count }})
											</option>
										</select>
										<span
											class="fw-normal text-decoration-underline text-nowrap text-muted pe-none"
										>
											{{ loadpointFilter || $t("sessions.filter.filter") }}
										</span>
									</label>
								</th>
								<th scope="col" class="align-top">
									{{ $t("sessions.vehicle") }}
									<label class="position-relative d-block">
										<select
											:value="vehicleFilter"
											class="custom-select"
											@change="changeVehicleFilter"
										>
											<option
												v-for="{
													name,
													value,
													count,
												} in vehicleFilterOptions"
												:key="value"
												:value="value"
												:disabled="count === 0"
											>
												{{ name }} ({{ count }})
											</option>
										</select>
										<span
											class="fw-normal text-decoration-underline text-nowrap text-muted pe-none"
										>
											{{ vehicleFilter || $t("sessions.filter.filter") }}
										</span>
									</label>
								</th>
								<th scope="col" class="align-top text-end">
									{{ $t("sessions.energy") }}
									<div class="text-muted fw-normal">
										{{ fmtKWh(chargedEnergy * 1e3) }}
									</div>
								</th>
								<th
									v-if="hasSolarPercentage"
									scope="col"
									class="align-top text-end"
								>
									{{ $t("sessions.solar") }}
									<div
										v-if="solarPercentage != null"
										class="text-muted fw-normal"
									>
										{{ fmtNumber(solarPercentage, 1) }}%
									</div>
								</th>
								<th v-if="hasPrice" scope="col" class="align-top text-end">
									{{ $t("sessions.price") }}
									<div v-if="price != null" class="text-muted fw-normal">
										{{ fmtMoney(price, currency) }}
										{{ fmtCurrencySymbol(currency) }}
									</div>
								</th>
								<th v-if="hasPrice" scope="col" class="align-top text-end">
									{{ $t("sessions.avgPrice") }}
									<div v-if="pricePerKWh != null" class="text-muted fw-normal">
										{{ fmtPricePerKWh(pricePerKWh, currency) }}
									</div>
								</th>
								<th v-if="hasCo2" scope="col" class="align-top text-end pe-0">
									{{ $t("sessions.co2") }}
									<div v-if="co2PerKWh != null" class="text-muted fw-normal">
										{{ fmtCo2Medium(co2PerKWh) }}
									</div>
								</th>
							</tr>
						</thead>
						<tbody>
							<tr
								v-for="(session, id) in filteredSessions"
								:key="id"
								role="button"
								data-testid="sessions-entry"
								@click="showDetails(session.id)"
							>
<<<<<<< HEAD
								<td class="ps-0">
									{{ fmtFullDateTime(new Date(session.created), true) }}
								</td>
								<td>
									{{ session.loadpoint }}
								</td>
								<td>
									{{ session.vehicle }}
								</td>
								<td class="text-end">
									{{ fmtKWh(session.chargedEnergy * 1e3) }}
								</td>
								<td v-if="hasSolarPercentage" class="text-end">
									<span v-if="session.solarPercentage != null">
										{{ fmtNumber(session.solarPercentage, 1) }}%
									</span>
									<span v-else class="text-muted">-</span>
								</td>
								<td v-if="hasPrice" class="text-end">
									<span v-if="session.price != null">
										{{ fmtMoney(session.price, currency) }}
										{{ fmtCurrencySymbol(currency) }}
									</span>
									<span v-else class="text-muted">-</span>
								</td>
								<td v-if="hasPrice" class="text-end">
									<span v-if="session.pricePerKWh != null">
										{{ fmtPricePerKWh(session.pricePerKWh, currency) }}
									</span>
									<span v-else class="text-muted">-</span>
								</td>
								<td v-if="hasCo2" class="text-end pe-0">
									<span v-if="session.co2PerKWh != null">
										{{ fmtCo2Medium(session.co2PerKWh) }}
									</span>
									<span v-else class="text-muted">-</span>
								</td>
							</tr>
						</tbody>
					</table>
				</div>
				<div class="d-flex mb-5 my-4">
					<a
						v-if="currentSessions.length"
						class="btn btn-outline-secondary text-nowrap me-3"
						:href="csvLink"
						download
					>
						{{ $t("sessions.csvMonth", { month: headline }) }}
					</a>
					<a
						v-if="sessions.length"
						class="btn btn-outline-secondary text-nowrap"
						:href="csvTotalLink"
						download
					>
						{{ $t("sessions.csvTotal") }}
					</a>
=======
								{{ vehicle.name }}: {{ fmtKWh(vehicle.energy) }}
							</li>
						</ul>
						<div class="table-responsive my-3">
							<table class="table text-nowrap">
								<thead>
									<tr>
										<th scope="col" class="ps-0">{{ $t("sessions.date") }}</th>
										<th scope="col">{{ $t("sessions.vehicle") }}</th>
										<th scope="col" class="text-end">
											{{ $t("sessions.energy") }}
										</th>
										<th scope="col" class="text-end">
											{{ $t("sessions.solar") }}
										</th>
										<th scope="col" class="text-end">
											{{ $t("sessions.price") }}
										</th>
										<th scope="col" class="text-end">
											{{ $t("sessions.avgPrice") }}
										</th>
										<th scope="col" class="text-end pe-0">
											{{ $t("sessions.co2") }}
										</th>
									</tr>
								</thead>
								<tbody>
									<tr
										v-for="(session, id) in loadpoint.sessions"
										:key="id"
										role="button"
										@click="showDetails(session.id)"
									>
										<td class="ps-0">
											{{ fmtFullDateTime(new Date(session.created), true) }}
										</td>
										<td>
											{{ session.vehicle }}
										</td>
										<td class="text-end">
											{{
												fmtKWh(
													session.chargedEnergy * 1e3,
													session.chargedEnergy >= 1
												)
											}}
										</td>
										<td class="text-end">
											<span v-if="session.solarPercentage != null">
												{{ fmtNumber(session.solarPercentage, 1) }}%
											</span>
											<span v-else class="text-muted">-</span>
										</td>
										<td class="text-end">
											<span v-if="session.price != null">
												{{ fmtMoney(session.price, currency) }}
												{{ fmtCurrencySymbol(currency) }}
											</span>
											<span v-else class="text-muted">-</span>
										</td>
										<td class="text-end">
											<span v-if="session.pricePerKWh != null">
												{{ fmtPricePerKWh(session.pricePerKWh, currency) }}
											</span>
											<span v-else class="text-muted">-</span>
										</td>
										<td class="text-end pe-0">
											<span v-if="session.co2PerKWh != null">
												{{ fmtCo2Medium(session.co2PerKWh) }}
											</span>
											<span v-else class="text-muted">-</span>
										</td>
									</tr>
								</tbody>
							</table>
						</div>
					</div>
>>>>>>> 10ba2567
				</div>
			</main>
			<ChargingSessionModal
				:session="selectedSession"
				:vehicles="vehiclesObjects"
				@session-changed="loadSessions"
			/>
		</div>
	</div>
</template>

<script>
import Modal from "bootstrap/js/dist/modal";
import TopNavigation from "../components/TopNavigation.vue";
import "@h2d2/shopicons/es/bold/arrowback";
import "@h2d2/shopicons/es/regular/angledoubleleftsmall";
import "@h2d2/shopicons/es/regular/angledoublerightsmall";
import formatter from "../mixins/formatter";
import api from "../api";
import store from "../store";
import ChargingSessionModal from "../components/ChargingSessionModal.vue";

export default {
	name: "ChargingSessions",
	components: { TopNavigation, ChargingSessionModal },
	mixins: [formatter],
	props: {
		notifications: Array,
		month: { type: Number, default: () => new Date().getMonth() + 1 },
		year: { type: Number, default: () => new Date().getFullYear() },
		loadpointFilter: { type: String, default: "" },
		vehicleFilter: { type: String, default: "" },
	},
	data() {
		return {
			sessions: [],
			selectedSessionId: undefined,
		};
	},
	computed: {
		currentSessions() {
			const sessionsWithDefaults = this.sessions.map((session) => {
				const loadpoint = session.loadpoint || this.$t("main.loadpoint.fallbackName");
				const vehicle = session.vehicle || this.$t("main.vehicle.unknown");
				return { ...session, loadpoint, vehicle };
			});

			return sessionsWithDefaults.filter((session) => {
				const date = new Date(session.created);
				return date.getFullYear() === this.year && date.getMonth() + 1 === this.month;
			});
		},
		filteredSessions() {
			return this.currentSessions.filter(this.filterByLoadpoint).filter(this.filterByVehicle);
		},
		vehicleFilterOptions() {
			const options = [
				{
					name: this.$t("sessions.filter.allVehicles"),
					value: "",
					count: this.filterCountForVehicle(),
				},
			];
			this.vehicles.forEach((name) => {
				const count = this.filterCountForVehicle(name);
				options.push({ name, value: name, count });
			});
			return options;
		},
		loadpointFilterOptions() {
			const options = [
				{
					name: this.$t("sessions.filter.allLoadpoints"),
					value: "",
					count: this.filterCountForLoadpoint(),
				},
			];
			this.loadpoints.forEach((name) => {
				const count = this.filterCountForLoadpoint(name);
				options.push({ name, value: name, count });
			});
			return options;
		},
		chargedEnergy() {
			return this.filteredSessions.reduce((total, s) => total + s.chargedEnergy, 0);
		},
		price() {
			return this.filteredSessions.reduce((total, s) => total + s.price, 0);
		},
		hasPrice() {
			return this.filteredSessions.find((s) => s.price != null) != null;
		},
		hasSolarPercentage() {
			return this.filteredSessions.find((s) => s.solarPercentage != null) != null;
		},
		hasCo2() {
			return this.filteredSessions.find((s) => s.co2PerKWh != null) != null;
		},
		pricePerKWh() {
			return this.price / this.chargedEnergy;
		},
		co2PerKWh() {
			const emittedCo2 = this.filteredSessions.reduce(
				(total, s) => total + s.chargedEnergy * s.co2PerKWh,
				0
			);
			return emittedCo2 / this.chargedEnergy;
		},
		solarPercentage() {
			const chargedSolarEnergy = this.filteredSessions.reduce(
				(total, s) => total + s.chargedEnergy * (s.solarPercentage / 100),
				0
			);
			return (100 / this.chargedEnergy) * chargedSolarEnergy;
		},
		loadpoints() {
			return [...new Set(this.currentSessions.map((s) => s.loadpoint))];
		},
		vehicles() {
			return [...new Set(this.currentSessions.map((s) => s.vehicle))];
		},
		vehiclesObjects() {
			return (
				store.state.vehicles?.map((v, index) => {
					return { id: index, title: v };
				}) || []
			);
		},
		selectedSession() {
			return this.sessions.find((s) => s.id == this.selectedSessionId);
		},
		currency() {
			return store.state.currency;
		},
		headline() {
			const date = new Date();
			date.setMonth(this.month - 1);
			date.setFullYear(this.year);
			return this.fmtMonthYear(date);
		},
		csvLink() {
			return this.csvHrefLink(this.year, this.month);
		},
		csvTotalLink() {
			return this.csvHrefLink();
		},
		prevDate() {
			const date = new Date();
			date.setFullYear(this.year);
			date.setMonth(this.month - 2);
			return date;
		},
		prevYearMonth() {
			return { year: this.prevDate.getFullYear(), month: this.prevDate.getMonth() + 1 };
		},
		prevMonthName() {
			return this.fmtMonth(this.prevDate);
		},
		prevMonthNameShort() {
			return this.fmtMonth(this.prevDate, true);
		},
		nextDate() {
			const date = new Date();
			date.setFullYear(this.year);
			date.setMonth(this.month);
			return date;
		},
		nextYearMonth() {
			return { year: this.nextDate.getFullYear(), month: this.nextDate.getMonth() + 1 };
		},
		nextMonthName() {
			return this.fmtMonth(this.nextDate);
		},
		nextMonthNameShort() {
			return this.fmtMonth(this.nextDate, true);
		},
		hasNext() {
			const now = new Date();
			return this.year < now.getFullYear() || this.month < now.getMonth() + 1;
		},
		hasPrev() {
			const length = this.sessions.length;
			if (length === 0) {
				return false;
			}
			const first = new Date(this.sessions[length - 1].created);
			return this.year > first.getFullYear() || this.month > first.getMonth() + 1;
		},
	},
	mounted() {
		this.loadSessions();
	},
	methods: {
		filterByLoadpoint(session) {
			return !this.loadpointFilter || session.loadpoint === this.loadpointFilter;
		},
		filterByVehicle(session) {
			return !this.vehicleFilter || session.vehicle === this.vehicleFilter;
		},
		filterCountForVehicle(vehicle) {
			return this.currentSessions
				.filter(this.filterByLoadpoint)
				.filter((s) => !vehicle || s.vehicle === vehicle).length;
		},
		filterCountForLoadpoint(loadpoint) {
			return this.currentSessions
				.filter(this.filterByVehicle)
				.filter((s) => !loadpoint || s.loadpoint === loadpoint).length;
		},
		changeLoadpointFilter(event) {
			const loadpoint = event.target.value || undefined;
			this.$router.push({ query: { ...this.$route.query, loadpoint } });
		},
		changeVehicleFilter(event) {
			const vehicle = event.target.value || undefined;
			this.$router.push({ query: { ...this.$route.query, vehicle } });
		},
		async loadSessions() {
			const response = await api.get("sessions");
			this.sessions = response.data?.result;
		},
		showDetails(sessionId) {
			this.selectedSessionId = sessionId;
			const modal = Modal.getOrCreateInstance(document.getElementById("sessionDetailsModal"));
			modal.show();
		},
		csvHrefLink(year, month) {
			const params = new URLSearchParams({
				format: "csv",
				lang: this.$i18n.locale,
			});
			if (year && month) {
				params.append("year", year);
				params.append("month", month);
			}
			return `./api/sessions?${params.toString()}`;
		},
	},
};
</script>
<style scoped>
.back {
	width: 22px;
	height: 22px;
	position: relative;
	top: -2px;
}
.custom-select {
	left: 0;
	top: 0;
	bottom: 0;
	right: 0;
	position: absolute;
	opacity: 0;
	-webkit-appearance: menulist-button;
}
</style><|MERGE_RESOLUTION|>--- conflicted
+++ resolved
@@ -108,7 +108,9 @@
 								<th scope="col" class="align-top text-end">
 									{{ $t("sessions.energy") }}
 									<div class="text-muted fw-normal">
-										{{ fmtKWh(chargedEnergy * 1e3) }}
+										{{
+											fmtKWh(chargedEnergy * 1e3, session.chargedEnergy >= 1)
+										}}
 									</div>
 								</th>
 								<th
@@ -153,7 +155,6 @@
 								data-testid="sessions-entry"
 								@click="showDetails(session.id)"
 							>
-<<<<<<< HEAD
 								<td class="ps-0">
 									{{ fmtFullDateTime(new Date(session.created), true) }}
 								</td>
@@ -164,7 +165,12 @@
 									{{ session.vehicle }}
 								</td>
 								<td class="text-end">
-									{{ fmtKWh(session.chargedEnergy * 1e3) }}
+									{{
+										fmtKWh(
+											session.chargedEnergy * 1e3,
+											session.chargedEnergy >= 1
+										)
+									}}
 								</td>
 								<td v-if="hasSolarPercentage" class="text-end">
 									<span v-if="session.solarPercentage != null">
@@ -212,85 +218,6 @@
 					>
 						{{ $t("sessions.csvTotal") }}
 					</a>
-=======
-								{{ vehicle.name }}: {{ fmtKWh(vehicle.energy) }}
-							</li>
-						</ul>
-						<div class="table-responsive my-3">
-							<table class="table text-nowrap">
-								<thead>
-									<tr>
-										<th scope="col" class="ps-0">{{ $t("sessions.date") }}</th>
-										<th scope="col">{{ $t("sessions.vehicle") }}</th>
-										<th scope="col" class="text-end">
-											{{ $t("sessions.energy") }}
-										</th>
-										<th scope="col" class="text-end">
-											{{ $t("sessions.solar") }}
-										</th>
-										<th scope="col" class="text-end">
-											{{ $t("sessions.price") }}
-										</th>
-										<th scope="col" class="text-end">
-											{{ $t("sessions.avgPrice") }}
-										</th>
-										<th scope="col" class="text-end pe-0">
-											{{ $t("sessions.co2") }}
-										</th>
-									</tr>
-								</thead>
-								<tbody>
-									<tr
-										v-for="(session, id) in loadpoint.sessions"
-										:key="id"
-										role="button"
-										@click="showDetails(session.id)"
-									>
-										<td class="ps-0">
-											{{ fmtFullDateTime(new Date(session.created), true) }}
-										</td>
-										<td>
-											{{ session.vehicle }}
-										</td>
-										<td class="text-end">
-											{{
-												fmtKWh(
-													session.chargedEnergy * 1e3,
-													session.chargedEnergy >= 1
-												)
-											}}
-										</td>
-										<td class="text-end">
-											<span v-if="session.solarPercentage != null">
-												{{ fmtNumber(session.solarPercentage, 1) }}%
-											</span>
-											<span v-else class="text-muted">-</span>
-										</td>
-										<td class="text-end">
-											<span v-if="session.price != null">
-												{{ fmtMoney(session.price, currency) }}
-												{{ fmtCurrencySymbol(currency) }}
-											</span>
-											<span v-else class="text-muted">-</span>
-										</td>
-										<td class="text-end">
-											<span v-if="session.pricePerKWh != null">
-												{{ fmtPricePerKWh(session.pricePerKWh, currency) }}
-											</span>
-											<span v-else class="text-muted">-</span>
-										</td>
-										<td class="text-end pe-0">
-											<span v-if="session.co2PerKWh != null">
-												{{ fmtCo2Medium(session.co2PerKWh) }}
-											</span>
-											<span v-else class="text-muted">-</span>
-										</td>
-									</tr>
-								</tbody>
-							</table>
-						</div>
-					</div>
->>>>>>> 10ba2567
 				</div>
 			</main>
 			<ChargingSessionModal
