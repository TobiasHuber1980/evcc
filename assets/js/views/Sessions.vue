<template>
	<div class="container px-4 safe-area-inset">
		<TopHeader :title="$t('sessions.title')" />
		<div class="row">
			<main class="col-12">
				<div class="header-outer sticky-top">
					<div class="container px-4">
						<div
							class="row py-3 py-sm-3 d-flex flex-column flex-sm-row gap-3 gap-lg-0 mb-lg-2"
						>
							<div class="col-lg-5 d-flex mb-lg-0">
								<PeriodSelector
									:period="period"
									:periodOptions="periodOptions"
									@update:period="changePeriod"
								/>
							</div>
							<div v-if="showDateNavigator" class="col-lg-6 offset-lg-1">
								<DateNavigator
									:month="month"
									:year="year"
									:startDate="startDate"
									:showMonth="showMonthNavigation"
									:showYear="showYearNavigation"
									@update-date="updateDate"
								/>
							</div>
						</div>
					</div>
				</div>

				<div class="d-flex gap-3 mb-5 justify-content-between flex-wrap pt-1">
					<IconSelectGroup>
						<template v-for="largeScreen in [true, false]">
							<IconSelectItem
								v-for="{ value, label, disabled, active } in typeOptions"
								:key="value + largeScreen"
								:label="largeScreen ? label : undefined"
								:class="{
									'd-none d-lg-block': largeScreen,
									'd-block d-lg-none': !largeScreen,
								}"
								:disabled="disabled"
								:active="active"
								@click="updateType(value)"
							>
								<component :is="typeIcons[value]"></component>
							</IconSelectItem>
						</template>
					</IconSelectGroup>
					<IconSelectGroup>
						<template v-for="largeScreen in [true, false]">
							<IconSelectItem
								v-for="group in Object.values(groups)"
								:key="group + largeScreen"
								:active="selectedGroup === group"
								:label="
									largeScreen
										? $t(`sessions.groupBy.${group.toLowerCase()}`)
										: undefined
								"
								:class="{
									'd-none d-lg-block': largeScreen,
									'd-block d-lg-none': !largeScreen,
								}"
								@click="updateGroup(group)"
							>
								<component :is="groupIcons[group]"></component>
							</IconSelectItem>
						</template>
					</IconSelectGroup>
				</div>

				<h3
					class="fw-normal my-0 d-flex gap-3 flex-wrap d-flex align-items-baseline overflow-hidden"
				>
					<span v-if="historyTitle" class="d-block no-wrap text-truncate">
						{{ historyTitle }}
					</span>
					<small class="d-block no-wrap text-truncate">{{ historySubTitle }}</small>
				</h3>
				<EnergyHistoryChart
					v-if="activeType === types.SOLAR"
					class="mb-5"
					:sessions="currentSessions"
					:color-mappings="colorMappings"
					:group-by="selectedGroup"
					:period="period"
				/>
				<CostHistoryChart
					v-else
					class="mb-5"
					:sessions="currentTypeSessions"
					:color-mappings="colorMappings"
					:group-by="selectedGroup"
					:cost-type="activeType"
					:currency="currency"
					:period="period"
					:suggested-max-avg-cost="suggestedMaxAvgCost"
					:suggested-max-cost="suggestedMaxCost"
				/>
				<div v-if="showExtraCharts" class="row align-items-start">
					<div class="col-12 col-lg-6 mb-5">
						<h3 class="fw-normal my-4">{{ firstExtraTitle }}</h3>
						<div v-if="activeType === types.SOLAR">
							<SolarYearChart
								v-if="showSolarYearChart"
								:period="period"
								:sessions="currentSessions"
							/>
							<SolarGroupedChart
								v-else
								:sessions="currentSessions"
								:color-mappings="colorMappings"
								:group-by="selectedGroupWithoutNone"
							/>
						</div>
						<AvgCostGroupedChart
							v-else
							:sessions="currentTypeSessions"
							:color-mappings="colorMappings"
							:suggested-max-price="suggestedMaxAvgCost"
							:group-by="selectedGroupWithoutNone"
							:cost-type="activeType"
							:currency="currency"
						/>
					</div>
					<div class="col-12 col-lg-6 mb-5">
						<h3 class="fw-normal my-4">{{ secondExtraTitle }}</h3>
						<EnergyGroupedChart
							v-if="activeType === types.SOLAR"
							:sessions="currentSessions"
							:color-mappings="colorMappings"
							:group-by="selectedGroupWithoutNone"
						/>
						<CostGroupedChart
							v-else
							:sessions="currentTypeSessions"
							:color-mappings="colorMappings"
							:group-by="selectedGroupWithoutNone"
							:cost-type="activeType"
							:currency="currency"
						/>
					</div>
				</div>

				<SessionTable
					v-if="showTable"
					:sessions="currentSessions"
					:vehicleFilter="vehicleFilter"
					:loadpointFilter="loadpointFilter"
					:currency="currency"
					@show-session="showDetails"
				/>
				<div class="d-flex gap-2 mt-1 mb-5">
					<a class="btn btn-outline-secondary" tabindex="0" :href="csvLink" download>
						{{ csvLinkLabel }}
					</a>
					<button
						v-if="!showTable"
						class="btn btn-link text-muted"
						@click="changePeriod(periods.MONTH)"
					>
						{{ $t("sessions.showIndividualEntries") }}
					</button>
				</div>
			</main>
			<SessionDetailsModal
				:session="selectedSession"
				:vehicles="vehicleList"
				:loadpoints="loadpointList"
				:currency="currency"
				@session-changed="loadSessions"
			/>
		</div>
	</div>
</template>

<script lang="ts">
import Modal from "bootstrap/js/dist/modal";
import "@h2d2/shopicons/es/regular/cablecharge";
import "@h2d2/shopicons/es/regular/car3";
import "@h2d2/shopicons/es/regular/eco1";
import "@h2d2/shopicons/es/regular/sun";
import formatter, { POWER_UNIT } from "../mixins/formatter";
import api from "../api";
import store from "../store";
import SessionDetailsModal from "../components/Sessions/SessionDetailsModal.vue";
import SessionTable from "../components/Sessions/SessionTable.vue";
import EnergyHistoryChart from "../components/Sessions/EnergyHistoryChart.vue";
import EnergyGroupedChart from "../components/Sessions/EnergyGroupedChart.vue";
import SolarGroupedChart from "../components/Sessions/SolarGroupedChart.vue";
import SolarYearChart from "../components/Sessions/SolarYearChart.vue";
import CostHistoryChart from "../components/Sessions/CostHistoryChart.vue";
import CostGroupedChart from "../components/Sessions/CostGroupedChart.vue";
import AvgCostGroupedChart from "../components/Sessions/AvgCostGroupedChart.vue";
import Header from "../components/Top/Header.vue";
import IconSelectGroup from "../components/Helper/IconSelectGroup.vue";
import IconSelectItem from "../components/Helper/IconSelectItem.vue";
import SelectGroup from "../components/Helper/SelectGroup.vue";
import CustomSelect from "../components/Helper/CustomSelect.vue";
import colors from "../colors";
import settings from "../settings";
import PeriodSelector from "../components/Sessions/PeriodSelector.vue";
import DateNavigator from "../components/Sessions/DateNavigator.vue";
import DynamicPriceIcon from "../components/MaterialIcon/DynamicPrice.vue";
import TotalIcon from "../components/MaterialIcon/Total.vue";
import { TYPES, GROUPS, PERIODS, type Session } from "../components/Sessions/types";
import { defineComponent, type PropType } from "vue";
import { CURRENCY } from "@/types/evcc";
import TopNavigation from "@/components/Top/Navigation.vue";
import collector from "@/mixins/collector";

export default defineComponent({
	name: "Sessions",
	components: {
		SessionDetailsModal,
		SessionTable,
		TopHeader: Header,
		EnergyHistoryChart,
		EnergyGroupedChart,
		IconSelectGroup,
		IconSelectItem,
		SelectGroup,
		CustomSelect,
		SolarGroupedChart,
		SolarYearChart,
		PeriodSelector,
		DateNavigator,
		DynamicPriceIcon,
		CostHistoryChart,
		CostGroupedChart,
		AvgCostGroupedChart,
	},
	mixins: [formatter, collector],
	props: {
		notifications: Array as PropType<Notification[]>,
		month: { type: Number, default: () => new Date().getMonth() + 1 },
		year: { type: Number, default: () => new Date().getFullYear() },
		period: { type: String as PropType<PERIODS>, default: PERIODS.MONTH },
		loadpointFilter: { type: String, default: "" },
		vehicleFilter: { type: String, default: "" },
		offline: Boolean,
	},
	data() {
		return {
			sessions: [] as Session[],
			selectedType: (settings.sessionsType || TYPES.SOLAR) as TYPES,
			selectedGroup: (settings.sessionsGroup || GROUPS.NONE) as GROUPS,
			selectedSessionId: undefined as number | undefined,
			periods: PERIODS,
			types: TYPES,
			groups: GROUPS,
		};
	},
	head() {
		return { title: this.$t("sessions.title") };
	},
	computed: {
		selectedGroupWithoutNone() {
			return this.selectedGroup !== this.groups.NONE ? this.selectedGroup : undefined;
		},
		currency() {
			return store.state.currency || CURRENCY.EUR;
		},
		energyTitle() {
			return this.$t("sessions.chartTitle.energy");
		},
		historyTitle() {
			return this.activeType === TYPES.SOLAR ? this.energyTitle : this.costTitle;
		},
		historySubTitle() {
			if (this.activeType === TYPES.SOLAR) {
				return this.energySubTitle;
			}
			return this.costSubTitle;
		},
		firstExtraTitle() {
			if (this.activeType === TYPES.SOLAR) {
				return this.solarTitle;
			}
			return this.avgCostTitle;
		},
		secondExtraTitle() {
			if (this.activeType === TYPES.SOLAR) {
				return this.energyGroupedTitle;
			}
			return this.costGroupedTitle;
		},
		solarPercentageFmt() {
			return this.fmtPercentage(
				this.totalEnergy > 0 ? (100 / this.totalEnergy) * this.selfEnergy : 0
			);
		},
		energySumFmt() {
			return this.fmtWh(this.totalEnergy * 1e3, POWER_UNIT.AUTO);
		},
		energySubTitle() {
			const total = this.$t("sessions.chartTitle.energySubTotal", {
				value: this.energySumFmt,
			});
			const solar = this.$t("sessions.chartTitle.energySubSolar", {
				value: this.solarPercentageFmt,
			});
			return `${total} ・ ${solar}`;
		},
		solarTitle() {
			return this.selectedGroup === GROUPS.NONE
				? this.$t("sessions.chartTitle.solar")
				: this.$t("sessions.chartTitle.solarByGroup", { byGroup: this.byGroupTitle });
		},
		byGroupTitle() {
			if (this.selectedGroup === GROUPS.LOADPOINT) {
				return this.$t("sessions.chartTitle.byGroupLoadpoint");
			} else if (this.selectedGroup === GROUPS.VEHICLE) {
				return this.$t("sessions.chartTitle.byGroupVehicle");
			}
			return "";
		},
		energyGroupedTitle() {
			if (this.selectedGroup === GROUPS.NONE) {
				return this.$t("sessions.chartTitle.energyGrouped");
			}
			return this.$t("sessions.chartTitle.energyGroupedByGroup", {
				byGroup: this.byGroupTitle,
			});
		},
		avgCostTitle() {
			const type = this.activeType === TYPES.PRICE ? "Price" : "Co2";
			return this.$t(`sessions.chartTitle.avg${type}ByGroup`, {
				byGroup: this.byGroupTitle,
			});
		},
		costGroupedTitle() {
			const type = this.activeType === TYPES.PRICE ? "Price" : "Co2";
			return this.$t(`sessions.chartTitle.grouped${type}ByGroup`, {
				byGroup: this.byGroupTitle,
			});
		},
		periodOptions() {
			return Object.entries(PERIODS).map(([key, value]) => ({
				name: this.$t(`sessions.period.${key.toLowerCase()}`),
				value,
			}));
		},
		typeOptions() {
			const options = Object.values(TYPES).map((value) => {
				const disabled =
					(value === TYPES.PRICE && !this.typePriceAvailable) ||
					(value === TYPES.CO2 && !this.typeCo2Available);
				const active = this.activeType === value;
				const label = this.$t(`sessions.type.${value}`);
				return { label, value, disabled, active };
			});
			return options;
		},
		totalEnergy() {
			return this.currentSessions.reduce((acc, session) => acc + session.chargedEnergy, 0);
		},
		selfEnergy() {
			return this.currentSessions.reduce(
				(acc, session) => acc + (session.chargedEnergy / 100) * session.solarPercentage,
				0
			);
		},
		currentSessionsWithPrice() {
			return this.currentSessions.filter((s) => s.price !== null);
		},
		currentTypeSessions() {
			if (this.activeType === TYPES.PRICE) {
				return this.currentSessionsWithPrice;
			} else if (this.activeType === TYPES.CO2) {
				return this.currentSessionsWithCo2;
			} else {
				return this.currentSessions;
			}
		},
		totalPrice() {
			return this.currentSessionsWithPrice.reduce((acc, s) => acc + (s.price ?? 0), 0);
		},
		pricePerKWh() {
			const list = this.currentSessionsWithPrice;
			const energy = list.reduce((acc, s) => acc + s.chargedEnergy, 0);
			return energy ? this.totalPrice / energy : 0;
		},
		currentSessionsWithCo2() {
			return this.currentSessions.filter((s) => s.co2PerKWh !== null);
		},
		totalCo2() {
			const list = this.currentSessionsWithCo2;
			return list.reduce((acc, s) => acc + (s.co2PerKWh ?? 0) * s.chargedEnergy, 0);
		},
		co2PerKWh() {
			const list = this.currentSessionsWithCo2;
			const energy = list.reduce((acc, s) => acc + s.chargedEnergy, 0);
			return energy ? this.totalCo2 / energy : 0;
		},
		costTitle() {
			const type = this.activeType === TYPES.PRICE ? "Price" : "Co2";
			return this.$t(`sessions.chartTitle.history${type}`);
		},
		avgCostFmt() {
			return this.activeType === TYPES.PRICE
				? this.fmtPricePerKWh(this.pricePerKWh, this.currency)
				: this.fmtCo2Medium(this.co2PerKWh);
		},
		costSubTitle() {
			const type = this.activeType === TYPES.PRICE ? "Price" : "Co2";
			const value =
				this.activeType === TYPES.PRICE
					? this.fmtMoney(this.totalPrice, this.currency, true, true)
					: this.fmtGrams(this.totalCo2);
			const total = this.$t(`sessions.chartTitle.history${type}Sub`, { value });
			return `${total} ・ ⌀ ${this.avgCostFmt}`;
		},
		activeType() {
			if (this.selectedType === TYPES.PRICE && this.typePriceAvailable) {
				return TYPES.PRICE;
			} else if (this.selectedType === TYPES.CO2 && this.typeCo2Available) {
				return TYPES.CO2;
			}
			return TYPES.SOLAR;
		},
		showCostCharts() {
			return this.typePriceAvailable || this.typeCo2Available;
		},
		typePriceAvailable() {
			return this.currentSessionsWithPrice.length > 0;
		},
		typeCo2Available() {
			return this.currentSessionsWithCo2.length > 0;
		},
		startDate() {
			return new Date(this.sessions[0]?.created || Date.now());
		},
		topNavigation() {
			const vehicleLogins = store.state.auth ? store.state.auth.vehicles : {};
			return { vehicleLogins, ...this.collectProps(TopNavigation, store.state) };
		},
		sessionsWithDefaults() {
			return this.sessions.map((session) => {
				const loadpoint = session.loadpoint || this.$t("main.loadpoint.fallbackName");
				const vehicle = session.vehicle || this.$t("main.vehicle.unknown");
				return { ...session, loadpoint, vehicle };
			});
		},
		currentSessions() {
			return this.sessionsWithDefaults.filter((session) => {
				const date = new Date(session.created);
				switch (this.period) {
					case PERIODS.MONTH:
						return (
							date.getFullYear() === this.year && date.getMonth() + 1 === this.month
						);
					case PERIODS.YEAR:
						return date.getFullYear() === this.year;
					case PERIODS.TOTAL:
						return true;
					default:
						return false;
				}
			});
		},
		vehicleList() {
			const vehicles = store.state.vehicles || {};
			return Object.entries(vehicles).map(([name, vehicle]) => ({ ...vehicle, name }));
		},
		loadpointList() {
			const loadpoints = store.state.loadpoints || [];
			return loadpoints.map(({ title }) => title);
		},
		selectedSession() {
			return this.sessions.find((s) => s.id == this.selectedSessionId);
		},
		monthName() {
			const date = new Date();
			date.setMonth(this.month - 1, 1);
			return this.fmtMonth(date, false);
		},
		csvLinkLabel() {
			if (this.period === PERIODS.MONTH) {
				const date = new Date();
				date.setMonth(this.month - 1, 1);
				date.setFullYear(this.year);
				const period = this.fmtMonthYear(date);
				return this.$t("sessions.csvPeriod", { period });
			} else if (this.period === PERIODS.YEAR) {
				const period = this.year;
				return this.$t("sessions.csvPeriod", { period });
			} else {
				return this.$t("sessions.csvTotal");
			}
		},
		csvLink() {
			if (this.period === PERIODS.MONTH) {
				return this.csvHrefLink(this.year, this.month);
			} else if (this.period === PERIODS.YEAR) {
				return this.csvHrefLink(this.year);
			}
			return this.csvHrefLink();
		},
		colorMappings() {
			const lastThreeMonths = new Date();
			lastThreeMonths.setMonth(lastThreeMonths.getMonth() - 3);

			// Aggregate energy to get sorted list of loadpoints/vehicles for coloring
			const aggregateEnergy = (group: Exclude<GROUPS, GROUPS.NONE>) => {
				return this.sessionsWithDefaults.reduce((acc: Record<string, number>, session) => {
					if (new Date(session.created) >= lastThreeMonths) {
						const key = session[group];
						acc[key] = (acc[key] || 0) + session.chargedEnergy;
					}
					return acc;
				}, {});
			};

			// Assign colors based on energy usage
			const assignColors = (
				energyAggregation: Record<string, number>,
				colorType: Exclude<GROUPS, GROUPS.NONE>
			) => {
				const result: Record<string, string> = {};
				let colorIndex = 0;

				// Assign colors by used energy in the last three months
				const sortedEntries = Object.entries(energyAggregation).sort((a, b) => b[1] - a[1]);
				sortedEntries.forEach(([key]) => {
					if (!result[key]) {
						result[key] = colors.palette[colorIndex % colors.palette.length];
						colorIndex++;
					}
				});

				// Assign colors to remaining entries
				this.sessionsWithDefaults.forEach((session) => {
					const key = session[colorType];
					if (!result[key]) {
						result[key] = colors.palette[colorIndex % colors.palette.length];
						colorIndex++;
					}
				});

				return result;
			};

			const loadpointEnergy = aggregateEnergy(GROUPS.LOADPOINT);
			const loadpointColors = assignColors(loadpointEnergy, GROUPS.LOADPOINT);

			const vehicleEnergy = aggregateEnergy(GROUPS.VEHICLE);
			const vehicleColors = assignColors(vehicleEnergy, GROUPS.VEHICLE);

			const solar = { self: colors.self, grid: colors.grid };
			const cost = { price: colors.price, co2: colors.co2 };

			return {
				loadpoint: loadpointColors,
				vehicle: vehicleColors,
				solar,
				cost,
			};
		},
		groupIcons() {
			return {
				[GROUPS.NONE]: TotalIcon,
				[GROUPS.LOADPOINT]: "shopicon-regular-cablecharge",
				[GROUPS.VEHICLE]: "shopicon-regular-car3",
			};
		},
		typeIcons() {
			return {
				[TYPES.SOLAR]: "shopicon-regular-sun",
				[TYPES.PRICE]: DynamicPriceIcon,
				[TYPES.CO2]: "shopicon-regular-eco1",
			};
		},
		costTypeIcons() {
			return {
				[TYPES.PRICE]: DynamicPriceIcon,
				[TYPES.CO2]: "shopicon-regular-eco1",
			};
		},
		showTable() {
			return this.period === PERIODS.MONTH;
		},
		showMonthNavigation() {
			return this.period === PERIODS.MONTH;
		},
		showYearNavigation() {
			return [PERIODS.MONTH, PERIODS.YEAR].includes(this.period);
		},
		showDateNavigator() {
			return this.showMonthNavigation || this.showYearNavigation;
		},
		groupEntriesAvailable() {
			if (this.selectedGroup === GROUPS.NONE || !this.currentSessions.length) {
				return false;
			} else {
				return (
					new Set(
						this.currentSessions.map(
							(s) => s[this.selectedGroup as Exclude<GROUPS, GROUPS.NONE>]
						)
					).size > 1
				);
			}
		},
		showSolarYearChart() {
			return this.period !== PERIODS.MONTH && this.selectedGroup === GROUPS.NONE;
		},
		showExtraCharts() {
			const hasMultipleEntries =
				new Set(
					this.currentTypeSessions.map(
						(s) => s[this.selectedGroup as Exclude<GROUPS, GROUPS.NONE>]
					)
				).size > 1;
			const isGrouped = [GROUPS.LOADPOINT, GROUPS.VEHICLE].includes(this.selectedGroup);
			const isSolar = this.activeType === TYPES.SOLAR;
			const isNotMonth = this.period !== PERIODS.MONTH;

			return (isGrouped && hasMultipleEntries) || (isSolar && isNotMonth && !isGrouped);
		},
		suggestedMaxAvgPrice() {
			// returns the 98th percentile of avg prices for all sessions
			const sessionsWithPrice = this.sessions.filter((s) => s.pricePerKWh !== null);
			const prices = sessionsWithPrice
				.map((s) => s.pricePerKWh)
				.filter((p): p is number => p !== null);
			return this.percentile(prices, 98);
		},
		suggestedMaxAvgCo2() {
			// returns the 98th percentile of avg co2 emissions for all sessions
			const sessionsWithCo2 = this.sessions.filter((s) => s.co2PerKWh !== null);
			const co2 = sessionsWithCo2
				.map((s) => s.co2PerKWh)
				.filter((c): c is number => c !== null);
			return this.percentile(co2, 98);
		},
		suggestedMaxAvgCost() {
			return this.activeType === TYPES.PRICE
				? this.suggestedMaxAvgPrice
				: this.suggestedMaxAvgCo2;
		},
		suggestedMaxCo2() {
			// returns the 98th percentile of total co2 emissions by time period
			const sessionsWithCo2 = this.sessions.filter((s) => s.co2PerKWh !== null);
			const co2Map = sessionsWithCo2.reduce((acc: Record<string, number>, s) => {
				const key = this.dateToPeriodKey(new Date(s.created));
				acc[key] = (acc[key] || 0) + (s.co2PerKWh ?? 0) * s.chargedEnergy;
				return acc;
			}, {});
			const percentileValue = this.percentile(Object.values(co2Map), 98);
			return Math.max(percentileValue !== null ? percentileValue : 0, 5); // 5kg default
		},
		suggestedMaxPrice() {
			// returns the 98th percentile of total price by time period
			const sessionsWithPrice = this.sessions.filter((s) => s.price !== null);
			const priceMap = sessionsWithPrice.reduce((acc: Record<string, number>, s) => {
				const key = this.dateToPeriodKey(new Date(s.created));
				acc[key] = (acc[key] || 0) + (s.price || 0);
				return acc;
			}, {});
			const percentileValue = this.percentile(Object.values(priceMap), 98);
			return Math.max(percentileValue !== null ? percentileValue : 0, 1); // 1 CURRENCY default
		},
		suggestedMaxCost() {
			return this.activeType === TYPES.PRICE ? this.suggestedMaxPrice : this.suggestedMaxCo2;
		},
	},
	watch: {
		offline() {
			this.loadSessions();
		},
	},
	mounted() {
		this.loadSessions();
	},
	methods: {
		changePeriod(newPeriod: PERIODS) {
			let month: number | undefined = this.month;
			let year: number | undefined = this.year;
			let period: PERIODS | undefined = newPeriod;
			switch (period) {
				case PERIODS.TOTAL:
					month = undefined;
					year = undefined;
					break;
				case PERIODS.YEAR:
					month = undefined;
					break;
				default:
					period = undefined;
			}
			this.$router.push({ query: { ...this.$route.query, period, month, year } });
		},
		dateToPeriodKey(date: Date) {
			const options: Intl.DateTimeFormatOptions = {
				year: "numeric",
				month: "numeric",
				day: "numeric",
			};
			if (this.period === PERIODS.YEAR) options.day = undefined;
			if (this.period === PERIODS.TOTAL) options.month = undefined;
			return date.toLocaleDateString(undefined, options);
		},
		async loadSessions() {
			const response = await api.get("sessions");
			// ensure sessions are sorted by created date
<<<<<<< HEAD
			const sortedSessions = response.data?.result.sort((a: Session, b: Session) => {
				return new Date(a.created).getTime() - new Date(b.created).getTime();
=======
			const sortedSessions = response.data.sort((a, b) => {
				return new Date(a.created) - new Date(b.created);
>>>>>>> f593848c
			});
			this.sessions = sortedSessions;
		},
		showDetails(sessionId: number) {
			this.selectedSessionId = sessionId;
			const modal = Modal.getOrCreateInstance(
				document.getElementById("sessionDetailsModal") as HTMLElement
			);
			modal.show();
		},
		csvHrefLink(year?: number, month?: number) {
			const params = new URLSearchParams({
				format: "csv",
				lang: this.$i18n?.locale,
			});
			if (year) params.append("year", year.toString());
			if (month) params.append("month", month.toString());
			return `./api/sessions?${params.toString()}`;
		},
		updateType(type: TYPES) {
			this.selectedType = type;
			settings.sessionsType = type;
		},
		updateGroup(group: GROUPS) {
			this.selectedGroup = group;
			settings.sessionsGroup = group;
		},
		updateDate({ year, month }: { year: number; month: number }) {
			this.$router.push({ query: { ...this.$route.query, year, month } });
		},
		percentile(arr: number[], p: number): number | null {
			if (arr.length === 0) return null;
			const sorted = arr.sort((a, b) => a - b);
			const index = (p / 100) * (sorted.length - 1);
			return sorted[Math.floor(index)];
		},
	},
});
</script>

<style scoped>
.header-outer {
	--vertical-shift: 0rem;
	left: 0;
	right: 0;
	top: max(0rem, env(safe-area-inset-top)) !important;
	margin: 0 calc(calc(1.5rem + var(--vertical-shift)) * -1);
	-webkit-backdrop-filter: blur(35px);
	backdrop-filter: blur(35px);
	background-color: #0000;
	box-shadow: 0 1px 8px 0px var(--evcc-background);
}

@media (min-width: 576px) {
	.header-outer {
		--vertical-shift: calc((100vw - 540px) / 2);
	}
}

@media (min-width: 768px) {
	.header-outer {
		--vertical-shift: calc((100vw - 720px) / 2);
	}
}

@media (min-width: 992px) {
	.header-outer {
		--vertical-shift: calc((100vw - 960px) / 2);
	}
}

@media (min-width: 1200px) {
	.header-outer {
		--vertical-shift: calc((100vw - 1140px) / 2);
	}
}

@media (min-width: 1400px) {
	.header-outer {
		--vertical-shift: calc((100vw - 1320px) / 2);
	}
}
</style><|MERGE_RESOLUTION|>--- conflicted
+++ resolved
@@ -706,13 +706,8 @@
 		async loadSessions() {
 			const response = await api.get("sessions");
 			// ensure sessions are sorted by created date
-<<<<<<< HEAD
-			const sortedSessions = response.data?.result.sort((a: Session, b: Session) => {
+			const sortedSessions = response.data?.sort((a: Session, b: Session) => {
 				return new Date(a.created).getTime() - new Date(b.created).getTime();
-=======
-			const sortedSessions = response.data.sort((a, b) => {
-				return new Date(a.created) - new Date(b.created);
->>>>>>> f593848c
 			});
 			this.sessions = sortedSessions;
 		},
