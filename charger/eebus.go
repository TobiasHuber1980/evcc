package charger

import (
	"errors"
	"fmt"
	"time"

	"github.com/evcc-io/eebus/app"
	"github.com/evcc-io/eebus/communication"
	"github.com/evcc-io/eebus/ship"
	"github.com/evcc-io/evcc/api"
	"github.com/evcc-io/evcc/core/loadpoint"
	"github.com/evcc-io/evcc/server"
	"github.com/evcc-io/evcc/util"
)

const (
	maxIdRequestTimespan = time.Second * 120
	idleFactor           = 0.6
)

type EEBus struct {
	log           *util.Logger
	cc            *communication.ConnectionController
	lp            loadpoint.API
	forcePVLimits bool

	communicationStandard           communication.EVCommunicationStandardEnumType
	socSupportAvailable             bool
	selfConsumptionSupportAvailable bool

	maxCurrent          float64
	connected           bool
	expectedEnableState bool

	evConnectedTime time.Time
}

func init() {
	registry.Add("eebus", NewEEBusFromConfig)
}

// NewEEBusFromConfig creates an EEBus charger from generic config
func NewEEBusFromConfig(other map[string]interface{}) (api.Charger, error) {
	cc := struct {
		Ski           string
		ForcePVLimits bool
	}{}

	if err := util.DecodeOther(other, &cc); err != nil {
		return nil, err
	}

	return NewEEBus(cc.Ski, cc.ForcePVLimits)
}

// NewEEBus creates EEBus charger
func NewEEBus(ski string, forcePVLimits bool) (*EEBus, error) {
	log := util.NewLogger("eebus")

	if server.EEBusInstance == nil {
		return nil, errors.New("eebus not configured")
	}

	c := &EEBus{
		log:                   log,
		forcePVLimits:         forcePVLimits,
		communicationStandard: communication.EVCommunicationStandardEnumTypeUnknown,
	}

	server.EEBusInstance.Register(ski, c.onConnect, c.onDisconnect)

	return c, nil
}

func (c *EEBus) onConnect(ski string, conn ship.Conn) error {
	c.log.TRACE.Println("!! onConnect invoked on ski ", ski)

	eebusDevice := app.HEMS(server.EEBusInstance.DeviceInfo())
	c.cc = communication.NewConnectionController(c.log.TRACE, conn, eebusDevice)
	c.cc.SetDataUpdateHandler(c.dataUpdateHandler)

	c.setDefaultValues()
	c.setConnected(true)

	err := c.cc.Boot()

	return err
}

func (c *EEBus) onDisconnect(ski string) {
	c.log.TRACE.Println("!! onDisconnect invoked on ski ", ski)

	c.setConnected(false)
	c.setDefaultValues()
}

func (c *EEBus) setDefaultValues() {
	c.expectedEnableState = false
	c.communicationStandard = communication.EVCommunicationStandardEnumTypeUnknown
	c.socSupportAvailable = false
	c.selfConsumptionSupportAvailable = false
}

func (c *EEBus) setConnected(connected bool) {
	if connected && !c.connected {
		c.evConnectedTime = time.Now()
	}
	c.connected = connected
}

func (c *EEBus) setLoadpointMinMaxLimits(data *communication.EVSEClientDataType) {
	if c.lp == nil {
		return
	}

	newMin := data.EVData.LimitsL1.Min
	newMax := data.EVData.LimitsL1.Max

	if c.lp.GetMinCurrent() != newMin && newMin > 0 {
		c.lp.SetMinCurrent(newMin)
	}
	if c.lp.GetMaxCurrent() != newMax && newMax > 0 {
		c.lp.SetMaxCurrent(newMax)
	}

	if err := c.lp.SetPhases(int(data.EVData.ConnectedPhases)); err != nil {
		c.log.ERROR.Printf("!! cannot set %dp", data.EVData.ConnectedPhases)
	}
}

func (c *EEBus) showCurrentChargingSetup() {
	data, err := c.cc.GetData()
	if err != nil {
		return
	}

	prevComStandard := c.communicationStandard
	prevSoCSupport := c.socSupportAvailable
	prevSelfConsumptionSupport := c.selfConsumptionSupportAvailable

	if prevComStandard != data.EVData.CommunicationStandard {
		c.communicationStandard = data.EVData.CommunicationStandard
		timestamp := time.Now()
		c.log.WARN.Println("!! ", timestamp.Format("2006-01-02 15:04:05"), " ev-charger-communication changed from ", prevComStandard, " to ", data.EVData.CommunicationStandard)
	}

	if prevSoCSupport != data.EVData.UCSoCAvailable {
		c.socSupportAvailable = data.EVData.UCSoCAvailable
		timestamp := time.Now()
		c.log.WARN.Println("!! ", timestamp.Format("2006-01-02 15:04:05"), " ev-charger-soc support changed from ", prevSoCSupport, " to ", data.EVData.UCSoCAvailable)
	}

	if prevSelfConsumptionSupport != data.EVData.UCSelfConsumptionAvailable {
		c.selfConsumptionSupportAvailable = data.EVData.UCSelfConsumptionAvailable
		timestamp := time.Now()
		c.log.WARN.Println("!! ", timestamp.Format("2006-01-02 15:04:05"), " ev-charger-self-consumption-support support changed from ", prevSelfConsumptionSupport, " to ", data.EVData.UCSelfConsumptionAvailable)
	}
}

func (c *EEBus) dataUpdateHandler(dataType communication.EVDataElementUpdateType, data *communication.EVSEClientDataType) {
	// we receive data, so it is connected
	c.setConnected(true)

	c.showCurrentChargingSetup()

	switch dataType {
	case communication.EVDataElementUpdateUseCaseSelfConsumption:
		// if availability of self consumption use case changes, resend the current charging limit
		err := c.writeCurrentLimitData([]float64{c.maxCurrent, c.maxCurrent, c.maxCurrent})
		if err != nil {
			c.log.ERROR.Println("failed to send current limit data: ", err)
		}
	// case communication.EVDataElementUpdateUseCaseSoC:
	case communication.EVDataElementUpdateEVConnectionState:
		if data.EVData.ChargeState == communication.EVChargeStateEnumTypeUnplugged {
			c.expectedEnableState = false
		}
		c.setLoadpointMinMaxLimits(data)
	case communication.EVDataElementUpdateCommunicationStandard:
		c.communicationStandard = data.EVData.CommunicationStandard
		c.setLoadpointMinMaxLimits(data)
	case communication.EVDataElementUpdateAsymetricChargingType:
		c.setLoadpointMinMaxLimits(data)
	// case communication.EVDataElementUpdateEVSEOperationState:
	// case communication.EVDataElementUpdateEVChargeState:
	case communication.EVDataElementUpdateConnectedPhases:
		c.setLoadpointMinMaxLimits(data)
	case communication.EVDataElementUpdatePowerLimits:
		c.setLoadpointMinMaxLimits(data)
	case communication.EVDataElementUpdateAmperageLimits:
		c.setLoadpointMinMaxLimits(data)
	}
}

// we assume that if any current power value of any phase is >50W, then charging is active and enabled is true
func isCharging(d communication.EVDataType) bool {
	return d.Measurements.PowerL1 > d.LimitsL1.Min*idleFactor ||
		d.Measurements.PowerL2 > d.LimitsL2.Min*idleFactor ||
		d.Measurements.PowerL3 > d.LimitsL3.Min*idleFactor
}

func (c *EEBus) updateState() (api.ChargeStatus, error) {
	data, err := c.cc.GetData()
	if err != nil {
		c.log.TRACE.Printf("!! status: no eebus data available yet")
		return api.StatusNone, err
	}

	currentState := data.EVData.ChargeState

	if !c.connected {
		c.log.TRACE.Printf("!! status: charger reported as disconnected")
		return api.StatusNone, fmt.Errorf("charger reported as disconnected")
	}

	switch currentState {
	case communication.EVChargeStateEnumTypeUnknown, communication.EVChargeStateEnumTypeUnplugged: // Unplugged
		c.expectedEnableState = false
		return api.StatusA, nil
	case communication.EVChargeStateEnumTypeFinished, communication.EVChargeStateEnumTypePaused: // Finished, Paused
		return api.StatusB, nil
	case communication.EVChargeStateEnumTypeActive: // Active
		if isCharging(data.EVData) {
			// we might already be enabled and charging due to connection issues
			c.expectedEnableState = true
			return api.StatusC, nil
		}
		return api.StatusB, nil
	case communication.EVChargeStateEnumTypeError: // Error
		return api.StatusF, nil
	}

	return api.StatusNone, fmt.Errorf("properties unknown result: %s", currentState)
}

// Status implements the api.Charger interface
func (c *EEBus) Status() (api.ChargeStatus, error) {
	return c.updateState()
}

// Enabled implements the api.Charger interface
// should return true if the charger allows the EV to draw power
func (c *EEBus) Enabled() (bool, error) {
	_, err := c.updateState()
	return c.expectedEnableState, err
}

// Enable implements the api.Charger interface
<<<<<<< HEAD
// enable
//
//		true: allow to EV to draw power
//	 false: do not allow the EV to draw power
=======
>>>>>>> c7566a26
func (c *EEBus) Enable(enable bool) error {
	data, err := c.cc.GetData()
	if err != nil {
		c.log.TRACE.Printf("!! enable: no eebus data available yet")
		return err
	}

	if data.EVData.ChargeState == communication.EVChargeStateEnumTypeUnplugged {
		c.log.TRACE.Printf("!! currents: ev reported as unplugged")
		// if the ev is unplugged, we do not need to disable charging by setting a current of 0 as it already is
		if !enable {
			return nil
		}
		// if the ev is unplugged, we can not enable charging
		return errors.New("can not enable charging as ev is unplugged")
	}

	// if we disable charging with a potential but not yet known communication standard ISO15118
	// this would set allowed A value to be 0. And this would trigger ISO connections to switch to IEC!
	if data.EVData.CommunicationStandard == communication.EVCommunicationStandardEnumTypeUnknown {
		c.log.TRACE.Printf("!! enable: cannot enable or disable as communication standard is not yet known")
		return api.ErrMustRetry
	}

	c.expectedEnableState = enable

	if !enable {
		// Important notes on enabling/disabling!!
		// ISO15118 mode:
		//   non-asymmetric or all phases set to 0: the OBC will wait for 1 minute, if the values remain after 1 min, it will pause then
		//   asymmetric and only some phases set to 0: no pauses or waiting for changes required
		//   asymmetric mode requires Plug & Charge (PnC) and Value Added Services (VAS)
		// IEC61851 mode:
		//   switching between 1/3 phases: stop charging, pause for 2 minutes, change phases, resume charging
		//   frequent switching should be avoided by all means!
		c.maxCurrent = 0
		return c.writeCurrentLimitData([]float64{0.0, 0.0, 0.0})
	}

	// if we set MaxCurrent > Min value and then try to enable the charger, it would reset it to min
	if c.maxCurrent > 0 {
		return c.writeCurrentLimitData([]float64{c.maxCurrent, c.maxCurrent, c.maxCurrent})
	}

	// we need to check if the mode is set to now as the currents won't be adjusted afterwards any more in all cases
	if c.lp.GetMode() == api.ModeNow {
		return c.writeCurrentLimitData([]float64{data.EVData.LimitsL1.Max, data.EVData.LimitsL2.Max, data.EVData.LimitsL3.Max})
	}

	// in non now mode only enable with min settings, so we don't excessively consume power in case it has to be turned of in the next cycle anyways
	return c.writeCurrentLimitData([]float64{data.EVData.LimitsL1.Min, data.EVData.LimitsL2.Min, data.EVData.LimitsL3.Min})
}

// returns true if the connected EV supports charging recommendation
func (c *EEBus) optimizationSelfConsumptionAvailable() bool {
	data, err := c.cc.GetData()
	if err == nil {
		return data.EVData.UCSelfConsumptionAvailable
	}

	return false
}

func (c *EEBus) writeCurrentLimitData(currents []float64) error {
	data, err := c.cc.GetData()
	if err != nil {
		return err
	}

	selfConsumptionCurrents := []float64{0.0, 0.0, 0.0}
	overloadProtectionCurrents := currents

	// are the limits obligations or recommendations
	// in the scenarios IEC, ISO without asymetric charging, the limits are always obligations
	obligationEnabled := true

	if c.optimizationSelfConsumptionAvailable() {
		obligationEnabled = c.forcePVLimits
		if c.lp != nil && !obligationEnabled {
			// recommendations only work in PV modes
			chargeMode := c.lp.GetMode()
			if chargeMode != api.ModePV && chargeMode != api.ModeMinPV {
				obligationEnabled = true
			}
		}
	}

	// when recommending a current make sure the overload protection limit is set to max
	if !obligationEnabled {
		selfConsumptionCurrents = currents
		overloadProtectionCurrents = []float64{data.EVData.LimitsL1.Max, data.EVData.LimitsL2.Max, data.EVData.LimitsL3.Max}
	}

	return c.cc.WriteCurrentLimitData(overloadProtectionCurrents, selfConsumptionCurrents, data.EVData)
}

// MaxCurrent implements the api.Charger interface
func (c *EEBus) MaxCurrent(current int64) error {
	return c.MaxCurrentMillis(float64(current))
}

var _ api.ChargerEx = (*EEBus)(nil)

// MaxCurrentMillis implements the api.ChargerEx interface
func (c *EEBus) MaxCurrentMillis(current float64) error {
	data, err := c.cc.GetData()
	if err != nil {
		c.log.TRACE.Printf("!! currents: no eebus data available yet")
		return err
	}

	if data.EVData.ChargeState == communication.EVChargeStateEnumTypeUnplugged {
		c.log.TRACE.Printf("!! currents: ev reported as unplugged")
		return errors.New("can't set new current as ev is unplugged")
	}

	if data.EVData.LimitsL1.Min == 0 {
		c.log.TRACE.Println("!! we did not yet receive min and max currents to validate the call of MaxCurrent, use it as is")
	}

	if current < data.EVData.LimitsL1.Min {
		c.log.TRACE.Printf("!! current value %f is lower than the allowed minimum value %f", current, data.EVData.LimitsL1.Min)
		current = data.EVData.LimitsL1.Min
	}

	if current > data.EVData.LimitsL1.Max {
		c.log.TRACE.Printf("!! current value %f is higher than the allowed maximum value %f", current, data.EVData.LimitsL1.Max)
		current = data.EVData.LimitsL1.Max
	}

	c.maxCurrent = current

	// TODO error handling

	c.log.TRACE.Printf("!! currents: returning %f", current)

	currents := []float64{current, current, current}
	return c.writeCurrentLimitData(currents)
}

var _ api.Meter = (*EEBus)(nil)

// CurrentPower implements the api.Meter interface
func (c *EEBus) CurrentPower() (float64, error) {
	data, err := c.cc.GetData()
	if err != nil {
		c.log.TRACE.Printf("!! current power: no eebus data available yet")
		return 0, err
	}

	if data.EVData.ChargeState == communication.EVChargeStateEnumTypeUnplugged {
		c.log.TRACE.Printf("!! current power: ev reported as unplugged")
		return 0, nil
	}

	power := data.EVData.Measurements.PowerL1 + data.EVData.Measurements.PowerL2 + data.EVData.Measurements.PowerL3
	c.log.TRACE.Printf("!! current power: returning %f", power)

	return power, nil
}

var _ api.ChargeRater = (*EEBus)(nil)

// ChargedEnergy implements the api.ChargeRater interface
func (c *EEBus) ChargedEnergy() (float64, error) {
	data, err := c.cc.GetData()
	if err != nil {
		c.log.TRACE.Printf("!! charged energy: no eebus data available yet")
		return 0, err
	}

	if data.EVData.ChargeState == communication.EVChargeStateEnumTypeUnplugged {
		c.log.TRACE.Printf("!! charged energy: ev reported as unplugged")
		return 0, nil
	}

	energy := data.EVData.Measurements.ChargedEnergy / 1000
	c.log.TRACE.Printf("!! charged energy: returning %f", energy)

	return energy, nil
}

// var _ api.ChargeTimer = (*EEBus)(nil)

// // ChargingTime implements the api.ChargeTimer interface
// func (c *EEBus) ChargingTime() (time.Duration, error) {
// 	// var currentSession MCCCurrentSession
// 	// if err := mcc.getEscapedJSON(mcc.apiURL(mccAPICurrentSession), &currentSession); err != nil {
// 	// 	return 0, err
// 	// }

// 	// return time.Duration(currentSession.Duration * time.Second), nil
// 	return 0, nil
// }

var _ api.MeterCurrent = (*EEBus)(nil)

// Currents implements the api.MeterCurrent interface
func (c *EEBus) Currents() (float64, float64, float64, error) {
	data, err := c.cc.GetData()
	if err != nil {
		c.log.TRACE.Printf("!! currents: no eebus data available yet")
		return 0, 0, 0, err
	}

	if data.EVData.ChargeState == communication.EVChargeStateEnumTypeUnplugged {
		c.log.TRACE.Printf("!! currents: ev reported as unplugged")
		return 0, 0, 0, nil
	}

	c.log.TRACE.Printf("!! currents: returning %f, %f, %f, ", data.EVData.Measurements.CurrentL1, data.EVData.Measurements.CurrentL2, data.EVData.Measurements.CurrentL3)

	return data.EVData.Measurements.CurrentL1, data.EVData.Measurements.CurrentL2, data.EVData.Measurements.CurrentL3, nil
}

var _ api.Identifier = (*EEBus)(nil)

// Identify implements the api.Identifier interface
func (c *EEBus) Identify() (string, error) {
	data, err := c.cc.GetData()
	if err != nil {
		c.log.TRACE.Printf("!! identify: no eebus data available yet")
		return "", err
	}

	if !c.connected {
		c.log.TRACE.Printf("!! identify: charger reported as disconnected")
		return "", nil
	}

	if data.EVData.ChargeState == communication.EVChargeStateEnumTypeUnplugged || data.EVData.ChargeState == communication.EVChargeStateEnumTypeUnknown {
		c.log.TRACE.Printf("!! identify: ev reported as unplugged or unknown")
		return "", nil
	}

	if len(data.EVData.Identification) > 0 {
		c.log.TRACE.Printf("!! identify: returning %s", data.EVData.Identification)
		return data.EVData.Identification, nil
	}

	if data.EVData.CommunicationStandard == communication.EVCommunicationStandardEnumTypeIEC61851 {
		c.log.TRACE.Printf("!! identify: ev communication is IEC61851 which does not support any identification")
		return "", nil
	}

	if time.Since(c.evConnectedTime) < maxIdRequestTimespan {
		c.log.TRACE.Printf("!! identify: returning nothing, retry")
		return "", api.ErrMustRetry
	}

	c.log.TRACE.Printf("!! identify: returning nothing, no more retries")
	return "", nil
}

var _ api.Battery = (*EEBus)(nil)

// SoC implements the api.Vehicle interface
func (c *EEBus) SoC() (float64, error) {
	data, err := c.cc.GetData()
	if err != nil {
		c.log.TRACE.Printf("!! soc: no eebus data available yet")
		return 0, api.ErrMustRetry
	}

	if !data.EVData.UCSoCAvailable || !data.EVData.SoCDataAvailable {
		c.log.TRACE.Printf("!! soc: feature not available")
		return 0, api.ErrNotAvailable
	}

	c.log.TRACE.Printf("!! soc: returning %f", data.EVData.Measurements.SoC)
	return data.EVData.Measurements.SoC, nil
}

var _ loadpoint.Controller = (*EEBus)(nil)

// LoadpointControl implements loadpoint.Controller
func (c *EEBus) LoadpointControl(lp loadpoint.API) {
	c.lp = lp

	// set current known min, max current limits
	data, err := c.cc.GetData()
	if err != nil {
		return
	}
	c.setLoadpointMinMaxLimits(data)
	c.showCurrentChargingSetup()
}<|MERGE_RESOLUTION|>--- conflicted
+++ resolved
@@ -247,13 +247,6 @@
 }
 
 // Enable implements the api.Charger interface
-<<<<<<< HEAD
-// enable
-//
-//		true: allow to EV to draw power
-//	 false: do not allow the EV to draw power
-=======
->>>>>>> c7566a26
 func (c *EEBus) Enable(enable bool) error {
 	data, err := c.cc.GetData()
 	if err != nil {
