package charger

// LICENSE

// Copyright (c) 2019-2024 andig

// This module is NOT covered by the MIT license. All rights reserved.

// The above copyright notice and this permission notice shall be included in all
// copies or substantial portions of the Software.

// THE SOFTWARE IS PROVIDED "AS IS", WITHOUT WARRANTY OF ANY KIND, EXPRESS OR
// IMPLIED, INCLUDING BUT NOT LIMITED TO THE WARRANTIES OF MERCHANTABILITY,
// FITNESS FOR A PARTICULAR PURPOSE AND NONINFRINGEMENT. IN NO EVENT SHALL THE
// AUTHORS OR COPYRIGHT HOLDERS BE LIABLE FOR ANY CLAIM, DAMAGES OR OTHER
// LIABILITY, WHETHER IN AN ACTION OF CONTRACT, TORT OR OTHERWISE, ARISING FROM,
// OUT OF OR IN CONNECTION WITH THE SOFTWARE OR THE USE OR OTHER DEALINGS IN THE
// SOFTWARE.

import (
	"encoding/binary"
	"fmt"
	"time"

	"github.com/evcc-io/evcc/api"
	"github.com/evcc-io/evcc/util"
	"github.com/evcc-io/evcc/util/modbus"
	"github.com/volkszaehler/mbmd/meters/rs485"
)

// https://www.em2go.de/download2/ModBus TCP Registers EM2GO  Series.pdf

// Em2Go charger implementation
type Em2Go struct {
	log    *util.Logger
	conn   *modbus.Connection
	offset uint16
}

const (
	em2GoRegStatus          = 0   // Uint16 RO ENUM
	em2GoRegConnectorState  = 2   // Uint16 RO ENUM
	em2GoRegErrorCode       = 4   // Uint16 RO ENUM
	em2GoRegCurrents        = 6   // Uint16 RO 0.1A
	em2GoRegPower           = 12  // Uint32 RO 1W
	em2GoRegEnergy          = 28  // Uint16 RO 0.1KWh
	em2GoRegMaxCurrent      = 32  // Uint16 RO 0.1A
	em2GoRegMinCurrent      = 34  // Uint16 RO 0.1A
	em2GoRegCableMaxCurrent = 36  // Uint16 RO 0.1A
	em2GoRegSerial          = 38  // Chr[16] RO UTF16
	em2GoRegChargedEnergy   = 72  // Uint16 RO 0.1kWh
	em2GoRegChargeDuration  = 78  // Uint32 RO 1s
	em2GoRegSafeCurrent     = 87  // Uint16 WR 0.1A
	em2GoRegCommTimeout     = 89  // Uint16 WR 1s
	em2GoRegCurrentLimit    = 91  // Uint16 WR 0.1A
	em2GoRegChargeMode      = 93  // Uint16 WR ENUM
	em2GoRegChargeCommand   = 95  // Uint16 WR ENUM
	em2GoRegVoltages        = 109 // Uint16 RO 0.1V
	em2GoRegPhases          = 200 // Set charging phase 1 unsigned
)

func init() {
	registry.Add("em2go", NewEm2GoFromConfig)
}

//go:generate go run ../cmd/tools/decorate.go -f decorateEm2Go -b *Em2Go -r api.Charger -t "api.PhaseSwitcher,Phases1p3p,func(int) error" -t "api.PhaseGetter,GetPhases,func() (int, error)"

// NewEm2GoFromConfig creates a Em2Go charger from generic config
func NewEm2GoFromConfig(other map[string]interface{}) (api.Charger, error) {
	cc := struct {
		modbus.TcpSettings `mapstructure:",squash"`
		Connector          uint16
	}{
		TcpSettings: modbus.TcpSettings{
			ID: 255,
		},
		Connector: 1,
	}

	if err := util.DecodeOther(other, &cc); err != nil {
		return nil, err
	}

	return NewEm2Go(cc.URI, cc.ID, cc.Connector)
}

// NewEm2Go creates Em2Go charger
func NewEm2Go(uri string, slaveID uint8, connector uint16) (api.Charger, error) {
	uri = util.DefaultPort(uri, 502)

	conn, err := modbus.NewConnection(uri, "", "", 0, modbus.Tcp, slaveID)
	if err != nil {
		return nil, err
	}

	// Add delay of 60 milliseconds between requests
	conn.Delay(60 * time.Millisecond)

	log := util.NewLogger("em2go")
	conn.Logger(log.TRACE)

	wb := &Em2Go{
		log:    log,
		conn:   conn,
		offset: 256 * (connector - 1),
	}

	var (
		phases1p3p func(int) error
		phasesG    func() (int, error)
	)

	if _, err := wb.conn.ReadHoldingRegisters(wb.offset+em2GoRegPhases, 1); err == nil {
		phases1p3p = wb.phases1p3p
		phasesG = wb.getPhases
	}

	return decorateEm2Go(wb, phases1p3p, phasesG), err
}

// Status implements the api.Charger interface
func (wb *Em2Go) Status() (api.ChargeStatus, error) {
	b, err := wb.conn.ReadHoldingRegisters(wb.offset+em2GoRegStatus, 1)
	if err != nil {
		return api.StatusNone, err
	}

	switch binary.BigEndian.Uint16(b) {
	case 1:
		return api.StatusA, nil
	case 2, 3:
		return api.StatusB, nil
	case 4, 6:
		return api.StatusC, nil
	case 5, 7:
		return api.StatusF, nil
	default:
		return api.StatusNone, fmt.Errorf("invalid status: %0x", b[1])
	}
}

// Enabled implements the api.Charger interface
func (wb *Em2Go) Enabled() (bool, error) {
	b, err := wb.conn.ReadHoldingRegisters(wb.offset+em2GoRegChargeCommand, 1)
	if err != nil {
		return false, err
	}

	u := binary.BigEndian.Uint16(b)

	return u == 1, nil
}

// Enable implements the api.Charger interface
func (wb *Em2Go) Enable(enable bool) error {
	b := make([]byte, 2)
	binary.BigEndian.PutUint16(b, map[bool]uint16{true: 1, false: 2}[enable])

	_, err := wb.conn.WriteMultipleRegisters(wb.offset+em2GoRegChargeCommand, 1, b)
	return err
}

// MaxCurrent implements the api.Charger interface
func (wb *Em2Go) MaxCurrent(current int64) error {
	return wb.MaxCurrentMillis(float64(current))
}

var _ api.ChargerEx = (*Em2Go)(nil)

// MaxCurrentMillis implements the api.ChargerEx interface
func (wb *Em2Go) MaxCurrentMillis(current float64) error {
	b := make([]byte, 2)
	binary.BigEndian.PutUint16(b, uint16(10*current))

	_, err := wb.conn.WriteMultipleRegisters(wb.offset+em2GoRegCurrentLimit, 1, b)
	return err
}

var _ api.CurrentGetter = (*Em2Go)(nil)

// GetMaxCurrent implements the api.CurrentGetter interface
func (wb Em2Go) GetMaxCurrent() (float64, error) {
<<<<<<< HEAD
	b, err := wb.conn.ReadHoldingRegisters(em2goRegCurrentLimit, 1)
	if err != nil {
		return 0, err
	}
=======
	b, err := wb.conn.ReadHoldingRegisters(wb.offset+em2GoRegCurrentLimit, 1)
	if err != nil {
		return 0, err
	}

>>>>>>> 99af80d9
	return float64(binary.BigEndian.Uint16(b)) / 10, err
}

var _ api.Meter = (*Em2Go)(nil)

// CurrentPower implements the api.Meter interface
func (wb *Em2Go) CurrentPower() (float64, error) {
	b, err := wb.conn.ReadHoldingRegisters(wb.offset+em2GoRegPower, 2)
	if err != nil {
		return 0, err
	}

	return rs485.RTUUint32ToFloat64(b), nil
}

var _ api.MeterEnergy = (*Em2Go)(nil)

// TotalEnergy implements the api.MeterEnergy interface
func (wb *Em2Go) TotalEnergy() (float64, error) {
	b, err := wb.conn.ReadHoldingRegisters(wb.offset+em2GoRegEnergy, 2)
	if err != nil {
		return 0, err
	}

	return rs485.RTUUint32ToFloat64(b) / 10, nil
}

// getPhaseValues returns 3 register values offset by 2
func (wb *Em2Go) getPhaseValues(reg uint16) (float64, float64, float64, error) {
	var res [3]float64

	for i := range 3 {
		b, err := wb.conn.ReadHoldingRegisters(wb.offset+reg+2*uint16(i), 1)
		if err != nil {
			return 0, 0, 0, err
		}

		res[i] = float64(binary.BigEndian.Uint16(b)) / 10
	}

	return res[0], res[1], res[2], nil
}

var _ api.PhaseCurrents = (*Em2Go)(nil)

// Currents implements the api.PhaseCurrents interface
func (wb *Em2Go) Currents() (float64, float64, float64, error) {
	return wb.getPhaseValues(em2GoRegCurrents)
}

var _ api.PhaseVoltages = (*Em2Go)(nil)

// Currents implements the api.PhaseVoltages interface
func (wb *Em2Go) Voltages() (float64, float64, float64, error) {
	return wb.getPhaseValues(em2GoRegVoltages)
}

var _ api.ChargeRater = (*Em2Go)(nil)

// ChargedEnergy implements the api.ChargeRater interface
func (wb *Em2Go) ChargedEnergy() (float64, error) {
	b, err := wb.conn.ReadHoldingRegisters(wb.offset+em2GoRegChargedEnergy, 2)
	if err != nil {
		return 0, err
	}

	return float64(binary.BigEndian.Uint16(b)) / 10, nil
}

var _ api.ChargeTimer = (*Em2Go)(nil)

// ChargeDuration implements the api.ChargeTimer interface
func (wb *Em2Go) ChargeDuration() (time.Duration, error) {
	b, err := wb.conn.ReadHoldingRegisters(wb.offset+em2GoRegChargeDuration, 2)
	if err != nil {
		return 0, err
	}

	return time.Duration(binary.BigEndian.Uint32(b)) * time.Second, nil
}

// phases1p3p implements the api.PhaseSwitcher interface
func (wb *Em2Go) phases1p3p(phases int) error {
	b := make([]byte, 2)
	binary.BigEndian.PutUint16(b, uint16(phases))

	_, err := wb.conn.WriteMultipleRegisters(wb.offset+em2GoRegPhases, 1, b)
	return err
}

// getPhases implements the api.PhaseGetter interface
func (wb *Em2Go) getPhases() (int, error) {
	b, err := wb.conn.ReadHoldingRegisters(wb.offset+em2GoRegPhases, 1)
	if err != nil {
		return 0, err
	}

	return int(binary.BigEndian.Uint16(b)), nil
}

var _ api.Diagnosis = (*Em2Go)(nil)

// Diagnose implements the api.Diagnosis interface
func (wb *Em2Go) Diagnose() {
	if b, err := wb.conn.ReadHoldingRegisters(wb.offset+em2GoRegStatus, 1); err == nil {
		fmt.Printf("\tCharging Station Status:\t%d\n", binary.BigEndian.Uint16(b))
	}
	if b, err := wb.conn.ReadHoldingRegisters(wb.offset+em2GoRegConnectorState, 1); err == nil {
		fmt.Printf("\tConnector State:\t%d\n", binary.BigEndian.Uint16(b))
	}
	if b, err := wb.conn.ReadHoldingRegisters(wb.offset+em2GoRegErrorCode, 1); err == nil {
		fmt.Printf("\tError Code:\t%d\n", binary.BigEndian.Uint16(b))
	}
	if b, err := wb.conn.ReadHoldingRegisters(wb.offset+em2GoRegMaxCurrent, 1); err == nil {
		fmt.Printf("\tEVSE Max. Current:\t%.1fA\n", float64(binary.BigEndian.Uint16(b)/10))
	}
	if b, err := wb.conn.ReadHoldingRegisters(wb.offset+em2GoRegMaxCurrent, 1); err == nil {
		fmt.Printf("\tEVSE Min. Current:\t%.1fA\n", float64(binary.BigEndian.Uint16(b)/10))
	}
	if b, err := wb.conn.ReadHoldingRegisters(wb.offset+em2GoRegCableMaxCurrent, 1); err == nil {
		fmt.Printf("\tCable Max. Current:\t%.1fA\n", float64(binary.BigEndian.Uint16(b)/10))
	}
	var serial []byte
	for reg := 0; reg < 8; reg++ {
		b, err := wb.conn.ReadHoldingRegisters(wb.offset+em2GoRegSerial+2*uint16(reg), 2)
		if err != nil {
			return
		}
		serial = append(serial, b...)
	}
	fmt.Printf("\tSerial: %s\n", string(serial))
	if b, err := wb.conn.ReadHoldingRegisters(wb.offset+em2GoRegSafeCurrent, 1); err == nil {
		fmt.Printf("\tSafe Current:\t%.1fA\n", float64(binary.BigEndian.Uint16(b)/10))
	}
	if b, err := wb.conn.ReadHoldingRegisters(wb.offset+em2GoRegCommTimeout, 1); err == nil {
		fmt.Printf("\tConnection Timeout:\t%d\n", binary.BigEndian.Uint16(b))
	}
	if b, err := wb.conn.ReadHoldingRegisters(wb.offset+em2GoRegCurrentLimit, 1); err == nil {
		fmt.Printf("\tCurrent Limit:\t%.1fA\n", float64(binary.BigEndian.Uint16(b)/10))
	}
	if b, err := wb.conn.ReadHoldingRegisters(wb.offset+em2GoRegChargeMode, 1); err == nil {
		fmt.Printf("\tCharge Mode:\t%d\n", binary.BigEndian.Uint16(b))
	}
	if b, err := wb.conn.ReadHoldingRegisters(wb.offset+em2GoRegChargeCommand, 1); err == nil {
		fmt.Printf("\tCharge Command:\t%d\n", binary.BigEndian.Uint16(b))
	}
}<|MERGE_RESOLUTION|>--- conflicted
+++ resolved
@@ -180,18 +180,11 @@
 
 // GetMaxCurrent implements the api.CurrentGetter interface
 func (wb Em2Go) GetMaxCurrent() (float64, error) {
-<<<<<<< HEAD
-	b, err := wb.conn.ReadHoldingRegisters(em2goRegCurrentLimit, 1)
-	if err != nil {
-		return 0, err
-	}
-=======
 	b, err := wb.conn.ReadHoldingRegisters(wb.offset+em2GoRegCurrentLimit, 1)
 	if err != nil {
 		return 0, err
 	}
 
->>>>>>> 99af80d9
 	return float64(binary.BigEndian.Uint16(b)) / 10, err
 }
 
