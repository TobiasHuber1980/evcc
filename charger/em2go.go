--- conflicted
+++ resolved
@@ -32,14 +32,8 @@
 
 // Em2Go charger implementation
 type Em2Go struct {
-<<<<<<< HEAD
-	log    *util.Logger
-	conn   *modbus.Connection
-	offset uint16
-=======
 	log  *util.Logger
 	conn *modbus.Connection
->>>>>>> 2441b57b
 }
 
 const (
@@ -105,14 +99,8 @@
 	conn.Logger(log.TRACE)
 
 	wb := &Em2Go{
-<<<<<<< HEAD
-		log:    log,
-		conn:   conn,
-		offset: 256 * (connector - 1),
-=======
 		log:  log,
 		conn: conn,
->>>>>>> 2441b57b
 	}
 
 	var (
@@ -120,11 +108,7 @@
 		phasesG    func() (int, error)
 	)
 
-<<<<<<< HEAD
-	if _, err := wb.conn.ReadHoldingRegisters(wb.offset+em2GoRegPhases, 1); err == nil {
-=======
 	if _, err := wb.conn.ReadHoldingRegisters(em2GoRegPhases, 1); err == nil {
->>>>>>> 2441b57b
 		phases1p3p = wb.phases1p3p
 		phasesG = wb.getPhases
 	}
@@ -186,11 +170,7 @@
 	b := make([]byte, 2)
 	binary.BigEndian.PutUint16(b, uint16(10*current))
 
-<<<<<<< HEAD
-	_, err := wb.conn.WriteMultipleRegisters(wb.offset+em2GoRegCurrentLimit, 1, b)
-=======
 	_, err := wb.conn.WriteMultipleRegisters(em2GoRegCurrentLimit, 1, b)
->>>>>>> 2441b57b
 	return err
 }
 
@@ -198,11 +178,7 @@
 
 // GetMaxCurrent implements the api.CurrentGetter interface
 func (wb Em2Go) GetMaxCurrent() (float64, error) {
-<<<<<<< HEAD
-	b, err := wb.conn.ReadHoldingRegisters(wb.offset+em2GoRegCurrentLimit, 1)
-=======
 	b, err := wb.conn.ReadHoldingRegisters(em2GoRegCurrentLimit, 1)
->>>>>>> 2441b57b
 	if err != nil {
 		return 0, err
 	}
@@ -239,11 +215,7 @@
 	var res [3]float64
 
 	for i := range 3 {
-<<<<<<< HEAD
-		b, err := wb.conn.ReadHoldingRegisters(wb.offset+reg+2*uint16(i), 1)
-=======
 		b, err := wb.conn.ReadHoldingRegisters(reg+2*uint16(i), 1)
->>>>>>> 2441b57b
 		if err != nil {
 			return 0, 0, 0, err
 		}
@@ -297,21 +269,13 @@
 	b := make([]byte, 2)
 	binary.BigEndian.PutUint16(b, uint16(phases))
 
-<<<<<<< HEAD
-	_, err := wb.conn.WriteMultipleRegisters(wb.offset+em2GoRegPhases, 1, b)
-=======
 	_, err := wb.conn.WriteMultipleRegisters(em2GoRegPhases, 1, b)
->>>>>>> 2441b57b
 	return err
 }
 
 // getPhases implements the api.PhaseGetter interface
 func (wb *Em2Go) getPhases() (int, error) {
-<<<<<<< HEAD
-	b, err := wb.conn.ReadHoldingRegisters(wb.offset+em2GoRegPhases, 1)
-=======
 	b, err := wb.conn.ReadHoldingRegisters(em2GoRegPhases, 1)
->>>>>>> 2441b57b
 	if err != nil {
 		return 0, err
 	}
@@ -326,33 +290,19 @@
 	if b, err := wb.conn.ReadHoldingRegisters(wb.offset+em2GoRegStatus, 1); err == nil {
 		fmt.Printf("\tCharging Station Status:\t%d\n", binary.BigEndian.Uint16(b))
 	}
-<<<<<<< HEAD
-	if b, err := wb.conn.ReadHoldingRegisters(wb.offset+em2GoRegConnectorState, 1); err == nil {
-		fmt.Printf("\tConnector State:\t%d\n", binary.BigEndian.Uint16(b))
-	}
-	if b, err := wb.conn.ReadHoldingRegisters(wb.offset+em2GoRegErrorCode, 1); err == nil {
-=======
 	if b, err := wb.conn.ReadHoldingRegisters(em2GoRegConnectorState, 1); err == nil {
 		fmt.Printf("\tConnector State:\t%d\n", binary.BigEndian.Uint16(b))
 	}
 	if b, err := wb.conn.ReadHoldingRegisters(em2GoRegErrorCode, 1); err == nil {
->>>>>>> 2441b57b
 		fmt.Printf("\tError Code:\t%d\n", binary.BigEndian.Uint16(b))
 	}
 	if b, err := wb.conn.ReadHoldingRegisters(wb.offset+em2GoRegMaxCurrent, 1); err == nil {
 		fmt.Printf("\tEVSE Max. Current:\t%.1fA\n", float64(binary.BigEndian.Uint16(b)/10))
 	}
-<<<<<<< HEAD
-	if b, err := wb.conn.ReadHoldingRegisters(wb.offset+em2GoRegMaxCurrent, 1); err == nil {
-		fmt.Printf("\tEVSE Min. Current:\t%.1fA\n", float64(binary.BigEndian.Uint16(b)/10))
-	}
-	if b, err := wb.conn.ReadHoldingRegisters(wb.offset+em2GoRegCableMaxCurrent, 1); err == nil {
-=======
 	if b, err := wb.conn.ReadHoldingRegisters(em2GoRegMaxCurrent, 1); err == nil {
 		fmt.Printf("\tEVSE Min. Current:\t%.1fA\n", float64(binary.BigEndian.Uint16(b)/10))
 	}
 	if b, err := wb.conn.ReadHoldingRegisters(em2GoRegCableMaxCurrent, 1); err == nil {
->>>>>>> 2441b57b
 		fmt.Printf("\tCable Max. Current:\t%.1fA\n", float64(binary.BigEndian.Uint16(b)/10))
 	}
 	var serial []byte
@@ -364,15 +314,6 @@
 		serial = append(serial, b...)
 	}
 	fmt.Printf("\tSerial: %s\n", string(serial))
-<<<<<<< HEAD
-	if b, err := wb.conn.ReadHoldingRegisters(wb.offset+em2GoRegSafeCurrent, 1); err == nil {
-		fmt.Printf("\tSafe Current:\t%.1fA\n", float64(binary.BigEndian.Uint16(b)/10))
-	}
-	if b, err := wb.conn.ReadHoldingRegisters(wb.offset+em2GoRegCommTimeout, 1); err == nil {
-		fmt.Printf("\tConnection Timeout:\t%d\n", binary.BigEndian.Uint16(b))
-	}
-	if b, err := wb.conn.ReadHoldingRegisters(wb.offset+em2GoRegCurrentLimit, 1); err == nil {
-=======
 	if b, err := wb.conn.ReadHoldingRegisters(em2GoRegSafeCurrent, 1); err == nil {
 		fmt.Printf("\tSafe Current:\t%.1fA\n", float64(binary.BigEndian.Uint16(b)/10))
 	}
@@ -380,7 +321,6 @@
 		fmt.Printf("\tConnection Timeout:\t%d\n", binary.BigEndian.Uint16(b))
 	}
 	if b, err := wb.conn.ReadHoldingRegisters(em2GoRegCurrentLimit, 1); err == nil {
->>>>>>> 2441b57b
 		fmt.Printf("\tCurrent Limit:\t%.1fA\n", float64(binary.BigEndian.Uint16(b)/10))
 	}
 	if b, err := wb.conn.ReadHoldingRegisters(wb.offset+em2GoRegChargeMode, 1); err == nil {
