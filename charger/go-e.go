--- conflicted
+++ resolved
@@ -46,11 +46,7 @@
 	})
 }
 
-<<<<<<< HEAD
-//go:generate go tool decorate -f decorateGoE -b *GoE -r api.Charger -t "api.PhaseSwitcher,Phases1p3p,func(int) error"
-=======
-//go:generate decorate -f decorateGoE -b *GoE -r api.Charger -t "api.ChargeRater,ChargedEnergy,func() (float64, error)" -t "api.PhaseSwitcher,Phases1p3p,func(int) error"
->>>>>>> 864c2cf5
+//go:generate go tool decorate -f decorateGoE -b *GoE -r api.Charger -t "api.ChargeRater,ChargedEnergy,func() (float64, error)" -t "api.PhaseSwitcher,Phases1p3p,func(int) error"
 
 // newGoEFromConfig creates a go-e charger from generic config
 func newGoEFromConfig(v2 bool, other map[string]interface{}) (api.Charger, error) {
