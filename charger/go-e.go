--- conflicted
+++ resolved
@@ -54,18 +54,12 @@
 func init() {
 	registry.Add("go-e", "go-eCharger", NewGoEFromConfig, nil)
 
-<<<<<<< HEAD
-	registry.Add("go-e-local", "go-eCharger (Lokal)", NewGoEFromConfig, struct {
-		URI string `validate:"required"`
-	}{})
-=======
 	// lokal
 	registry.Add("go-e-local", "go-eCharger (Lokal)", NewGoEFromConfig, struct {
 		URI string `validate:"required"`
 	}{})
 
 	// cloud
->>>>>>> 950b8394
 	registry.Add("go-e-cloud", "go-eCharger (Cloud)", NewGoEFromConfig, struct {
 		Token string `validate:"required"`
 		Cache time.Duration
