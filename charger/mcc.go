package charger

import (
	"crypto/tls"
	"encoding/json"
	"fmt"
	"net/http"
	"net/url"
	"strconv"
	"strings"
	"time"

	"github.com/andig/evcc/api"
	"github.com/andig/evcc/util"
	"github.com/andig/evcc/util/request"
)

const (
	mccAPILogin                   = "jwt/login"
	mccAPIRefresh                 = "jwt/refresh"
	mccAPIChargeState             = "v1/api/WebServer/properties/chargeState"
	mccAPICurrentSession          = "v1/api/WebServer/properties/swaggerCurrentSession"
	mccAPIEnergy                  = "v1/api/iCAN/properties/propjIcanEnergy"
	mccAPISetCurrentLimit         = "v1/api/SCC/properties/propHMICurrentLimit?value="
	mccAPICurrentCableInformation = "v1/api/SCC/properties/json_CurrentCableInformation"
)

// MCCTokenResponse is the apiLogin response
type MCCTokenResponse struct {
	Token string
	Error string
}

// MCCCurrentSession is the apiCurrentSession response
type MCCCurrentSession struct {
	Duration     time.Duration
	EnergySumKwh float64
}

// MCCEnergyPhase is the apiEnergy response for a single phase
type MCCEnergyPhase struct {
	Ampere float64
	Power  float64
}

// MCCEnergy is the apiEnergy response
type MCCEnergy struct {
	L1, L2, L3 MCCEnergyPhase
}

// MCCCurrentCableInformation is the apiCurrentCableInformation response
type MCCCurrentCableInformation struct {
	MaxValue, MinValue, Value int64
}

// MobileConnect charger supporting devices from Audi, Bentley, Porsche
type MobileConnect struct {
	*request.Helper
	uri              string
	password         string
	token            string
	tokenValid       time.Time
	tokenRefresh     time.Time
	cableInformation MCCCurrentCableInformation
}

type mccConfig struct {
	URI, Password string `validate:"required"`
}

func init() {
<<<<<<< HEAD
	registry.Add("mcc", "Mobile Charger Connect (Porsche)", NewMobileConnectFromConfig, nil)
=======
	registry.Add("mcc", "Mobile Charger Connect (Porsche)", NewMobileConnectFromConfig, mccConfig{})
>>>>>>> 8cab3ac9
}

// NewMobileConnectFromConfig creates a MCC charger from generic config
func NewMobileConnectFromConfig(other map[string]interface{}) (api.Charger, error) {
	var cc mccConfig
	if err := util.DecodeOther(other, &cc); err != nil {
		return nil, err
	}

	return NewMobileConnect(util.DefaultScheme(cc.URI, "https"), cc.Password)
}

// NewMobileConnect creates MCC charger
func NewMobileConnect(uri string, password string) (*MobileConnect, error) {
	mcc := &MobileConnect{
		Helper:   request.NewHelper(util.NewLogger("mcc")),
		uri:      strings.TrimRight(uri, "/"),
		password: password,
	}

	// ignore the self signed certificate
	mcc.Helper.Transport(request.NewTransport().WithTLSConfig(&tls.Config{InsecureSkipVerify: true}))

	return mcc, nil
}

// construct the URL for a given api
func (mcc *MobileConnect) apiURL(api string) string {
	return fmt.Sprintf("%s/%s", mcc.uri, api)
}

// process the http request to fetch the auth token for a login or refresh request
func (mcc *MobileConnect) fetchToken(request *http.Request) error {
	var tr MCCTokenResponse
	err := mcc.DoJSON(request, &tr)
	if err == nil {
		if len(tr.Token) == 0 {
			return fmt.Errorf("response: %s", tr.Error)
		}

		mcc.token = tr.Token
		// According to the Web Interface, the token is valid for 10 minutes
		mcc.tokenValid = time.Now().Add(10 * time.Minute)

		// the web interface updates the token every 2 minutes, so lets do the same here
		mcc.tokenRefresh = time.Now().Add(2 * time.Minute)
	}

	return err
}

// login as the home user with the given password
func (mcc *MobileConnect) login(password string) error {
	uri := fmt.Sprintf("%s/%s", mcc.uri, mccAPILogin)

	data := url.Values{
		"user": []string{"user"},
		"pass": []string{mcc.password},
	}

	req, err := request.New(http.MethodPost, uri, strings.NewReader(data.Encode()), request.URLEncoding)
	if err != nil {
		return err
	}

	return mcc.fetchToken(req)
}

// refresh the auth token with a new one
func (mcc *MobileConnect) refresh() error {
	uri := fmt.Sprintf("%s/%s", mcc.uri, mccAPIRefresh)

	req, err := http.NewRequest(http.MethodGet, uri, nil)
	if err != nil {
		return err
	}

	req.Header.Set("Authorization", fmt.Sprintf("Bearer %s", mcc.token))

	return mcc.fetchToken(req)
}

// creates a http request that contains the auth token
func (mcc *MobileConnect) request(method, uri string) (*http.Request, error) {
	// do we need to login?
	if mcc.token == "" || time.Since(mcc.tokenValid) > 0 {
		if err := mcc.login(mcc.password); err != nil {
			return nil, err
		}
	}

	// is it time to refresh the token?
	if time.Since(mcc.tokenRefresh) > 0 {
		if err := mcc.refresh(); err != nil {
			return nil, err
		}
	}

	// now lets process the request with the fetched token
	req, err := http.NewRequest(method, uri, nil)
	if err != nil {
		return req, err
	}

	req.Header.Set("Authorization", fmt.Sprintf("Bearer %s", mcc.token))

	return req, nil
}

// use http GET to fetch a non structured value from an URI and stores it in result
func (mcc *MobileConnect) getValue(uri string) ([]byte, error) {
	req, err := mcc.request(http.MethodGet, uri)
	if err != nil {
		return nil, err
	}

	return mcc.DoBody(req)
}

// use http GET to fetch an escaped JSON string and unmarshal the data in result
func (mcc *MobileConnect) getEscapedJSON(uri string, result interface{}) error {
	req, err := mcc.request(http.MethodGet, uri)
	if err != nil {
		return err
	}

	b, err := mcc.DoBody(req)
	if err != nil {
		return err
	}

	s, err := strconv.Unquote(strings.Trim(string(b), "\n"))
	if err != nil {
		return err
	}

	if s == "" {
		return nil // empty response
	}

	return json.Unmarshal([]byte(s), &result)
}

// Status implements the Charger.Status interface
func (mcc *MobileConnect) Status() (api.ChargeStatus, error) {
	b, err := mcc.getValue(mcc.apiURL(mccAPIChargeState))
	if err != nil {
		return api.StatusNone, err
	}

	chargeState, err := strconv.ParseInt(strings.Trim(string(b), "\n"), 10, 8)
	if err != nil {
		return api.StatusNone, err
	}

	switch chargeState {
	case 0: // Unplugged
		return api.StatusA, nil
	case 1, 3, 4, 6: // 1: Connecting, 3: Established, 4: Paused, 6: Finished
		return api.StatusB, nil
	case 2: // Error
		return api.StatusF, nil
	case 5: // Active
		return api.StatusC, nil
	default:
		return api.StatusNone, fmt.Errorf("properties unknown result: %d", chargeState)
	}
}

// Enabled implements the Charger.Enabled interface
func (mcc *MobileConnect) Enabled() (bool, error) {
	// Check if the car is connected and Paused, Active, or Finished
	b, err := mcc.getValue(mcc.apiURL(mccAPIChargeState))
	if err != nil {
		return false, err
	}

	// return value is returned in the format 0\n
	chargeState, err := strconv.ParseInt(strings.Trim(string(b), "\n"), 10, 8)
	if err != nil {
		return false, err
	}

	if chargeState >= 4 && chargeState <= 6 {
		return true, nil
	}

	return false, nil
}

// Enable implements the Charger.Enable interface
func (mcc *MobileConnect) Enable(enable bool) error {
	// As we don't know of the API to disable charging this for now always returns an error
	return nil
}

// MaxCurrent implements the Charger.MaxCurrent interface
func (mcc *MobileConnect) MaxCurrent(current int64) error {
	// The device doesn't return an error if we set a value greater than the
	// current allowed max or smaller than the allowed min
	// instead it will simply set it to max or min and return "OK" anyway
	// Since the API here works differently, we fetch the limits
	// and then return an error if the value is outside of the limits or
	// otherwise set the new value
	if mcc.cableInformation.MaxValue == 0 {
		if err := mcc.getEscapedJSON(mcc.apiURL(mccAPICurrentCableInformation), &mcc.cableInformation); err != nil {
			return err
		}
	}

	if current < mcc.cableInformation.MinValue {
		return fmt.Errorf("value is lower than the allowed minimum value %d", mcc.cableInformation.MinValue)
	}

	if current > mcc.cableInformation.MaxValue {
		return fmt.Errorf("value is higher than the allowed maximum value %d", mcc.cableInformation.MaxValue)
	}

	url := fmt.Sprintf("%s%d", mcc.apiURL(mccAPISetCurrentLimit), current)

	req, err := mcc.request(http.MethodPut, url)
	if err != nil {
		return err
	}

	b, err := mcc.DoBody(req)
	if err != nil {
		return err
	}

	// return value is returned in the format "OK"\n
	if strings.Trim(string(b), "\n\"") != "OK" {
		return fmt.Errorf("maxcurrent unexpected response: %s", string(b))
	}

	return nil
}

// CurrentPower implements the Meter interface.
func (mcc *MobileConnect) CurrentPower() (float64, error) {
	var energy MCCEnergy
	err := mcc.getEscapedJSON(mcc.apiURL(mccAPIEnergy), &energy)

	return energy.L1.Power + energy.L2.Power + energy.L3.Power, err
}

// ChargedEnergy implements the ChargeRater interface.
func (mcc *MobileConnect) ChargedEnergy() (float64, error) {
	var currentSession MCCCurrentSession
	if err := mcc.getEscapedJSON(mcc.apiURL(mccAPICurrentSession), &currentSession); err != nil {
		return 0, err
	}

	return currentSession.EnergySumKwh, nil
}

// ChargingTime yields current charge run duration
func (mcc *MobileConnect) ChargingTime() (time.Duration, error) {
	var currentSession MCCCurrentSession
	if err := mcc.getEscapedJSON(mcc.apiURL(mccAPICurrentSession), &currentSession); err != nil {
		return 0, err
	}

	return time.Duration(currentSession.Duration * time.Second), nil
}

// Currents implements the MeterCurrent interface
func (mcc *MobileConnect) Currents() (float64, float64, float64, error) {
	var energy MCCEnergy
	err := mcc.getEscapedJSON(mcc.apiURL(mccAPIEnergy), &energy)

	return energy.L1.Ampere, energy.L2.Ampere, energy.L3.Ampere, err
}<|MERGE_RESOLUTION|>--- conflicted
+++ resolved
@@ -69,11 +69,7 @@
 }
 
 func init() {
-<<<<<<< HEAD
-	registry.Add("mcc", "Mobile Charger Connect (Porsche)", NewMobileConnectFromConfig, nil)
-=======
 	registry.Add("mcc", "Mobile Charger Connect (Porsche)", NewMobileConnectFromConfig, mccConfig{})
->>>>>>> 8cab3ac9
 }
 
 // NewMobileConnectFromConfig creates a MCC charger from generic config
