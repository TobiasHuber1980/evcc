package charger

// LICENSE

// Copyright (c) 2024 premultiply, andig

// This module is NOT covered by the MIT license. All rights reserved.

// The above copyright notice and this permission notice shall be included in all
// copies or substantial portions of the Software.

// THE SOFTWARE IS PROVIDED "AS IS", WITHOUT WARRANTY OF ANY KIND, EXPRESS OR
// IMPLIED, INCLUDING BUT NOT LIMITED TO THE WARRANTIES OF MERCHANTABILITY,
// FITNESS FOR A PARTICULAR PURPOSE AND NONINFRINGEMENT. IN NO EVENT SHALL THE
// AUTHORS OR COPYRIGHT HOLDERS BE LIABLE FOR ANY CLAIM, DAMAGES OR OTHER
// LIABILITY, WHETHER IN AN ACTION OF CONTRACT, TORT OR OTHERWISE, ARISING FROM,
// OUT OF OR IN CONNECTION WITH THE SOFTWARE OR THE USE OR OTHER DEALINGS IN THE
// SOFTWARE.

import (
	"cmp"
	"context"
	"fmt"
	"math"
	"slices"
	"time"

	"github.com/evcc-io/evcc/api"
	"github.com/evcc-io/evcc/charger/ocpp"
	"github.com/evcc-io/evcc/core/loadpoint"
	"github.com/evcc-io/evcc/util"
	"github.com/evcc-io/evcc/util/sponsor"
	"github.com/lorenzodonini/ocpp-go/ocpp1.6/core"
	"github.com/lorenzodonini/ocpp-go/ocpp1.6/types"
	"github.com/samber/lo"
)

// OCPP charger implementation
type OCPP struct {
	log     *util.Logger
	cp      *ocpp.CP
	conn    *ocpp.Connector
	phases  int
	enabled bool
	current float64

	stackLevelZero bool
	lp             loadpoint.API
}

const defaultIdTag = "evcc" // RemoteStartTransaction only

func init() {
	registry.AddCtx("ocpp", NewOCPPFromConfig)
}

// NewOCPPFromConfig creates a OCPP charger from generic config
func NewOCPPFromConfig(ctx context.Context, other map[string]interface{}) (api.Charger, error) {
	cc := struct {
		StationId      string
		IdTag          string
		Connector      int
		MeterInterval  time.Duration
		MeterValues    string
		ConnectTimeout time.Duration // Initial Timeout

		Timeout          time.Duration              // TODO deprecated
		BootNotification *bool                      // TODO deprecated
		GetConfiguration *bool                      // TODO deprecated
		ChargingRateUnit types.ChargingRateUnitType // TODO deprecated
		AutoStart        bool                       // TODO deprecated
		NoStop           bool                       // TODO deprecated

		ForceWattCtrl  bool
		StackLevelZero *bool
		RemoteStart    bool
	}{
		Connector:      1,
		MeterInterval:  10 * time.Second,
		ConnectTimeout: 5 * time.Minute,
	}

	if err := util.DecodeOther(other, &cc); err != nil {
		return nil, err
	}

	stackLevelZero := cc.StackLevelZero != nil && *cc.StackLevelZero

	c, err := NewOCPP(ctx,
		cc.StationId, cc.Connector, cc.IdTag,
		cc.MeterValues, cc.MeterInterval,
		cc.ForceWattCtrl, stackLevelZero, cc.RemoteStart,
		cc.ConnectTimeout)
	if err != nil {
		return c, err
	}

	if !sponsor.IsAuthorized() {
		return nil, api.ErrSponsorRequired
	}

	var (
		powerG, totalEnergyG, socG func() (float64, error)
		currentsG, voltagesG       func() (float64, float64, float64, error)
	)

	if c.cp.HasMeasurement(types.MeasurandPowerActiveImport) {
		powerG = c.conn.CurrentPower
	}

	if c.cp.HasMeasurement(types.MeasurandEnergyActiveImportRegister) {
		totalEnergyG = c.conn.TotalEnergy
	}

	if c.cp.HasMeasurement(types.MeasurandCurrentImport) {
		currentsG = c.conn.Currents
	}

	if c.cp.HasMeasurement(types.MeasurandVoltage) {
		voltagesG = c.conn.Voltages
	}

	if c.cp.HasMeasurement(types.MeasurandSoC) {
		socG = c.conn.Soc
	}

	var phasesS func(int) error
	if c.cp.PhaseSwitching {
		phasesS = c.phases1p3p
	}

	var currentG func() (float64, error)
	if c.cp.HasMeasurement(types.MeasurandCurrentOffered) {
		currentG = c.conn.GetMaxCurrent
	}

	return decorateOCPP(c, powerG, totalEnergyG, currentsG, voltagesG, currentG, phasesS, socG), nil
}

//go:generate go tool decorate -f decorateOCPP -b *OCPP -r api.Charger -t "api.Meter,CurrentPower,func() (float64, error)" -t "api.MeterEnergy,TotalEnergy,func() (float64, error)" -t "api.PhaseCurrents,Currents,func() (float64, float64, float64, error)" -t "api.PhaseVoltages,Voltages,func() (float64, float64, float64, error)" -t "api.CurrentGetter,GetMaxCurrent,func() (float64, error)" -t "api.PhaseSwitcher,Phases1p3p,func(int) error" -t "api.Battery,Soc,func() (float64, error)"

// NewOCPP creates OCPP charger
func NewOCPP(ctx context.Context,
	id string, connector int, idTag string,
	meterValues string, meterInterval time.Duration,
	forceWattCtrl bool, stackLevelZero, remoteStart bool,
	connectTimeout time.Duration,
) (*OCPP, error) {
	log := util.NewLogger(fmt.Sprintf("%s-%d", lo.CoalesceOrEmpty(id, "ocpp"), connector))

	log.DEBUG.Printf("!! registering %s:%d", id, connector)

	cp, err := ocpp.Instance().RegisterChargepoint(id,
		func() *ocpp.CP {
			return ocpp.NewChargePoint(log, id)
		},
		func(cp *ocpp.CP) error {
			log.DEBUG.Printf("waiting for chargepoint: %v", connectTimeout)

			select {
			case <-ctx.Done():
				return ctx.Err()
			case <-time.After(connectTimeout):
				return api.ErrTimeout
			case <-cp.HasConnected():
			}

<<<<<<< HEAD
			return cp.Setup(meterValues, meterInterval, forceWattCtrl)
=======
			return cp.Setup(ctx, meterValues, meterInterval)
>>>>>>> 71ab22b7
		},
	)
	if err != nil {
		return nil, err
	}

	log.DEBUG.Printf("!! connected %s:%d", id, connector)

	if cp.NumberOfConnectors > 0 && connector > cp.NumberOfConnectors {
		return nil, fmt.Errorf("invalid connector: %d", connector)
	}

	if remoteStart {
		idTag = lo.CoalesceOrEmpty(idTag, cp.IdTag, defaultIdTag)
	}

	conn, err := ocpp.NewConnector(log, connector, cp, idTag)
	if err != nil {
		return nil, err
	}

	c := &OCPP{
		log:            log,
		cp:             cp,
		conn:           conn,
		stackLevelZero: stackLevelZero,
	}

	if cp.HasRemoteTriggerFeature {
		go conn.WatchDog(ctx, 10*time.Second)
	}

	return c, conn.Initialized()
}

// Connector returns the connector instance
func (c *OCPP) Connector() *ocpp.Connector {
	return c.conn
}

// Status implements the api.Charger interface
func (c *OCPP) Status() (api.ChargeStatus, error) {
	status, err := c.conn.Status()
	if err != nil {
		return api.StatusNone, err
	}

	switch status {
	case
		core.ChargePointStatusAvailable,   // "Available"
		core.ChargePointStatusUnavailable: // "Unavailable"
		return api.StatusA, nil
	case
		core.ChargePointStatusPreparing,     // "Preparing"
		core.ChargePointStatusSuspendedEVSE, // "SuspendedEVSE"
		core.ChargePointStatusSuspendedEV,   // "SuspendedEV"
		core.ChargePointStatusFinishing:     // "Finishing"
		return api.StatusB, nil
	case
		core.ChargePointStatusCharging: // "Charging"
		return api.StatusC, nil
	default:
		return api.StatusNone, fmt.Errorf("invalid status: %s", status)
	}
}

var _ api.StatusReasoner = (*OCPP)(nil)

func (c *OCPP) StatusReason() (api.Reason, error) {
	var res api.Reason

	s, err := c.conn.Status()
	if err != nil {
		return res, err
	}

	switch {
	case c.conn.NeedsAuthentication():
		res = api.ReasonWaitingForAuthorization

	case s == core.ChargePointStatusFinishing:
		res = api.ReasonDisconnectRequired
	}

	return res, nil
}

// Enabled implements the api.Charger interface
func (c *OCPP) Enabled() (bool, error) {
	if s, err := c.conn.Status(); err == nil {
		switch s {
		case
			core.ChargePointStatusSuspendedEVSE:
			return false, nil
		case
			core.ChargePointStatusCharging,
			core.ChargePointStatusSuspendedEV:
			return true, nil
		}
	}

	// fallback to the "offered" measurands
	if c.cp.HasMeasurement(types.MeasurandCurrentOffered) {
		if v, err := c.conn.GetMaxCurrent(); err == nil {
			return v > 0, nil
		}
	}
	if c.cp.HasMeasurement(types.MeasurandPowerOffered) {
		if v, err := c.conn.GetMaxPower(); err == nil {
			return v > 0, nil
		}
	}

	// fallback to querying the active charging profile schedule limit
	if v, err := c.conn.GetScheduleLimit(60); err == nil {
		return v > 0, nil
	}

	// fallback to cached value as last resort
	return c.enabled, nil
}

// Enable implements the api.Charger interface
func (c *OCPP) Enable(enable bool) error {
	var current float64
	if enable {
		current = c.current
	}

	err := c.setCurrent(current)
	if err == nil {
		// cache enabled state as last fallback option
		c.enabled = enable
	}

	return err
}

// setCurrent sets the TxDefaultChargingProfile with given current
func (c *OCPP) setCurrent(current float64) error {
	err := c.conn.SetChargingProfileRequest(c.createTxDefaultChargingProfile(math.Trunc(10*current) / 10))
	if err != nil {
		err = fmt.Errorf("set charging profile: %w", err)
	}

	return err
}

// createTxDefaultChargingProfile returns a TxDefaultChargingProfile with given current
func (c *OCPP) createTxDefaultChargingProfile(current float64) *types.ChargingProfile {
	phases := c.phases
	period := types.NewChargingSchedulePeriod(0, current)
	if c.cp.ChargingRateUnit == types.ChargingRateUnitWatts {
		// get (expectedly) active phases from loadpoint
		if c.lp != nil {
			phases = c.lp.GetPhases()
		}
		if phases == 0 {
			phases = 3
		}
		period = types.NewChargingSchedulePeriod(0, math.Trunc(230.0*current*float64(phases)))
	}

	// OCPP assumes phases == 3 if not set
	if phases != 0 {
		period.NumberPhases = &phases
	}

	res := &types.ChargingProfile{
		ChargingProfileId:      c.cp.ChargingProfileId,
		ChargingProfilePurpose: types.ChargingProfilePurposeTxDefaultProfile,
		ChargingProfileKind:    types.ChargingProfileKindAbsolute,
		ChargingSchedule: &types.ChargingSchedule{
			StartSchedule:          types.NewDateTime(time.Now().Add(-time.Minute)),
			ChargingRateUnit:       c.cp.ChargingRateUnit,
			ChargingSchedulePeriod: []types.ChargingSchedulePeriod{period},
		},
	}

	if !c.stackLevelZero {
		res.StackLevel = c.cp.StackLevel
	}

	return res
}

// MaxCurrent implements the api.Charger interface
func (c *OCPP) MaxCurrent(current int64) error {
	return c.MaxCurrentMillis(float64(current))
}

var _ api.ChargerEx = (*OCPP)(nil)

// MaxCurrentMillis implements the api.ChargerEx interface
func (c *OCPP) MaxCurrentMillis(current float64) error {
	err := c.setCurrent(current)
	if err == nil {
		c.current = current
	}
	return err
}

// phases1p3p implements the api.PhaseSwitcher interface
func (c *OCPP) phases1p3p(phases int) error {
	c.phases = phases

	enabled, err := c.Enabled()
	if err != nil {
		return err
	}

	var current float64
	if enabled {
		current = c.current
	}

	return c.setCurrent(current)
}

var _ api.Identifier = (*OCPP)(nil)

// Identify implements the api.Identifier interface
func (c *OCPP) Identify() (string, error) {
	return c.conn.IdTag(), nil
}

var _ api.Diagnosis = (*OCPP)(nil)

// Diagnose implements the api.Diagnosis interface
func (c *OCPP) Diagnose() {
	fmt.Printf("\tCharge Point ID: %s\n", c.cp.ID())

	if c.cp.BootNotificationResult != nil {
		fmt.Printf("\tBoot Notification:\n")
		fmt.Printf("\t\tChargePointVendor: %s\n", c.cp.BootNotificationResult.ChargePointVendor)
		fmt.Printf("\t\tChargePointModel: %s\n", c.cp.BootNotificationResult.ChargePointModel)
		fmt.Printf("\t\tChargePointSerialNumber: %s\n", c.cp.BootNotificationResult.ChargePointSerialNumber)
		fmt.Printf("\t\tFirmwareVersion: %s\n", c.cp.BootNotificationResult.FirmwareVersion)
	}

	fmt.Printf("\tConfiguration:\n")
	if resp, err := c.cp.GetConfigurationRequest(); err == nil {
		// sort configuration keys for printing
		slices.SortFunc(resp.ConfigurationKey, func(i, j core.ConfigurationKey) int {
			return cmp.Compare(i.Key, j.Key)
		})

		rw := map[bool]string{false: "r/w", true: "r/o"}

		for _, opt := range resp.ConfigurationKey {
			if opt.Value == nil {
				continue
			}

			fmt.Printf("\t\t%s (%s): %s\n", opt.Key, rw[opt.Readonly], *opt.Value)
		}
	}
}

var _ loadpoint.Controller = (*OCPP)(nil)

// LoadpointControl implements loadpoint.Controller
func (c *OCPP) LoadpointControl(lp loadpoint.API) {
	c.lp = lp
}<|MERGE_RESOLUTION|>--- conflicted
+++ resolved
@@ -165,11 +165,7 @@
 			case <-cp.HasConnected():
 			}
 
-<<<<<<< HEAD
-			return cp.Setup(meterValues, meterInterval, forceWattCtrl)
-=======
-			return cp.Setup(ctx, meterValues, meterInterval)
->>>>>>> 71ab22b7
+			return cp.Setup(ctx, meterValues, meterInterval, forceWattCtrl)
 		},
 	)
 	if err != nil {
