package charger

import (
	"cmp"
	"errors"
	"fmt"
	"math"
	"slices"
	"strconv"
	"strings"
	"time"

	"github.com/evcc-io/evcc/api"
	"github.com/evcc-io/evcc/charger/ocpp"
	"github.com/evcc-io/evcc/core/loadpoint"
	"github.com/evcc-io/evcc/util"
	"github.com/lorenzodonini/ocpp-go/ocpp1.6/core"
	"github.com/lorenzodonini/ocpp-go/ocpp1.6/remotetrigger"
	"github.com/lorenzodonini/ocpp-go/ocpp1.6/smartcharging"
	"github.com/lorenzodonini/ocpp-go/ocpp1.6/types"
)

// OCPP charger implementation
type OCPP struct {
<<<<<<< HEAD
	log                     *util.Logger
	conn                    *ocpp.Connector
	idtag                   string
	phases                  int
	current                 float64
	meterValuesSample       string
	timeout                 time.Duration
	phaseSwitching          bool
	remoteStart             bool
	chargingRateUnit        types.ChargingRateUnitType
	hasRemoteTriggerFeature bool
	chargingProfileId       int
	stackLevel              int
	lp                      loadpoint.API
	bootNotification        *core.BootNotificationRequest
=======
	log               *util.Logger
	conn              *ocpp.Connector
	idtag             string
	phases            int
	current           float64
	enabled           bool
	meterValuesSample string
	timeout           time.Duration
	phaseSwitching    bool
	remoteStart       bool
	chargingRateUnit  types.ChargingRateUnitType
	lp                loadpoint.API
	bootNotification  *core.BootNotificationRequest
>>>>>>> a19782ef
}

const (
	defaultIdTag      = "evcc" // RemoteStartTransaction only
	desiredMeasurands = "Energy.Active.Import.Register,Power.Active.Import,SoC,Current.Offered,Power.Offered,Current.Import,Voltage"
)

func init() {
	registry.Add("ocpp", NewOCPPFromConfig)
}

// NewOCPPFromConfig creates a OCPP charger from generic config
func NewOCPPFromConfig(other map[string]interface{}) (api.Charger, error) {
	cc := struct {
		StationId        string
		IdTag            string
		Connector        int
		MeterInterval    time.Duration
		MeterValues      string
		ConnectTimeout   time.Duration
		Timeout          time.Duration
		BootNotification *bool
		GetConfiguration *bool
		ChargingRateUnit string
		AutoStart        bool // deprecated, to be removed
		NoStop           bool // deprecated, to be removed
		RemoteStart      bool
	}{
		Connector:        1,
		IdTag:            defaultIdTag,
		MeterInterval:    10 * time.Second,
		ConnectTimeout:   ocppConnectTimeout,
		Timeout:          ocppTimeout,
		ChargingRateUnit: "A",
	}

	if err := util.DecodeOther(other, &cc); err != nil {
		return nil, err
	}

	boot := cc.BootNotification != nil && *cc.BootNotification
	noConfig := cc.GetConfiguration != nil && !*cc.GetConfiguration

	c, err := NewOCPP(cc.StationId, cc.Connector, cc.IdTag,
		cc.MeterValues, cc.MeterInterval,
		boot, noConfig, cc.RemoteStart,
		cc.ConnectTimeout, cc.Timeout, cc.ChargingRateUnit)
	if err != nil {
		return c, err
	}

	var powerG func() (float64, error)
	if c.hasMeasurement(types.MeasurandPowerActiveImport) {
		powerG = c.currentPower
	}

	var totalEnergyG func() (float64, error)
	if c.hasMeasurement(types.MeasurandEnergyActiveImportRegister) {
		totalEnergyG = c.totalEnergy
	}

	var currentsG func() (float64, float64, float64, error)
	if c.hasMeasurement(types.MeasurandCurrentImport) {
		currentsG = c.currents
	}

	var voltagesG func() (float64, float64, float64, error)
	if c.hasMeasurement(types.MeasurandVoltage) {
		voltagesG = c.voltages
	}

	var phasesS func(int) error
	if c.phaseSwitching {
		phasesS = c.phases1p3p
	}

	var socG func() (float64, error)
	if c.hasMeasurement(types.MeasurandSoC) {
		socG = c.soc
	}

	//var currentG func() (float64, error)
	//if c.hasMeasurement(types.MeasurandCurrentOffered) {
	//	currentG = c.getMaxCurrent
	//}

	return decorateOCPP(c, powerG, totalEnergyG, currentsG, voltagesG, phasesS, socG), nil
}

//go:generate go run ../cmd/tools/decorate.go -f decorateOCPP -b *OCPP -r api.Charger -t "api.Meter,CurrentPower,func() (float64, error)" -t "api.MeterEnergy,TotalEnergy,func() (float64, error)" -t "api.PhaseCurrents,Currents,func() (float64, float64, float64, error)" -t "api.PhaseVoltages,Voltages,func() (float64, float64, float64, error)" -t "api.PhaseSwitcher,Phases1p3p,func(int) error" -t "api.Battery,Soc,func() (float64, error)"

// NewOCPP creates OCPP charger
func NewOCPP(id string, connector int, idtag string,
	meterValues string, meterInterval time.Duration,
	boot, noConfig, remoteStart bool,
	connectTimeout, timeout time.Duration,
	chargingRateUnit string,
) (*OCPP, error) {
	unit := "ocpp"
	if id != "" {
		unit = id
	}
	unit = fmt.Sprintf("%s-%d", unit, connector)

	log := util.NewLogger(unit)

	cp, err := ocpp.Instance().ChargepointByID(id)
	if err != nil {
		cp = ocpp.NewChargePoint(log, id)

		// should not error
		if err := ocpp.Instance().Register(id, cp); err != nil {
			return nil, err
		}
	}

	conn, err := ocpp.NewConnector(log, connector, cp, timeout)
	if err != nil {
		return nil, err
	}

	c := &OCPP{
		log:         log,
		conn:        conn,
		idtag:       idtag,
		remoteStart: remoteStart,
		timeout:     timeout,
	}

	c.log.DEBUG.Printf("waiting for chargepoint: %v", connectTimeout)

	select {
	case <-time.After(connectTimeout):
		return nil, api.ErrTimeout
	case <-cp.HasConnected():
	}

	var (
		rc = make(chan error, 1)

		// If a key value is defined as a CSL, it MAY be accompanied with a [KeyName]MaxLength key, indicating the
		// max length of the CSL in items. If this key is not set, a safe value of 1 (one) item SHOULD be assumed.
		MeterValuesSampledDataMaxLength int = 1
	)

	c.chargingRateUnit = types.ChargingRateUnitType(chargingRateUnit)

	// fix timing issue in EVBox when switching OCPP protocol version
	time.Sleep(time.Second)

	err = ocpp.Instance().GetConfiguration(cp.ID(), func(resp *core.GetConfigurationConfirmation, err error) {
		if err == nil {
			for _, opt := range resp.ConfigurationKey {
				if opt.Value == nil {
					continue
				}

				switch opt.Key {
				case ocpp.KeyChargeProfileMaxStackLevel:
					if val, err := strconv.Atoi(*opt.Value); err == nil {
						c.stackLevel = val
					}

				case ocpp.KeyChargingScheduleAllowedChargingRateUnit:
					if *opt.Value == "Power" || *opt.Value == "W" { // "W" is not allowed by spec but used by some CPs
						c.chargingRateUnit = types.ChargingRateUnitWatts
					}

				case ocpp.KeyConnectorSwitch3to1PhaseSupported:
					var val bool
					if val, err = strconv.ParseBool(*opt.Value); err == nil {
						c.phaseSwitching = val
					}

				case ocpp.KeyMaxChargingProfilesInstalled:
					if val, err := strconv.Atoi(*opt.Value); err == nil {
						c.chargingProfileId = val
					}

				case ocpp.KeyMeterValuesSampledDataMaxLength:
					if val, err := strconv.Atoi(*opt.Value); err == nil {
						MeterValuesSampledDataMaxLength = val
					}

				case ocpp.KeyNumberOfConnectors:
					var val int
					if val, err = strconv.Atoi(*opt.Value); err == nil && connector > val {
						err = fmt.Errorf("connector %d exceeds max available connectors: %d", connector, val)
					}

				case ocpp.KeySupportedFeatureProfiles:
					if !c.hasProperty(*opt.Value, smartcharging.ProfileName) {
						err = fmt.Errorf("the mandatory SmartCharging profile is not supported")
					}
					c.hasRemoteTriggerFeature = c.hasProperty(*opt.Value, remotetrigger.ProfileName)

				// vendor-specific keys
				case ocpp.KeyAlfenPlugAndChargeIdentifier:
					if c.idtag == defaultIdTag {
						c.idtag = *opt.Value
						c.log.DEBUG.Printf("overriding default `idTag` with Alfen-specific value: %s", c.idtag)
					}
				}

				if err != nil {
					break
				}
			}
		}

		rc <- err
	}, nil)

	if err := c.wait(err, rc); err != nil {
		return nil, err
	}

	// see who's there
	if c.hasRemoteTriggerFeature {
		if err := conn.TriggerMessageRequest(core.BootNotificationFeatureName); err == nil {
			select {
			case <-time.After(timeout):
				c.log.DEBUG.Printf("BootNotification timeout")
			case res := <-cp.BootNotificationRequest():
				if res != nil {
					c.bootNotification = res
				}
			}
		}
	}

	// autodetect measurands
	if meterValues == "" && MeterValuesSampledDataMaxLength > 0 {
		sampledMeasurands := c.tryMeasurands(desiredMeasurands, ocpp.KeyMeterValuesSampledData)
		if len(sampledMeasurands) > 0 {
			meterValues = c.constrainedJoin(sampledMeasurands, MeterValuesSampledDataMaxLength)
		}
	}

	// configure measurands
	if err := c.configure(ocpp.KeyMeterValuesSampledData, meterValues); err != nil {
		return nil, err
	}

	c.meterValuesSample = meterValues

	// trigger initial meter values
	if c.hasRemoteTriggerFeature {
		if err := conn.TriggerMessageRequest(core.MeterValuesFeatureName); err == nil {
			// wait for meter values
			select {
			case <-time.After(timeout):
				c.log.WARN.Println("meter timeout")
			case <-c.conn.MeterSampled():
			}
		}
	}

	// configure sample rate
	if meterInterval > 0 {
		if err := c.configure(ocpp.KeyMeterValueSampleInterval, strconv.Itoa(int(meterInterval.Seconds()))); err != nil {
			return nil, err
		}
	}

	if c.hasRemoteTriggerFeature {
		go conn.WatchDog(10 * time.Second)
	}

	// configure ping interval
	c.configure(ocpp.KeyWebSocketPingInterval, "30")

	return c, conn.Initialized()
}

// Connector returns the connector instance
func (c *OCPP) Connector() *ocpp.Connector {
	return c.conn
}

// hasMeasurement checks if meterValuesSample contains given measurement
func (c *OCPP) hasMeasurement(val types.Measurand) bool {
	return c.hasProperty(c.meterValuesSample, string(val))
}

// hasProperty checks if comma-separated string contains given string ignoring whitespaces
func (c *OCPP) hasProperty(props string, prop string) bool {
	p := strings.Split(props, ",")
	for i := range p {
		p[i] = strings.TrimSpace(p[i])
	}
	return slices.Contains(p, prop)
}

func (c *OCPP) effectiveIdTag() string {
	if idtag := c.conn.IdTag(); idtag != "" {
		return idtag
	}
	return c.idtag
}

func (c *OCPP) tryMeasurands(measurands string, key string) []string {
	var accepted []string
	for _, m := range strings.Split(measurands, ",") {
		if err := c.configure(key, m); err == nil {
			accepted = append(accepted, m)
		}
	}
	return accepted
}

func (c *OCPP) constrainedJoin(m []string, limit int) string {
	if limit > 0 && len(m) > limit {
		m = m[:limit]
	}
	return strings.Join(m, ",")
}

// configure updates CP configuration
func (c *OCPP) configure(key, val string) error {
	rc := make(chan error, 1)

	err := ocpp.Instance().ChangeConfiguration(c.conn.ChargePoint().ID(), func(resp *core.ChangeConfigurationConfirmation, err error) {
		if err == nil && resp != nil && resp.Status != core.ConfigurationStatusAccepted {
			rc <- fmt.Errorf("ChangeConfiguration failed: %s", resp.Status)
		}

		rc <- err
	}, key, val)

	return c.wait(err, rc)
}

// wait waits for a CP roundtrip with timeout
func (c *OCPP) wait(err error, rc chan error) error {
	return ocpp.Wait(err, rc, c.timeout)
}

// Status implements the api.Charger interface
func (c *OCPP) Status() (api.ChargeStatus, error) {
	status, err := c.conn.Status()
	if err != nil {
		return api.StatusNone, err
	}

	if c.conn.NeedsAuthentication() {
		if c.remoteStart {
			// lock the cable by starting remote transaction after vehicle connected
			if err := c.initTransaction(); err != nil {
				c.log.WARN.Printf("failed to start remote transaction: %v", err)
			}
		} else {
			// TODO: bring this status to UI
			c.log.WARN.Printf("waiting for local authentication")
		}
	}

	switch status {
	case
		core.ChargePointStatusAvailable,   // "Available"
		core.ChargePointStatusUnavailable: // "Unavailable"
		return api.StatusA, nil
	case
		core.ChargePointStatusPreparing,     // "Preparing"
		core.ChargePointStatusSuspendedEVSE, // "SuspendedEVSE"
		core.ChargePointStatusSuspendedEV,   // "SuspendedEV"
		core.ChargePointStatusFinishing:     // "Finishing"
		return api.StatusB, nil
	case
		core.ChargePointStatusCharging: // "Charging"
		return api.StatusC, nil
	case
		core.ChargePointStatusReserved, // "Reserved"
		core.ChargePointStatusFaulted:  // "Faulted"
		return api.StatusF, fmt.Errorf("chargepoint status: %s", status)
	default:
		return api.StatusNone, fmt.Errorf("invalid chargepoint status: %s", status)
	}
}

// Enabled implements the api.Charger interface
func (c *OCPP) Enabled() (bool, error) {
	if s, err := c.conn.Status(); err == nil {
		switch s {
		case
			core.ChargePointStatusSuspendedEVSE:
			return false, nil
		case
			core.ChargePointStatusCharging,
			core.ChargePointStatusSuspendedEV:
			return true, nil
		}
	}

	// fallback to the "offered" measurands
	if c.hasMeasurement(types.MeasurandCurrentOffered) {
		if v, err := c.getMaxCurrent(); err == nil {
			return v > 0, nil
		}
	}
	if c.hasMeasurement(types.MeasurandPowerOffered) {
		if v, err := c.getMaxPower(); err == nil {
			return v > 0, err
		}
	}

	// fallback to querying the active charging profile schedule limit
	if v, err := c.getScheduleLimit(); err == nil {
		return v > 0, nil
	}

	// fallback to cached value as last resort
	return c.enabled, nil
}

// Enable implements the api.Charger interface
func (c *OCPP) Enable(enable bool) error {
	var current float64
	if enable {
		current = c.current
	}

	err := c.setCurrent(current)
	if err == nil {
		// cache enabled state as last fallback option
		c.enabled = enable
	}

	return err
}

func (c *OCPP) initTransaction() error {
	rc := make(chan error, 1)
	err := ocpp.Instance().RemoteStartTransaction(c.conn.ChargePoint().ID(), func(resp *core.RemoteStartTransactionConfirmation, err error) {
		if err == nil && resp != nil && resp.Status != types.RemoteStartStopStatusAccepted {
			err = errors.New(string(resp.Status))
		}

		rc <- err
	}, c.effectiveIdTag(), func(request *core.RemoteStartTransactionRequest) {
		connector := c.conn.ID()
		request.ConnectorId = &connector
	})

	return c.wait(err, rc)
}

func (c *OCPP) setChargingProfile(profile *types.ChargingProfile) error {
	rc := make(chan error, 1)
	err := ocpp.Instance().SetChargingProfile(c.conn.ChargePoint().ID(), func(resp *smartcharging.SetChargingProfileConfirmation, err error) {
		if err == nil && resp != nil && resp.Status != smartcharging.ChargingProfileStatusAccepted {
			err = errors.New(string(resp.Status))
		}

		rc <- err
	}, c.conn.ID(), profile)

	return c.wait(err, rc)
}

// setCurrent sets the TxDefaultChargingProfile with given current
func (c *OCPP) setCurrent(current float64) error {
	err := c.setChargingProfile(c.createTxDefaultChargingProfile(math.Trunc(10*current) / 10))
	if err != nil {
		err = fmt.Errorf("set charging profile: %w", err)
	}

	return err
}

// getScheduleLimit queries the current or power limit the charge point is currently set to offer
func (c *OCPP) getScheduleLimit() (float64, error) {
	const duration = 60 // duration of requested schedule in seconds

	var limit float64

	rc := make(chan error, 1)
	err := ocpp.Instance().GetCompositeSchedule(c.conn.ChargePoint().ID(), func(resp *smartcharging.GetCompositeScheduleConfirmation, err error) {
		if err == nil && resp != nil && resp.Status != smartcharging.GetCompositeScheduleStatusAccepted {
			err = errors.New(string(resp.Status))
		}

		if err == nil {
			if resp.ChargingSchedule != nil && len(resp.ChargingSchedule.ChargingSchedulePeriod) > 0 {
				// return first (current) period limit
				limit = resp.ChargingSchedule.ChargingSchedulePeriod[0].Limit
			} else {
				err = fmt.Errorf("invalid ChargingSchedule")
			}
		}

		rc <- err
	}, c.conn.ID(), duration)

	err = c.wait(err, rc)

	return limit, err
}

// createTxDefaultChargingProfile returns a TxDefaultChargingProfile with given current
func (c *OCPP) createTxDefaultChargingProfile(current float64) *types.ChargingProfile {
	phases := c.phases
	period := types.NewChargingSchedulePeriod(0, current)
	if c.chargingRateUnit == types.ChargingRateUnitWatts {
		// get (expectedly) active phases from loadpoint
		if c.lp != nil {
			phases = c.lp.GetPhases()
		}
		if phases == 0 {
			phases = 3
		}
		period = types.NewChargingSchedulePeriod(0, math.Trunc(230.0*current*float64(phases)))
	}

	// OCPP assumes phases == 3 if not set
	if phases != 0 {
		period.NumberPhases = &phases
	}

	return &types.ChargingProfile{
		ChargingProfileId:      c.chargingProfileId,
		StackLevel:             c.stackLevel,
		ChargingProfilePurpose: types.ChargingProfilePurposeTxDefaultProfile,
		ChargingProfileKind:    types.ChargingProfileKindAbsolute,
		ChargingSchedule: &types.ChargingSchedule{
			StartSchedule:          types.Now(),
			ChargingRateUnit:       c.chargingRateUnit,
			ChargingSchedulePeriod: []types.ChargingSchedulePeriod{period},
		},
	}
}

// MaxCurrent implements the api.Charger interface
func (c *OCPP) MaxCurrent(current int64) error {
	return c.MaxCurrentMillis(float64(current))
}

var _ api.ChargerEx = (*OCPP)(nil)

// MaxCurrentMillis implements the api.ChargerEx interface
func (c *OCPP) MaxCurrentMillis(current float64) error {
	err := c.setCurrent(current)
	if err == nil {
		c.current = current
	}
	return err
}

// getMaxCurrent implements the api.CurrentGetter interface
func (c *OCPP) getMaxCurrent() (float64, error) {
	return c.conn.GetMaxCurrent()
}

func (c *OCPP) getMaxPower() (float64, error) {
	return c.conn.GetMaxPower()
}

// currentPower implements the api.Meter interface
func (c *OCPP) currentPower() (float64, error) {
	return c.conn.CurrentPower()
}

// totalEnergy implements the api.MeterTotal interface
func (c *OCPP) totalEnergy() (float64, error) {
	return c.conn.TotalEnergy()
}

// currents implements the api.PhaseCurrents interface
func (c *OCPP) currents() (float64, float64, float64, error) {
	return c.conn.Currents()
}

// voltages implements the api.PhaseVoltages interface
func (c *OCPP) voltages() (float64, float64, float64, error) {
	return c.conn.Voltages()
}

// phases1p3p implements the api.PhaseSwitcher interface
func (c *OCPP) phases1p3p(phases int) error {
	c.phases = phases

	return c.setCurrent(c.current)
}

// soc implements the api.Battery interface
func (c *OCPP) soc() (float64, error) {
	return c.conn.Soc()
}

var _ api.Identifier = (*OCPP)(nil)

// Identify implements the api.Identifier interface
func (c *OCPP) Identify() (string, error) {
	return c.conn.IdTag(), nil
}

var _ api.Diagnosis = (*OCPP)(nil)

// Diagnose implements the api.Diagnosis interface
func (c *OCPP) Diagnose() {
	fmt.Printf("\tCharge Point ID: %s\n", c.conn.ChargePoint().ID())

	if c.bootNotification != nil {
		fmt.Printf("\tBoot Notification:\n")
		fmt.Printf("\t\tChargePointVendor: %s\n", c.bootNotification.ChargePointVendor)
		fmt.Printf("\t\tChargePointModel: %s\n", c.bootNotification.ChargePointModel)
		fmt.Printf("\t\tChargePointSerialNumber: %s\n", c.bootNotification.ChargePointSerialNumber)
		fmt.Printf("\t\tFirmwareVersion: %s\n", c.bootNotification.FirmwareVersion)
	}

	fmt.Printf("\tConfiguration:\n")
	rc := make(chan error, 1)
	err := ocpp.Instance().GetConfiguration(c.conn.ChargePoint().ID(), func(resp *core.GetConfigurationConfirmation, err error) {
		if err == nil {
			// sort configuration keys for printing
			slices.SortFunc(resp.ConfigurationKey, func(i, j core.ConfigurationKey) int {
				return cmp.Compare(i.Key, j.Key)
			})

			rw := map[bool]string{false: "r/w", true: "r/o"}

			for _, opt := range resp.ConfigurationKey {
				if opt.Value == nil {
					continue
				}

				fmt.Printf("\t\t%s (%s): %s\n", opt.Key, rw[opt.Readonly], *opt.Value)
			}
		}

		rc <- err
	}, nil)
	c.wait(err, rc)
}

var _ loadpoint.Controller = (*OCPP)(nil)

// LoadpointControl implements loadpoint.Controller
func (c *OCPP) LoadpointControl(lp loadpoint.API) {
	c.lp = lp
}<|MERGE_RESOLUTION|>--- conflicted
+++ resolved
@@ -22,37 +22,22 @@
 
 // OCPP charger implementation
 type OCPP struct {
-<<<<<<< HEAD
 	log                     *util.Logger
 	conn                    *ocpp.Connector
 	idtag                   string
 	phases                  int
+	enabled                 bool
 	current                 float64
 	meterValuesSample       string
 	timeout                 time.Duration
 	phaseSwitching          bool
 	remoteStart             bool
+	hasRemoteTriggerFeature bool
 	chargingRateUnit        types.ChargingRateUnitType
-	hasRemoteTriggerFeature bool
 	chargingProfileId       int
 	stackLevel              int
 	lp                      loadpoint.API
 	bootNotification        *core.BootNotificationRequest
-=======
-	log               *util.Logger
-	conn              *ocpp.Connector
-	idtag             string
-	phases            int
-	current           float64
-	enabled           bool
-	meterValuesSample string
-	timeout           time.Duration
-	phaseSwitching    bool
-	remoteStart       bool
-	chargingRateUnit  types.ChargingRateUnitType
-	lp                loadpoint.API
-	bootNotification  *core.BootNotificationRequest
->>>>>>> a19782ef
 }
 
 const (
