--- conflicted
+++ resolved
@@ -21,40 +21,22 @@
 
 // OCPP charger implementation
 type OCPP struct {
-<<<<<<< HEAD
 	log                     *util.Logger
 	conn                    *ocpp.Connector
 	idtag                   string
-	enabled                 bool
 	phases                  int
 	current                 float64
 	meterValuesSample       string
 	timeout                 time.Duration
 	phaseSwitching          bool
-	autoStart, noStop       bool
+	remoteStart             bool
 	chargingRateUnit        types.ChargingRateUnitType
-	hasRemoteTriggerFeature bool
+  hasRemoteTriggerFeature bool
 	lp                      loadpoint.API
 }
 
-const defaultIdTag = "evcc"
+const defaultIdTag = "evcc" // RemoteStartTransaction only
 const desiredMeasurands = "Energy.Active.Import.Register,Power.Active.Import,SoC,Current.Offered,Power.Offered,Current.Import,Voltage"
-=======
-	log               *util.Logger
-	conn              *ocpp.Connector
-	idtag             string
-	phases            int
-	current           float64
-	meterValuesSample string
-	timeout           time.Duration
-	phaseSwitching    bool
-	remoteStart       bool
-	chargingRateUnit  types.ChargingRateUnitType
-	lp                loadpoint.API
-}
-
-const defaultIdTag = "evcc" // RemoteStartTransaction only
->>>>>>> 1515a67f
 
 func init() {
 	registry.Add("ocpp", NewOCPPFromConfig)
@@ -235,7 +217,7 @@
 						}
 
 					case ocpp.KeyChargingScheduleAllowedChargingRateUnit:
-						if *opt.Value == "W" {
+						if *opt.Value == "W" || *opt.Value == "Power" {
 							c.chargingRateUnit = types.ChargingRateUnitWatts
 						}
 
@@ -272,14 +254,6 @@
 							c.idtag = *opt.Value
 							c.log.DEBUG.Printf("overriding default `idTag` with Alfen-specific value: %s", c.idtag)
 						}
-<<<<<<< HEAD
-=======
-
-					case ocpp.KeyChargingScheduleAllowedChargingRateUnit:
-						if *opt.Value == "W" || *opt.Value == "Power" {
-							c.chargingRateUnit = types.ChargingRateUnitWatts
-						}
->>>>>>> 1515a67f
 					}
 
 					if err != nil {
