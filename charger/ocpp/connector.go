--- conflicted
+++ resolved
@@ -45,10 +45,6 @@
 		statusC:      make(chan struct{}, 1),
 		meterC:       make(chan struct{}, 1),
 		measurements: make(map[types.Measurand]types.SampledValue),
-<<<<<<< HEAD
-		meterC:       make(chan struct{}),
-=======
->>>>>>> 95ad4346
 		timeout:      timeout,
 	}
 
