--- conflicted
+++ resolved
@@ -66,15 +66,10 @@
 
 // getScheduleLimit queries the current or power limit the charge point is currently set to offer
 func (conn *Connector) GetScheduleLimit(duration int) (float64, error) {
-<<<<<<< HEAD
-	var limit float64
 	schedule, err := conn.cp.GetCompositeScheduleRequest(conn.id, duration)
-=======
-	schedule, err := Instance().GetCompositeScheduleRequest(conn.cp.ID(), conn.id, duration)
-	if err != nil {
+  if err != nil {
 		return 0, err
 	}
->>>>>>> 2771e8a4
 
 	// return first (current) period limit
 	if schedule != nil && schedule.ChargingSchedule != nil && len(schedule.ChargingSchedule.ChargingSchedulePeriod) > 0 {
