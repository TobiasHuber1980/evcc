--- conflicted
+++ resolved
@@ -24,11 +24,7 @@
 
 func (suite *connTestSuite) SetupTest() {
 	suite.cp = NewChargePoint(util.NewLogger("foo"), "abc")
-<<<<<<< HEAD
-	suite.conn, _ = NewConnector(util.NewLogger("foo"), 1, suite.cp, "", time.Minute)
-=======
 	suite.conn, _ = NewConnector(util.NewLogger("foo"), 1, suite.cp)
->>>>>>> 16107f9c
 
 	suite.clock = clock.NewMock()
 	suite.conn.clock = suite.clock
