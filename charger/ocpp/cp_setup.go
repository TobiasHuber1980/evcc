package ocpp

import (
	"context"
	"strconv"
	"strings"
	"time"

	"github.com/lorenzodonini/ocpp-go/ocpp1.6/core"
	"github.com/lorenzodonini/ocpp-go/ocpp1.6/remotetrigger"
	"github.com/lorenzodonini/ocpp-go/ocpp1.6/smartcharging"
	"github.com/lorenzodonini/ocpp-go/ocpp1.6/types"
	"github.com/samber/lo"
)

<<<<<<< HEAD
func (cp *CP) Setup(meterValues string, meterInterval time.Duration, forceWattCtrl bool) error {
=======
func (cp *CP) Setup(ctx context.Context, meterValues string, meterInterval time.Duration) error {
>>>>>>> 71ab22b7
	if err := cp.ChangeAvailabilityRequest(0, core.AvailabilityTypeOperative); err != nil {
		cp.log.DEBUG.Printf("failed configuring availability: %v", err)
	}

	// auto configuration
	desiredMeasurands := "Power.Active.Import,Energy.Active.Import.Register,Current.Import,Voltage,Current.Offered,Power.Offered,SoC"

	// remove offending measurands from desired values
	if remove, ok := strings.CutPrefix(meterValues, "-"); ok {
		desiredMeasurands = strings.Join(lo.Without(strings.Split(desiredMeasurands, ","), strings.Split(remove, ",")...), ",")
		meterValues = ""
	}

	meterValuesSampledDataMaxLength := len(strings.Split(desiredMeasurands, ","))

	resp, err := cp.GetConfigurationRequest()
	if err != nil {
		return err
	}

	for _, opt := range resp.ConfigurationKey {
		if opt.Value == nil {
			continue
		}

		match := func(s string) bool {
			return strings.EqualFold(opt.Key, s)
		}

		switch {
		case match(KeyChargeProfileMaxStackLevel):
			if val, err := strconv.Atoi(*opt.Value); err == nil {
				cp.StackLevel = val
			}

		case match(KeyChargingScheduleAllowedChargingRateUnit):
			if *opt.Value == "Power" || *opt.Value == "W" { // "W" is not allowed by spec but used by some CPs
				cp.ChargingRateUnit = types.ChargingRateUnitWatts
				cp.PhaseSwitching = true // assume phase switching is available for power-based charging
			}

		case match(KeyConnectorSwitch3to1PhaseSupported) || match(KeyChargeAmpsPhaseSwitchingSupported):
			var val bool
			if val, err = strconv.ParseBool(*opt.Value); err == nil {
				cp.PhaseSwitching = val
			}

		case match(KeyMaxChargingProfilesInstalled):
			if val, err := strconv.Atoi(*opt.Value); err == nil {
				cp.ChargingProfileId = val
			}

		case match(KeyMeterValuesSampledData):
			if opt.Readonly {
				meterValuesSampledDataMaxLength = 0
			}
			cp.meterValuesSample = strings.Join(lo.Map(strings.Split(*opt.Value, ","), func(s string, _ int) string {
				return strings.Trim(s, "' ")
			}), ",")

		case match(KeyMeterValuesSampledDataMaxLength):
			if val, err := strconv.Atoi(*opt.Value); err == nil {
				meterValuesSampledDataMaxLength = val
			}

		case match(KeyNumberOfConnectors):
			if val, err := strconv.Atoi(*opt.Value); err == nil {
				cp.NumberOfConnectors = val
			}

		case match(KeySupportedFeatureProfiles):
			if !hasProperty(*opt.Value, smartcharging.ProfileName) {
				cp.log.WARN.Printf("the required SmartCharging feature profile is not indicated as supported")
			}
			// correct the availability assumption of RemoteTrigger only in case of a valid looking FeatureProfile list
			if hasProperty(*opt.Value, core.ProfileName) {
				cp.HasRemoteTriggerFeature = hasProperty(*opt.Value, remotetrigger.ProfileName)
			}

		// vendor-specific keys
		case match(KeyAlfenPlugAndChargeIdentifier):
			cp.IdTag = *opt.Value
			cp.log.DEBUG.Printf("overriding default `idTag` with Alfen-specific value: %s", cp.IdTag)

		case match(KeyEvBoxSupportedMeasurands):
			if meterValues == "" {
				meterValues = *opt.Value
			}
		}
	}

	// see who's there
	if cp.HasRemoteTriggerFeature {
		if err := cp.TriggerMessageRequest(0, core.BootNotificationFeatureName); err != nil {
			cp.log.DEBUG.Printf("failed triggering BootNotification: %v", err)
		}

		select {
		case <-time.After(Timeout):
			cp.log.DEBUG.Printf("BootNotification timeout")
		case res := <-cp.bootNotificationRequestC:
			cp.BootNotificationResult = res
		}
	}

	// autodetect measurands
	if meterValues == "" && meterValuesSampledDataMaxLength > 0 {
		sampledMeasurands := cp.tryMeasurands(desiredMeasurands, KeyMeterValuesSampledData)
		meterValues = strings.Join(sampledMeasurands[:min(len(sampledMeasurands), meterValuesSampledDataMaxLength)], ",")
	}

	// configure measurands
	if meterValues != "" {
		if err := cp.ChangeConfigurationRequest(KeyMeterValuesSampledData, meterValues); err != nil {
			cp.log.WARN.Printf("failed configuring %s: %v", KeyMeterValuesSampledData, err)
		}
		cp.meterValuesSample = meterValues
	}

	// trigger initial meter values
	if cp.HasRemoteTriggerFeature {
		if err := cp.TriggerMessageRequest(0, core.MeterValuesFeatureName); err == nil {
			// wait for meter values
			select {
			case <-ctx.Done():
				return ctx.Err()
			case <-time.After(Timeout):
				cp.log.WARN.Println("meter timeout")
			case <-cp.meterC:
			}
		}
	}

	// configure sample rate
	if meterInterval > 0 {
		if err := cp.ChangeConfigurationRequest(KeyMeterValueSampleInterval, strconv.Itoa(int(meterInterval.Seconds()))); err != nil {
			cp.log.WARN.Printf("failed configuring %s: %v", KeyMeterValueSampleInterval, err)
		}
	}

	// configure websocket ping interval
	if err := cp.ChangeConfigurationRequest(KeyWebSocketPingInterval, "30"); err != nil {
		cp.log.DEBUG.Printf("failed configuring %s: %v", KeyWebSocketPingInterval, err)
	}

	if forceWattCtrl {
		cp.ChargingRateUnit = types.ChargingRateUnitWatts
		cp.PhaseSwitching = true // assume phase switching is available for power-based charging
	}

	return nil
}

// HasMeasurement checks if meterValuesSample contains given measurement
func (cp *CP) HasMeasurement(val types.Measurand) bool {
	return hasProperty(cp.meterValuesSample, string(val))
}

func (cp *CP) tryMeasurands(measurands string, key string) []string {
	var accepted []string
	for _, m := range strings.Split(measurands, ",") {
		if err := cp.ChangeConfigurationRequest(key, m); err == nil {
			accepted = append(accepted, m)
		}
	}
	return accepted
}<|MERGE_RESOLUTION|>--- conflicted
+++ resolved
@@ -13,11 +13,7 @@
 	"github.com/samber/lo"
 )
 
-<<<<<<< HEAD
-func (cp *CP) Setup(meterValues string, meterInterval time.Duration, forceWattCtrl bool) error {
-=======
-func (cp *CP) Setup(ctx context.Context, meterValues string, meterInterval time.Duration) error {
->>>>>>> 71ab22b7
+func (cp *CP) Setup(ctx context.Context, meterValues string, meterInterval time.Duration, forceWattCtrl bool) error {
 	if err := cp.ChangeAvailabilityRequest(0, core.AvailabilityTypeOperative); err != nil {
 		cp.log.DEBUG.Printf("failed configuring availability: %v", err)
 	}
