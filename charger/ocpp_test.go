package charger

import (
	"context"
	"errors"
	"testing"
	"time"

	"github.com/benbjohnson/clock"
	"github.com/evcc-io/evcc/api"
	"github.com/evcc-io/evcc/charger/ocpp"
	ocppapi "github.com/lorenzodonini/ocpp-go/ocpp"
	ocpp16 "github.com/lorenzodonini/ocpp-go/ocpp1.6"
	"github.com/lorenzodonini/ocpp-go/ocpp1.6/core"
	"github.com/lorenzodonini/ocpp-go/ocpp1.6/firmware"
	"github.com/lorenzodonini/ocpp-go/ocpp1.6/localauth"
	"github.com/lorenzodonini/ocpp-go/ocpp1.6/remotetrigger"
	"github.com/lorenzodonini/ocpp-go/ocpp1.6/reservation"
	"github.com/lorenzodonini/ocpp-go/ocpp1.6/smartcharging"
	"github.com/lorenzodonini/ocpp-go/ocpp1.6/types"
	"github.com/lorenzodonini/ocpp-go/ocppj"
	"github.com/lorenzodonini/ocpp-go/ws"
	"github.com/stretchr/testify/suite"
)

const (
	ocppTestUrl            = "ws://localhost:8887"
	ocppTestConnectTimeout = 10 * time.Second
)

func TestOcpp(t *testing.T) {
	suite.Run(t, new(ocppTestSuite))
}

type ocppTestSuite struct {
	suite.Suite
	clock *clock.Mock
}

func (suite *ocppTestSuite) SetupSuite() {
	ocpp.Timeout = 5 * time.Second

	// setup cs so we can overwrite logger afterwards
	_ = ocpp.Instance()
	ocppj.SetLogger(&ocppLogger{suite.T()})

	suite.clock = clock.NewMock()
	suite.NotNil(ocpp.Instance())
}

func (suite *ocppTestSuite) startChargePoint(id string, connectorId int) (ocpp16.ChargePoint, *ocppj.Client) {
	// set a handler for all callback functions
	handler := &ChargePointHandler{
		triggerC: make(chan remotetrigger.MessageTrigger, 1),
	}

	// ocppj endpoint with handler
	client := ws.NewClient()
	client.SetRequestedSubProtocol(types.V16Subprotocol)
	dispatcher := ocppj.NewDefaultClientDispatcher(ocppj.NewFIFOClientQueue(0))
	endpoint := ocppj.NewClient(id, client, dispatcher, nil, core.Profile, localauth.Profile, firmware.Profile, reservation.Profile, remotetrigger.Profile, smartcharging.Profile)

	// create charge point with handler
	cp := ocpp16.NewChargePoint(id, endpoint, client)
	cp.SetCoreHandler(handler)
	cp.SetRemoteTriggerHandler(handler)
	cp.SetSmartChargingHandler(handler)

	// let cs handle the trigger messages
	go func() {
		for msg := range handler.triggerC {
			suite.handleTrigger(cp, connectorId, msg)
		}
	}()

	return cp, endpoint
}

func (suite *ocppTestSuite) handleTrigger(cp ocpp16.ChargePoint, connectorId int, msg remotetrigger.MessageTrigger) {
	switch msg {
	case core.BootNotificationFeatureName:
		if _, err := cp.BootNotification("model", "vendor"); err != nil {
			suite.T().Log("BootNotification:", err)
		}

	case core.ChangeAvailabilityFeatureName:
		fallthrough

	case core.StatusNotificationFeatureName:
		if _, err := cp.StatusNotification(connectorId, core.NoError, core.ChargePointStatusCharging); err != nil {
			suite.T().Log("StatusNotification:", err)
		}

	case core.MeterValuesFeatureName:
		if _, err := cp.MeterValues(connectorId, []types.MeterValue{
			{
				Timestamp: types.NewDateTime(suite.clock.Now()),
				SampledValue: []types.SampledValue{
					{Measurand: types.MeasurandPowerActiveImport, Value: "1000"},
					{Measurand: types.MeasurandEnergyActiveImportRegister, Value: "1.2", Unit: "kWh"},
				},
			},
		}); err != nil {
			suite.T().Log("MeterValues:", err)
		}
	}
}

func (suite *ocppTestSuite) TestConnect() {
	// 1st charge point- remote
	cp1, _ := suite.startChargePoint("test-1", 1)
	suite.Require().NoError(cp1.Start(ocppTestUrl))
	suite.Require().True(cp1.IsConnected())

	// 1st charge point- local
<<<<<<< HEAD
	c1, err := NewOCPP("test-1", 1, "", "", 0, false, false, true, ocppTestConnectTimeout)
=======
	c1, err := NewOCPP(context.TODO(), "test-1", 1, "", "", 0, false, true, ocppTestConnectTimeout)
>>>>>>> 71ab22b7
	suite.Require().NoError(err)

	// status and meter values
	{
		suite.clock.Add(ocpp.Timeout)
		c1.conn.TestClock(suite.clock)

		// status
		_, err = c1.Status()
		suite.Require().NoError(err)
	}

	// takeover
	{
		expectedTxn := 99

		// always accept stopping unknown transaction, see https://github.com/evcc-io/evcc/pull/13990
		_, err := cp1.StopTransaction(0, types.NewDateTime(suite.clock.Now()), expectedTxn)
		suite.Require().NoError(err)

		_, err = cp1.MeterValues(1, []types.MeterValue{
			{
				Timestamp: types.NewDateTime(suite.clock.Now()),
				SampledValue: []types.SampledValue{
					{Measurand: types.MeasurandPowerActiveImport, Value: "1000"},
				},
			},
		}, func(request *core.MeterValuesRequest) {
			request.TransactionId = &expectedTxn
		})
		suite.Require().NoError(err)

		conn1 := c1.Connector()
		txnId, err := conn1.TransactionID()
		suite.Require().NoError(err)
		suite.Equal(expectedTxn, txnId)

		res, err := cp1.StopTransaction(0, types.NewDateTime(suite.clock.Now()), expectedTxn)
		suite.Require().NoError(err)
		suite.Equal(types.AuthorizationStatusAccepted, res.IdTagInfo.Status)
	}

	// 2nd charge point - remote
	cp2, _ := suite.startChargePoint("test-2", 1)
	suite.Require().NoError(cp2.Start(ocppTestUrl))
	suite.Require().True(cp2.IsConnected())

	// 2nd charge point - local
<<<<<<< HEAD
	c2, err := NewOCPP("test-2", 1, "", "", 0, false, false, true, ocppTestConnectTimeout)
=======
	c2, err := NewOCPP(context.TODO(), "test-2", 1, "", "", 0, false, true, ocppTestConnectTimeout)
>>>>>>> 71ab22b7
	suite.Require().NoError(err)

	{
		suite.clock.Add(ocpp.Timeout)
		c2.conn.TestClock(suite.clock)

		// status
		_, err = c2.Status()
		suite.Require().NoError(err)
	}

	// error on unconfigured 2nd charge point
	cp3, _ := suite.startChargePoint("unconfigured", 1)
	_, err = cp3.BootNotification("model", "vendor")
	suite.Require().Error(err)

	// disconnect charge point
	cp2.Stop()
	suite.Require().False(cp2.IsConnected())

	t := time.NewTimer(100 * time.Millisecond)
WAIT_DISCONNECT:
	for {
		select {
		case <-t.C:
			suite.Fail("disconnect timeout")
		case <-time.After(10 * time.Millisecond):
			if _, err := c2.Status(); errors.Is(err, api.ErrTimeout) {
				break WAIT_DISCONNECT
			}
		}
	}
}

func (suite *ocppTestSuite) TestAutoStart() {
	// 1st charge point- remote
	cp1, _ := suite.startChargePoint("test-3", 1)
	suite.Require().NoError(cp1.Start(ocppTestUrl))
	suite.Require().True(cp1.IsConnected())

	// 1st charge point- local
<<<<<<< HEAD
	c1, err := NewOCPP("test-3", 1, "", "", 0, false, false, false, ocppTestConnectTimeout)
=======
	c1, err := NewOCPP(context.TODO(), "test-3", 1, "", "", 0, false, false, ocppTestConnectTimeout)
>>>>>>> 71ab22b7
	suite.Require().NoError(err)

	// status and meter values
	{
		suite.clock.Add(ocpp.Timeout)
		c1.conn.TestClock(suite.clock)
	}

	// acquire
	{
		expectedIdTag := "tag"

		// always accept stopping unknown transaction, see https://github.com/evcc-io/evcc/pull/13990
		_, err := cp1.StartTransaction(1, expectedIdTag, 0, types.NewDateTime(suite.clock.Now()))
		suite.Require().NoError(err)

		id, err := c1.Identify()
		suite.Require().NoError(err)
		suite.Require().Equal(expectedIdTag, id)

		conn1 := c1.Connector()
		_, err = conn1.TransactionID()
		suite.Require().NoError(err)
	}

	err = c1.Enable(true)
	suite.Require().NoError(err)

	err = c1.Enable(false)
	suite.Require().NoError(err)
}

func (suite *ocppTestSuite) TestTimeout() {
	// 1st charge point- remote
	cp1, ocppjClient := suite.startChargePoint("test-4", 1)
	suite.Require().NoError(cp1.Start(ocppTestUrl))
	suite.Require().True(cp1.IsConnected())

	handler := ocppjClient.GetRequestHandler()
	ocppjClient.SetRequestHandler(func(request ocppapi.Request, requestId string, action string) {
		if action != core.ChangeAvailabilityFeatureName {
			handler(request, requestId, action)
		}
	})

	// 1st charge point- local
<<<<<<< HEAD
	_, err := NewOCPP("test-4", 1, "", "", 0, false, false, false, ocppTestConnectTimeout)
=======
	_, err := NewOCPP(context.TODO(), "test-4", 1, "", "", 0, false, false, ocppTestConnectTimeout)
>>>>>>> 71ab22b7

	suite.Require().NoError(err)
}<|MERGE_RESOLUTION|>--- conflicted
+++ resolved
@@ -113,11 +113,7 @@
 	suite.Require().True(cp1.IsConnected())
 
 	// 1st charge point- local
-<<<<<<< HEAD
-	c1, err := NewOCPP("test-1", 1, "", "", 0, false, false, true, ocppTestConnectTimeout)
-=======
-	c1, err := NewOCPP(context.TODO(), "test-1", 1, "", "", 0, false, true, ocppTestConnectTimeout)
->>>>>>> 71ab22b7
+	c1, err := NewOCPP(context.TODO(), "test-1", 1, "", "", 0, false, false, true, ocppTestConnectTimeout)
 	suite.Require().NoError(err)
 
 	// status and meter values
@@ -166,11 +162,7 @@
 	suite.Require().True(cp2.IsConnected())
 
 	// 2nd charge point - local
-<<<<<<< HEAD
-	c2, err := NewOCPP("test-2", 1, "", "", 0, false, false, true, ocppTestConnectTimeout)
-=======
-	c2, err := NewOCPP(context.TODO(), "test-2", 1, "", "", 0, false, true, ocppTestConnectTimeout)
->>>>>>> 71ab22b7
+	c2, err := NewOCPP(context.TODO(), "test-2", 1, "", "", 0, false, false, true, ocppTestConnectTimeout)
 	suite.Require().NoError(err)
 
 	{
@@ -212,11 +204,7 @@
 	suite.Require().True(cp1.IsConnected())
 
 	// 1st charge point- local
-<<<<<<< HEAD
-	c1, err := NewOCPP("test-3", 1, "", "", 0, false, false, false, ocppTestConnectTimeout)
-=======
-	c1, err := NewOCPP(context.TODO(), "test-3", 1, "", "", 0, false, false, ocppTestConnectTimeout)
->>>>>>> 71ab22b7
+	c1, err := NewOCPP(context.TODO(), "test-3", 1, "", "", 0, false, false, false, ocppTestConnectTimeout)
 	suite.Require().NoError(err)
 
 	// status and meter values
@@ -263,11 +251,7 @@
 	})
 
 	// 1st charge point- local
-<<<<<<< HEAD
-	_, err := NewOCPP("test-4", 1, "", "", 0, false, false, false, ocppTestConnectTimeout)
-=======
-	_, err := NewOCPP(context.TODO(), "test-4", 1, "", "", 0, false, false, ocppTestConnectTimeout)
->>>>>>> 71ab22b7
+	_, err := NewOCPP(context.TODO(), "test-4", 1, "", "", 0, false, false, false, ocppTestConnectTimeout)
 
 	suite.Require().NoError(err)
 }