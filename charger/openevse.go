--- conflicted
+++ resolved
@@ -177,33 +177,10 @@
 }
 
 // Enabled implements the api.Charger interface
-<<<<<<< HEAD
-=======
-// Since OpenEVSE has many possible states, we manually override the state so it cannot change automatically
-// For example, there can be an energy limit set, or a timer to only charge between certain hours
-// Logic is: if it has manual override, keep it; otherwise enforce the current state as a manual override
->>>>>>> 6a1d8dcb
 func (c *OpenEVSE) Enabled() (bool, error) {
 	ctx, cancel := c.requestContextWithTimeout()
 	defer cancel()
 	overrideResp, err := c.api.GetManualOverrideWithResponse(ctx)
-<<<<<<< HEAD
-=======
-	if err != nil {
-		return false, err
-	}
-
-	if overrideResp.JSON200 != nil && overrideResp.JSON200.State != nil {
-		switch state := *overrideResp.JSON200.State; state {
-		case "disabled":
-			return false, nil
-		case "enabled", "active":
-			return true, nil
-		default:
-			return false, fmt.Errorf("unknown override status: %s", state)
-		}
-	}
->>>>>>> 6a1d8dcb
 
 	if err != nil {
 		return false, err
