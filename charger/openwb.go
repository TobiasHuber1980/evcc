--- conflicted
+++ resolved
@@ -21,11 +21,7 @@
 
 type openwbConfig struct {
 	mqtt.Config `mapstructure:",squash"`
-<<<<<<< HEAD
-	ID          int           `ui:"Ladepunkt"`
-=======
 	ID          int           `ui:"de=Ladepunkt"`
->>>>>>> 8cab3ac9
 	Topic       string        `structs:"-"`
 	Timeout     time.Duration `structs:"-"`
 }
