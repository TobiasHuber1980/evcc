package charger

import (
	"fmt"

	"github.com/andig/evcc/api"
	"github.com/andig/evcc/util"
	"github.com/andig/evcc/util/modbus"
)

const (
	phEVCCRegEnable     = 20000 // Coil
	phEVCCRegMaxCurrent = 22000 // Holding
	phEVCCRegStatus     = 24000 // Input
)

// PhoenixEVCC is an api.ChargeController implementation for Phoenix EV-CC-AC1-M wallboxes.
// It uses Modbus TCP to communicate with the wallbox at modbus client id 255.
type PhoenixEVCC struct {
	conn *modbus.Connection
}

func evccDefaults() modbus.Settings {
	return modbus.Settings{
		ID: 255,
	}
}

func init() {
<<<<<<< HEAD
	registry.Add("phoenix-evcc", "Phoenix EV-CC", NewPhoenixEVCCFromConfig, nil)
=======
	registry.Add("phoenix-evcc", "Phoenix EV-CC", NewPhoenixEVCCFromConfig, evccDefaults())
>>>>>>> 8cab3ac9
}

// NewPhoenixEVCCFromConfig creates a Phoenix charger from generic config
func NewPhoenixEVCCFromConfig(other map[string]interface{}) (api.Charger, error) {
	cc := evccDefaults()

	if err := util.DecodeOther(other, &cc); err != nil {
		return nil, err
	}

	return NewPhoenixEVCC(cc.URI, cc.Device, cc.Comset, cc.Baudrate, cc.ID)
}

// NewPhoenixEVCC creates a Phoenix charger
func NewPhoenixEVCC(uri, device, comset string, baudrate int, id uint8) (*PhoenixEVCC, error) {
	conn, err := modbus.NewConnection(uri, device, comset, baudrate, true, id)
	if err != nil {
		return nil, err
	}

	log := util.NewLogger("evcc")
	conn.Logger(log.TRACE)

	wb := &PhoenixEVCC{
		conn: conn,
	}

	return wb, nil
}

// Status implements the Charger.Status interface
func (wb *PhoenixEVCC) Status() (api.ChargeStatus, error) {
	b, err := wb.conn.ReadInputRegisters(phEVCCRegStatus, 1)
	if err != nil {
		return api.StatusNone, err
	}

	return api.ChargeStatus(string(b[0])), nil
}

// Enabled implements the Charger.Enabled interface
func (wb *PhoenixEVCC) Enabled() (bool, error) {
	b, err := wb.conn.ReadCoils(phEVCCRegEnable, 1)
	if err != nil {
		return false, err
	}

	return b[0] == 1, nil
}

// Enable implements the Charger.Enable interface
func (wb *PhoenixEVCC) Enable(enable bool) error {
	var u uint16
	if enable {
		u = 0xFF00
	}

	_, err := wb.conn.WriteSingleCoil(phEVCCRegEnable, u)

	return err
}

// MaxCurrent implements the Charger.MaxCurrent interface
func (wb *PhoenixEVCC) MaxCurrent(current int64) error {
	if current < 6 {
		return fmt.Errorf("invalid current %d", current)
	}

	_, err := wb.conn.WriteSingleRegister(phEVCCRegMaxCurrent, uint16(current))

	return err
}<|MERGE_RESOLUTION|>--- conflicted
+++ resolved
@@ -27,11 +27,7 @@
 }
 
 func init() {
-<<<<<<< HEAD
-	registry.Add("phoenix-evcc", "Phoenix EV-CC", NewPhoenixEVCCFromConfig, nil)
-=======
 	registry.Add("phoenix-evcc", "Phoenix EV-CC", NewPhoenixEVCCFromConfig, evccDefaults())
->>>>>>> 8cab3ac9
 }
 
 // NewPhoenixEVCCFromConfig creates a Phoenix charger from generic config
