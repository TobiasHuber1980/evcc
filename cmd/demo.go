package cmd

import (
	_ "embed" // for yaml
	"fmt"
	"strings"
<<<<<<< HEAD

	"github.com/evcc-io/evcc/api/globalconfig"
	"github.com/spf13/viper"
=======
>>>>>>> 86f2502c
)

//go:embed demo.yaml
var demoYaml string

func demoConfig(conf *globalconfig.All) error {
	viper.SetConfigType("yaml")
	if err := viper.ReadConfig(strings.NewReader(demoYaml)); err != nil {
		return fmt.Errorf("failed decoding demo config: %w", err)
	}

	if err := viper.UnmarshalExact(conf); err != nil {
		return fmt.Errorf("failed loading demo config: %w", err)
	}

	// parse log levels after reading config
	parseLogLevels()

	return nil
}<|MERGE_RESOLUTION|>--- conflicted
+++ resolved
@@ -4,12 +4,8 @@
 	_ "embed" // for yaml
 	"fmt"
 	"strings"
-<<<<<<< HEAD
 
 	"github.com/evcc-io/evcc/api/globalconfig"
-	"github.com/spf13/viper"
-=======
->>>>>>> 86f2502c
 )
 
 //go:embed demo.yaml
