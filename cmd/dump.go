package cmd

import (
	"fmt"

<<<<<<< HEAD
	"github.com/mark-sch/evcc/api"
=======
	"github.com/andig/evcc/core"
	"github.com/andig/evcc/server"
	"github.com/andig/evcc/util"
	"github.com/spf13/cobra"
	"github.com/spf13/viper"
>>>>>>> 75b678c3
)

// dumpCmd represents the meter command
var dumpCmd = &cobra.Command{
	Use:   "dump",
	Short: "Dump configuration",
	Run:   runDump,
}

func init() {
	rootCmd.AddCommand(dumpCmd)
}

func runDump(cmd *cobra.Command, args []string) {
	util.LogLevel(viper.GetString("log"), viper.GetStringMapString("levels"))
	log.INFO.Printf("evcc %s (%s)", server.Version, server.Commit)

	// load config
	conf := loadConfigFile(cfgFile)

	// setup mqtt
	if conf.Mqtt.Broker != "" {
		configureMQTT(conf.Mqtt)
	}

	site, err := loadConfig(conf)
	if err != nil {
		cp.Close() // cleanup any open sessions
		log.FATAL.Fatal(err)
	}

<<<<<<< HEAD
	if v, ok := v.(api.VehicleRange); ok {
		if rangekm, err := v.RangeKM(); err != nil {
			fmt.Printf("Vehicle range: %v\n", err)
		} else {
			fmt.Printf("Vehicle range: %vkm\n", rangekm)
		}
	}

	if v, ok := v.(api.VehicleStatus); ok {
		if status, err := v.Status(); err != nil {
			fmt.Printf("Charge status: %v\n", err)
		} else {
			fmt.Printf("Charge status: %v\n", status)
		}		
	}
=======
	defer cp.Close() // cleanup on exit
>>>>>>> 75b678c3

	d := dumper{len: 2}

	d.Header("config", "=")
	fmt.Println("")

	if name := site.Meters.GridMeterRef; name != "" {
		d.DumpWithHeader(fmt.Sprintf("grid: %s", name), cp.Meter(name))
	}
	if name := site.Meters.PVMeterRef; name != "" {
		d.DumpWithHeader(fmt.Sprintf("pv: %s", name), cp.Meter(name))
	}
	if name := site.Meters.BatteryMeterRef; name != "" {
		d.DumpWithHeader(fmt.Sprintf("battery: %s", name), cp.Meter(name))
	}

	for id, lpI := range site.LoadPoints() {
		lp := lpI.(*core.LoadPoint)

		d.Header(fmt.Sprintf("loadpoint %d", id+1), "=")
		fmt.Println("")

		if name := lp.Meters.ChargeMeterRef; name != "" {
			d.DumpWithHeader(fmt.Sprintf("charge: %s", name), cp.Meter(name))
		}

		if name := lp.ChargerRef; name != "" {
			d.DumpWithHeader(fmt.Sprintf("charger: %s", name), cp.Charger(name))
		}

		for id, v := range lp.VehiclesRef {
			d.DumpWithHeader(fmt.Sprintf("vehicle %d", id), cp.Vehicle(v))
		}
	}
}<|MERGE_RESOLUTION|>--- conflicted
+++ resolved
@@ -3,15 +3,11 @@
 import (
 	"fmt"
 
-<<<<<<< HEAD
-	"github.com/mark-sch/evcc/api"
-=======
-	"github.com/andig/evcc/core"
-	"github.com/andig/evcc/server"
-	"github.com/andig/evcc/util"
+	"github.com/mark-sch/evcc/core"
+	"github.com/mark-sch/evcc/server"
+	"github.com/mark-sch/evcc/util"
 	"github.com/spf13/cobra"
 	"github.com/spf13/viper"
->>>>>>> 75b678c3
 )
 
 // dumpCmd represents the meter command
@@ -43,25 +39,7 @@
 		log.FATAL.Fatal(err)
 	}
 
-<<<<<<< HEAD
-	if v, ok := v.(api.VehicleRange); ok {
-		if rangekm, err := v.RangeKM(); err != nil {
-			fmt.Printf("Vehicle range: %v\n", err)
-		} else {
-			fmt.Printf("Vehicle range: %vkm\n", rangekm)
-		}
-	}
-
-	if v, ok := v.(api.VehicleStatus); ok {
-		if status, err := v.Status(); err != nil {
-			fmt.Printf("Charge status: %v\n", err)
-		} else {
-			fmt.Printf("Charge status: %v\n", status)
-		}		
-	}
-=======
 	defer cp.Close() // cleanup on exit
->>>>>>> 75b678c3
 
 	d := dumper{len: 2}
 
