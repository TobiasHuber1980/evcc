--- conflicted
+++ resolved
@@ -257,25 +257,16 @@
 			log.WARN.Printf("create meter %d: %v", i+1, err)
 		}
 
-<<<<<<< HEAD
 		g.Go(func() error {
 			instance, err := meter.NewFromConfig(cc.Type, cc.Other)
 			if err != nil {
-				return fmt.Errorf("cannot create meter '%s': %w", cc.Name, err)
-			}
-
-			return config.Meters().Add(config.NewStaticDevice(cc, instance))
+				return &DeviceError{cc.Name, fmt.Errorf("cannot create meter '%s': %w", cc.Name, err)}
+			}
+
+			if err := config.Meters().Add(config.NewStaticDevice(cc, instance)); err != nil {
+				return &DeviceError{cc.Name, err}
+			}
 		})
-=======
-		instance, err := meter.NewFromConfig(cc.Type, cc.Other)
-		if err != nil {
-			return &DeviceError{cc.Name, fmt.Errorf("cannot create meter '%s': %w", cc.Name, err)}
-		}
-
-		if err := config.Meters().Add(config.NewStaticDevice(cc, instance)); err != nil {
-			return &DeviceError{cc.Name, err}
-		}
->>>>>>> 5f21545d
 	}
 
 	// append devices from database
@@ -292,26 +283,17 @@
 				return nil
 			}
 
-<<<<<<< HEAD
+			// TODO add fake devices
+
 			instance, err := meter.NewFromConfig(cc.Type, cc.Other)
 			if err != nil {
-				return fmt.Errorf("cannot create meter '%s': %w", cc.Name, err)
-			}
-
-			return config.Meters().Add(config.NewConfigurableDevice(conf, instance))
+				return &DeviceError{cc.Name, fmt.Errorf("cannot create meter '%s': %w", cc.Name, err)}
+			}
+
+			if err := config.Meters().Add(config.NewConfigurableDevice(conf, instance)); err != nil {
+				return &DeviceError{cc.Name, err}
+			}
 		})
-=======
-		// TOTO add fake devices
-
-		instance, err := meter.NewFromConfig(cc.Type, cc.Other)
-		if err != nil {
-			return &DeviceError{cc.Name, fmt.Errorf("cannot create meter '%s': %w", cc.Name, err)}
-		}
-
-		if err := config.Meters().Add(config.NewConfigurableDevice(conf, instance)); err != nil {
-			return &DeviceError{cc.Name, err}
-		}
->>>>>>> 5f21545d
 	}
 
 	return nil
@@ -361,7 +343,7 @@
 				return nil
 			}
 
-			// TOTO add fake devices
+			// TODO add fake devices
 
 			instance, err := charger.NewFromConfig(cc.Type, cc.Other)
 			if err != nil {
