--- conflicted
+++ resolved
@@ -184,55 +184,6 @@
 		return fmt.Errorf("circuit is missing parent: %s", children[0].Name)
 	}
 
-<<<<<<< HEAD
-	// append devices from database
-	configurable, err := config.ConfigurationsByClass(templates.Circuit)
-	if err != nil {
-		return err
-	}
-
-	children2 := slices.Clone(configurable)
-
-NEXT2:
-	for i, conf := range children2 {
-		cc := conf.Named()
-
-		if len(names) > 0 && !slices.Contains(names, cc.Name) {
-			return nil
-		}
-
-		if parent := cast.ToString(cc.Property("parent")); parent != "" {
-			if _, err := config.Circuits().ByName(parent); err != nil {
-				continue
-			}
-		}
-
-		log := util.NewLogger("circuit-" + cc.Name)
-		instance, err := circuit.NewFromConfig(log, cc.Other)
-		if err != nil {
-			return fmt.Errorf("cannot create circuit '%s': %w", cc.Name, err)
-		}
-
-		// ensure config has title
-		if instance.GetTitle() == "" {
-			//lint:ignore SA1019 as Title is safe on ascii
-			instance.SetTitle(strings.Title(cc.Name))
-		}
-
-		if err := config.Circuits().Add(config.NewConfigurableDevice(conf, instance)); err != nil {
-			return err
-		}
-
-		children2 = slices.Delete(children2, i, i+1)
-		goto NEXT2
-	}
-
-	if len(children2) > 0 {
-		return fmt.Errorf("missing parent circuit: %s", children2[0].Named().Name)
-	}
-
-=======
->>>>>>> cf8f73f2
 	var rootFound bool
 	for _, dev := range config.Circuits().Devices() {
 		c := dev.Instance()
