package keys

const (
	Aux                   = "aux"
	AuxPower              = "auxPower"
	Currency              = "currency"
	GreenShareHome        = "greenShareHome"
	GreenShareLoadpoints  = "greenShareLoadpoints"
	GridConfigured        = "gridConfigured"
	GridCurrents          = "gridCurrents"
	GridEnergy            = "gridEnergy"
	GridPower             = "gridPower"
	GridPowers            = "gridPowers"
	HomePower             = "homePower"
	PrioritySoc           = "prioritySoc"
	Pv                    = "pv"
	PvEnergy              = "pvEnergy"
	PvPower               = "pvPower"
	ResidualPower         = "residualPower"
	SiteTitle             = "siteTitle"
	SmartCostType         = "smartCostType"
	Statistics            = "statistics"
	TariffCo2             = "tariffCo2"
	TariffCo2Home         = "tariffCo2Home"
	TariffCo2Loadpoints   = "tariffCo2Loadpoints"
	TariffFeedIn          = "tariffFeedIn"
	TariffGrid            = "tariffGrid"
	TariffPriceHome       = "tariffPriceHome"
	TariffPriceLoadpoints = "tariffPriceLoadpoints"
	Vehicles              = "vehicles"
<<<<<<< HEAD
=======
	Circuits              = "circuits"
	PasswordConfigured    = "passwordConfigured"
	Interval              = "interval"
>>>>>>> 3dc6caf8

	// meters
	GridMeter     = "gridMeter"
	PvMeters      = "pvMeters"
	BatteryMeters = "batteryMeters"
	AuxMeters     = "auxMeters"

	// battery settings
	BatteryCapacity                   = "batteryCapacity"
	BatteryDischargeControl           = "batteryDischargeControl"
	BufferSoc                         = "bufferSoc"
	BufferStartSoc                    = "bufferStartSoc"
	MaxGridSupplyWhileBatteryCharging = "maxGridSupplyWhileBatteryCharging"

	// battery status
	Battery       = "battery"
	BatteryEnergy = "batteryEnergy"
	BatteryMode   = "batteryMode"
	BatteryPower  = "batteryPower"
	BatterySoc    = "batterySoc"
)<|MERGE_RESOLUTION|>--- conflicted
+++ resolved
@@ -28,12 +28,7 @@
 	TariffPriceHome       = "tariffPriceHome"
 	TariffPriceLoadpoints = "tariffPriceLoadpoints"
 	Vehicles              = "vehicles"
-<<<<<<< HEAD
-=======
 	Circuits              = "circuits"
-	PasswordConfigured    = "passwordConfigured"
-	Interval              = "interval"
->>>>>>> 3dc6caf8
 
 	// meters
 	GridMeter     = "gridMeter"
