package keys

const (
	Aux                   = "aux"
	AuxPower              = "auxPower"
	Circuits              = "circuits"
	Currency              = "currency"
	Ext                   = "ext"
	GreenShareHome        = "greenShareHome"
	GreenShareLoadpoints  = "greenShareLoadpoints"
	GridConfigured        = "gridConfigured"
	Grid                  = "grid"
	HomePower             = "homePower"
	PrioritySoc           = "prioritySoc"
	Pv                    = "pv"
	PvEnergy              = "pvEnergy"
	PvPower               = "pvPower"
	ResidualPower         = "residualPower"
	SiteTitle             = "siteTitle"
	SmartCostType         = "smartCostType"
	Statistics            = "statistics"
	Forecast              = "forecast"
	SolarAccYield         = "solarAccYield"
	SolarAccForecast      = "solarAccForecast"
	TariffCo2             = "tariffCo2"
	TariffCo2Home         = "tariffCo2Home"
	TariffCo2Loadpoints   = "tariffCo2Loadpoints"
	TariffFeedIn          = "tariffFeedIn"
	TariffGrid            = "tariffGrid"
	TariffPriceHome       = "tariffPriceHome"
	TariffPriceLoadpoints = "tariffPriceLoadpoints"
	TariffSolar           = "tariffSolar"
	Vehicles              = "vehicles"

	// meters
	GridMeter     = "gridMeter"
	PvMeters      = "pvMeters"
	BatteryMeters = "batteryMeters"
	ExtMeters     = "extMeters"
	AuxMeters     = "auxMeters"

	// battery settings
	BatteryCapacity         = "batteryCapacity"
	BatteryDischargeControl = "batteryDischargeControl"
	BatteryGridChargeLimit  = "batteryGridChargeLimit"
	BatteryGridChargeActive = "batteryGridChargeActive"
	BufferSoc               = "bufferSoc"
	BufferStartSoc          = "bufferStartSoc"

	// battery status
	Battery       = "battery"
	BatteryEnergy = "batteryEnergy"
	BatteryMode   = "batteryMode"
	BatteryPower  = "batteryPower"
	BatterySoc    = "batterySoc"

	// external battery control
	BatteryModeExternal = "batteryModeExternal"

	// smart charging
<<<<<<< HEAD
	SmartCostAvailable = "smartCostAvailable" // smart cost available

	// smart feed-in
	SmartFeedinDisableLimit     = "smartFeedinDisableLimit"     // smart feed-in disable limit
	SmartFeedinDisableActive    = "smartFeedinDisableActive"    // smart feed-in disable active
	SmartFeedinDisableAvailable = "smartFeedinDisableAvailable" // smart feed-in disable available

	SmartFeedinPriorityAvailable = "smartFeedinPriorityAvailable" // smart feed-in priority available
=======
	SmartCostAvailable           = "smartCostAvailable"           // smart cost available
	SmartFeedInPriorityAvailable = "smartFeedInPriorityAvailable" // smart feed-in priority available
>>>>>>> 81733d3f
)<|MERGE_RESOLUTION|>--- conflicted
+++ resolved
@@ -58,17 +58,14 @@
 	BatteryModeExternal = "batteryModeExternal"
 
 	// smart charging
-<<<<<<< HEAD
 	SmartCostAvailable = "smartCostAvailable" // smart cost available
 
 	// smart feed-in
-	SmartFeedinDisableLimit     = "smartFeedinDisableLimit"     // smart feed-in disable limit
-	SmartFeedinDisableActive    = "smartFeedinDisableActive"    // smart feed-in disable active
-	SmartFeedinDisableAvailable = "smartFeedinDisableAvailable" // smart feed-in disable available
+	SmartFeedInPriorityAvailable = "smartFeedInPriorityAvailable" // smart feed-in priority available
+
+	SmartFeedInDisableLimit     = "smartFeedInDisableLimit"     // smart feed-in disable limit
+	SmartFeedInDisableActive    = "smartFeedInDisableActive"    // smart feed-in disable active
+	SmartFeedInDisableAvailable = "smartFeedInDisableAvailable" // smart feed-in disable available
 
 	SmartFeedinPriorityAvailable = "smartFeedinPriorityAvailable" // smart feed-in priority available
-=======
-	SmartCostAvailable           = "smartCostAvailable"           // smart cost available
-	SmartFeedInPriorityAvailable = "smartFeedInPriorityAvailable" // smart feed-in priority available
->>>>>>> 81733d3f
 )