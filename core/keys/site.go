package keys

const (
	Aux                   = "aux"
	AuxPower              = "auxPower"
	Circuits              = "circuits"
	Currency              = "currency"
	Ext                   = "ext"
	GreenShareHome        = "greenShareHome"
	GreenShareLoadpoints  = "greenShareLoadpoints"
	GridConfigured        = "gridConfigured"
	Grid                  = "grid"
	HomePower             = "homePower"
	PrioritySoc           = "prioritySoc"
	Pv                    = "pv"
	PvEnergy              = "pvEnergy"
	PvPower               = "pvPower"
	ResidualPower         = "residualPower"
	SiteTitle             = "siteTitle"
	SmartCostType         = "smartCostType"
	Statistics            = "statistics"
	Forecast              = "forecast"
	SolarAccYield         = "solarAccYield"
	SolarAccForecast      = "solarAccForecast"
	TariffCo2             = "tariffCo2"
	TariffCo2Home         = "tariffCo2Home"
	TariffCo2Loadpoints   = "tariffCo2Loadpoints"
	TariffFeedIn          = "tariffFeedIn"
	TariffGrid            = "tariffGrid"
	TariffPriceHome       = "tariffPriceHome"
	TariffPriceLoadpoints = "tariffPriceLoadpoints"
	TariffSolar           = "tariffSolar"
	Vehicles              = "vehicles"

	// meters
	GridMeter     = "gridMeter"
	PvMeters      = "pvMeters"
	BatteryMeters = "batteryMeters"
	ExtMeters     = "extMeters"
	AuxMeters     = "auxMeters"

	// battery settings
	BatteryCapacity         = "batteryCapacity"
	BatteryDischargeControl = "batteryDischargeControl"
	BatteryGridChargeLimit  = "batteryGridChargeLimit"
	BatteryGridChargeActive = "batteryGridChargeActive"
	BufferSoc               = "bufferSoc"
	BufferStartSoc          = "bufferStartSoc"

	// battery status
	Battery       = "battery"
	BatteryEnergy = "batteryEnergy"
	BatteryMode   = "batteryMode"
	BatteryPower  = "batteryPower"
	BatterySoc    = "batterySoc"

	// external battery control
	BatteryModeExternal = "batteryModeExternal"

	// smart charging
<<<<<<< HEAD
	SmartCostAvailable = "smartCostAvailable" // smart cost available

	// smart feed-in
	SmartFeedInPriorityAvailable = "smartFeedInPriorityAvailable" // smart feed-in priority available

	SmartFeedInDisableLimit     = "smartFeedInDisableLimit"     // smart feed-in disable limit
	SmartFeedInDisableActive    = "smartFeedInDisableActive"    // smart feed-in disable active
	SmartFeedInDisableAvailable = "smartFeedInDisableAvailable" // smart feed-in disable available

	SmartFeedinPriorityAvailable = "smartFeedinPriorityAvailable" // smart feed-in priority available
=======
	SmartCostAvailable           = "smartCostAvailable"           // smart cost available
	SmartFeedInPriorityAvailable = "smartFeedInPriorityAvailable" // smart feed-in priority available
>>>>>>> 6d32c898
)<|MERGE_RESOLUTION|>--- conflicted
+++ resolved
@@ -58,7 +58,6 @@
 	BatteryModeExternal = "batteryModeExternal"
 
 	// smart charging
-<<<<<<< HEAD
 	SmartCostAvailable = "smartCostAvailable" // smart cost available
 
 	// smart feed-in
@@ -67,10 +66,4 @@
 	SmartFeedInDisableLimit     = "smartFeedInDisableLimit"     // smart feed-in disable limit
 	SmartFeedInDisableActive    = "smartFeedInDisableActive"    // smart feed-in disable active
 	SmartFeedInDisableAvailable = "smartFeedInDisableAvailable" // smart feed-in disable available
-
-	SmartFeedinPriorityAvailable = "smartFeedinPriorityAvailable" // smart feed-in priority available
-=======
-	SmartCostAvailable           = "smartCostAvailable"           // smart cost available
-	SmartFeedInPriorityAvailable = "smartFeedInPriorityAvailable" // smart feed-in priority available
->>>>>>> 6d32c898
 )