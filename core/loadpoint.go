package core

import (
	"errors"
	"fmt"
	"math"
	"reflect"
	"slices"
	"strings"
	"sync"
	"testing"
	"time"

	evbus "github.com/asaskevich/EventBus"
	"github.com/benbjohnson/clock"
	"github.com/cenkalti/backoff/v4"
	"github.com/evcc-io/evcc/api"
	"github.com/evcc-io/evcc/core/coordinator"
	"github.com/evcc-io/evcc/core/keys"
	"github.com/evcc-io/evcc/core/loadpoint"
	"github.com/evcc-io/evcc/core/planner"
	"github.com/evcc-io/evcc/core/session"
	"github.com/evcc-io/evcc/core/soc"
	"github.com/evcc-io/evcc/core/vehicle"
	"github.com/evcc-io/evcc/core/wrapper"
	"github.com/evcc-io/evcc/provider"
	"github.com/evcc-io/evcc/push"
	"github.com/evcc-io/evcc/util"
	"github.com/evcc-io/evcc/util/config"
	"github.com/evcc-io/evcc/util/telemetry"
)

const (
	evChargeStart         = "start"      // update chargeTimer
	evChargeStop          = "stop"       // update chargeTimer
	evChargeCurrent       = "current"    // update fakeChargeMeter
	evChargePower         = "power"      // update chargeRater
	evVehicleConnect      = "connect"    // vehicle connected
	evVehicleDisconnect   = "disconnect" // vehicle disconnected
	evVehicleSoc          = "soc"        // vehicle soc progress
	evVehicleUnidentified = "guest"      // vehicle unidentified

	pvTimer   = "pv"
	pvEnable  = "enable"
	pvDisable = "disable"

	phaseTimer   = "phase"
	phaseScale1p = "scale1p"
	phaseScale3p = "scale3p"

	timerInactive = "inactive"

	minActiveCurrent = 1.0 // minimum current at which a phase is treated as active
	minActiveVoltage = 207 // minimum voltage at which a phase is treated as active

	chargerSwitchDuration = 60 * time.Second // allow out of sync during this timespan
	phaseSwitchDuration   = 60 * time.Second // allow out of sync and do not measure phases during this timespan
)

// elapsed is the time an expired timer will be set to
var elapsed = time.Unix(0, 1)

// PollConfig defines the vehicle polling mode and interval
type PollConfig struct {
	Mode     string        `mapstructure:"mode"`     // polling mode charging (default), connected, always
	Interval time.Duration `mapstructure:"interval"` // interval when not charging
}

// SocConfig defines soc settings, estimation and update behavior
type SocConfig struct {
	Poll     PollConfig `mapstructure:"poll"`
	Estimate *bool      `mapstructure:"estimate"`
}

// Poll modes
const (
	pollCharging  = "charging"
	pollConnected = "connected"
	pollAlways    = "always"

	pollInterval = 60 * time.Minute
)

// ThresholdConfig defines enable/disable hysteresis parameters
type ThresholdConfig struct {
	Delay     time.Duration
	Threshold float64
}

// Task is the task type
type Task = func()

// Loadpoint is responsible for controlling charge depending on
// Soc needs and power availability.
type Loadpoint struct {
	clock    clock.Clock       // mockable time
	bus      evbus.Bus         // event bus
	pushChan chan<- push.Event // notifications
	uiChan   chan<- util.Param // client push messages
	lpChan   chan<- *Loadpoint // update requests
	log      *util.Logger

	// exposed public configuration
	sync.RWMutex // guard status

	vmu   sync.RWMutex   // guard vehicle
	Mode_ api.ChargeMode `mapstructure:"mode"` // Default charge mode, used for disconnect

	Title_          string `mapstructure:"title"`    // UI title
	Priority_       int    `mapstructure:"priority"` // Priority
	CircuitRef      string `mapstructure:"circuit"`  // Circuit reference
	ChargerRef      string `mapstructure:"charger"`  // Charger reference
	VehicleRef      string `mapstructure:"vehicle"`  // Vehicle reference
	MeterRef        string `mapstructure:"meter"`    // Charge meter reference
	Soc             SocConfig
	Enable, Disable ThresholdConfig

	// TODO deprecated
	GuardDuration_    time.Duration `mapstructure:"guardduration"` // charger enable/disable minimum holding time
	ConfiguredPhases_ int           `mapstructure:"phases"`
	MinCurrent_       float64       `mapstructure:"minCurrent"`
	MaxCurrent_       float64       `mapstructure:"maxCurrent"`

	minCurrent       float64 // PV mode: start current	Min+PV mode: min current
	maxCurrent       float64 // Max allowed current. Physically ensured by the charger
	configuredPhases int     // Charger configured phase mode 0/1/3
	limitSoc         int     // Session limit for soc
	limitEnergy      float64 // Session limit for energy
	smartCostLimit   float64 // always charge if cost is below this value

	mode                api.ChargeMode
	enabled             bool      // Charger enabled state
	phases              int       // Charger enabled phases, guarded by mutex
	measuredPhases      int       // Charger physically measured phases
	chargeCurrent       float64   // Charger current limit
	socUpdated          time.Time // Soc updated timestamp (poll: connected)
	vehicleDetect       time.Time // Vehicle connected timestamp
	chargerSwitched     time.Time // Charger enabled/disabled timestamp
	phasesSwitched      time.Time // Phase switch timestamp
	vehicleDetectTicker *clock.Ticker
	vehicleIdentifier   string

	charger          api.Charger
	chargeTimer      api.ChargeTimer
	chargeRater      api.ChargeRater
	chargedAtStartup float64 // session energy at startup

	circuit        api.Circuit // Circuit
	chargeMeter    api.Meter   // Charger usage meter
	vehicle        api.Vehicle // Currently active vehicle
	defaultVehicle api.Vehicle // Default vehicle (disables detection)
	coordinator    coordinator.API
	socEstimator   *soc.Estimator

	// charge planning
	planner     *planner.Planner
	planTime    time.Time // time goal
	planEnergy  float64   // Plan charge energy in kWh (dumb vehicles)
	planSlotEnd time.Time // current plan slot end time
	planActive  bool      // charge plan exists and has a currently active slot

	// cached state
	status         api.ChargeStatus       // Charger status
	remoteDemand   loadpoint.RemoteDemand // External status demand
	chargePower    float64                // Charging power
	chargeCurrents []float64              // Phase currents
	connectedTime  time.Time              // Time when vehicle was connected
	pvTimer        time.Time              // PV enabled/disable timer
	phaseTimer     time.Time              // 1p3p switch timer
	wakeUpTimer    *Timer                 // Vehicle wake-up timeout

	// charge progress
	vehicleSoc              float64        // Vehicle Soc
	chargeDuration          time.Duration  // Charge duration
	sessionEnergy           *EnergyMetrics // Stats for charged energy by session
	chargeRemainingDuration time.Duration  // Remaining charge duration
	chargeRemainingEnergy   float64        // Remaining charge energy in Wh
	progress                *Progress      // Step-wise progress indicator

	// session log
	db      *session.DB
	session *session.Session

	settings *Settings

	tasks *util.Queue[Task] // tasks to be executed
}

// NewLoadpointFromConfig creates a new loadpoint
func NewLoadpointFromConfig(log *util.Logger, settings *Settings, other map[string]interface{}) (*Loadpoint, error) {
	lp := NewLoadpoint(log, settings)
	if err := util.DecodeOther(other, lp); err != nil {
		return nil, err
	}

	// set vehicle polling mode
	switch lp.Soc.Poll.Mode = strings.ToLower(lp.Soc.Poll.Mode); lp.Soc.Poll.Mode {
	case pollCharging:
	case pollConnected, pollAlways:
		lp.log.WARN.Printf("poll mode '%s' may deplete your battery or lead to API misuse. USE AT YOUR OWN RISK.", lp.Soc.Poll)
	default:
		if lp.Soc.Poll.Mode != "" {
			lp.log.WARN.Printf("invalid poll mode: %s", lp.Soc.Poll.Mode)
		}
		lp.Soc.Poll.Mode = pollCharging
	}

	if lp.CircuitRef != "" {
		dev, err := config.Circuits().ByName(lp.CircuitRef)
		if err != nil {
			return nil, err
		}
		lp.circuit = dev.Instance()
	}

	if lp.MeterRef != "" {
		dev, err := config.Meters().ByName(lp.MeterRef)
		if err != nil {
			return nil, err
		}
		lp.chargeMeter = dev.Instance()
	}

	// default vehicle
	if lp.VehicleRef != "" {
		dev, err := config.Vehicles().ByName(lp.VehicleRef)
		if err != nil {
			return nil, err
		}
		lp.defaultVehicle = dev.Instance()
	}

	if lp.ChargerRef == "" {
		return nil, errors.New("missing charger")
	}
	dev, err := config.Chargers().ByName(lp.ChargerRef)
	if err != nil {
		return nil, err
	}
	lp.charger = dev.Instance()
	lp.configureChargerType(lp.charger)

	// phase switching defaults based on charger capabilities
	if !lp.hasPhaseSwitching() {
		lp.configuredPhases = 3
		lp.phases = 3
	}

	// TODO deprecated
	if lp.MinCurrent_ > 0 {
		lp.log.WARN.Println("deprecated: mincurrent setting is ignored, please remove")
		if _, err := lp.settings.Float(keys.MinCurrent); err != nil {
			lp.settings.SetFloat(keys.MinCurrent, lp.MinCurrent_)
		}
	}
	if lp.MaxCurrent_ > 0 {
		lp.log.WARN.Println("deprecated: maxcurrent setting is ignored, please remove")
		if _, err := lp.settings.Float(keys.MaxCurrent); err != nil {
			lp.settings.SetFloat(keys.MaxCurrent, lp.MaxCurrent_)
		}
	}
	if lp.ConfiguredPhases_ > 0 {
		lp.log.WARN.Println("deprecated: phases setting is ignored, please remove")
		if _, err := lp.settings.Int(keys.PhasesConfigured); err != nil {
			lp.settings.SetInt(keys.PhasesConfigured, int64(lp.ConfiguredPhases_))
		}
	}

	// validate thresholds
	if lp.Enable.Threshold > lp.Disable.Threshold {
		lp.log.WARN.Printf("PV mode enable threshold (%.0fW) is larger than disable threshold (%.0fW)", lp.Enable.Threshold, lp.Disable.Threshold)
	} else if lp.Enable.Threshold > 0 {
		lp.log.WARN.Printf("PV mode enable threshold %.0fW > 0 will start PV charging on grid power consumption. Did you mean -%.0f?", lp.Enable.Threshold, lp.Enable.Threshold)
	}

	// choose sane default if mode is not set
	if lp.mode = lp.Mode_; lp.mode == "" {
		lp.mode = api.ModeOff
	}

	return lp, nil
}

// NewLoadpoint creates a Loadpoint with sane defaults
func NewLoadpoint(log *util.Logger, settings *Settings) *Loadpoint {
	clock := clock.New()
	bus := evbus.New()

	lp := &Loadpoint{
		log:        log,      // logger
		settings:   settings, // settings
		clock:      clock,    // mockable time
		bus:        bus,      // event bus
		mode:       api.ModeOff,
		status:     api.StatusNone,
		minCurrent: 6,  // A
		maxCurrent: 16, // A
		Soc: SocConfig{
			Poll: PollConfig{
				Interval: pollInterval,
				Mode:     pollCharging,
			},
		},
		Enable:        ThresholdConfig{Delay: time.Minute, Threshold: 0},     // t, W
		Disable:       ThresholdConfig{Delay: 3 * time.Minute, Threshold: 0}, // t, W
		sessionEnergy: NewEnergyMetrics(),
		progress:      NewProgress(0, 10),     // soc progress indicator
		coordinator:   coordinator.NewDummy(), // dummy vehicle coordinator
		tasks:         util.NewQueue[Task](),  // task queue
	}

	return lp
}

// restoreSettings restores loadpoint settings
func (lp *Loadpoint) restoreSettings() {
	if testing.Testing() {
		return
	}
	if v, err := lp.settings.String(keys.Mode); err == nil && v != "" {
		lp.setMode(api.ChargeMode(v))
	}
	if v, err := lp.settings.Int(keys.PhasesConfigured); err == nil && (v > 0 || lp.hasPhaseSwitching()) {
		lp.setConfiguredPhases(int(v))
		lp.phases = lp.configuredPhases
	}
	if v, err := lp.settings.Float(keys.MinCurrent); err == nil && v > 0 {
		lp.setMinCurrent(v)
	}
	if v, err := lp.settings.Float(keys.MaxCurrent); err == nil && v > 0 {
		lp.setMaxCurrent(v)
	}
	if v, err := lp.settings.Int(keys.LimitSoc); err == nil && v > 0 {
		lp.setLimitSoc(int(v))
	}
	if v, err := lp.settings.Float(keys.LimitEnergy); err == nil && v > 0 {
		lp.setLimitEnergy(v)
	}
	if v, err := lp.settings.Float(keys.SmartCostLimit); err == nil {
		lp.SetSmartCostLimit(v)
	}
	t, err1 := lp.settings.Time(keys.PlanTime)
	v, err2 := lp.settings.Float(keys.PlanEnergy)
	if err1 == nil && err2 == nil {
		lp.setPlanEnergy(t, v)
	}
}

// requestUpdate requests site to update this loadpoint
func (lp *Loadpoint) requestUpdate() {
	select {
	case lp.lpChan <- lp: // request loadpoint update
	default:
	}
}

// configureChargerType ensures that chargeMeter, Rate and Timer can use charger capabilities
func (lp *Loadpoint) configureChargerType(charger api.Charger) {
	var integrated bool

	// ensure charge meter exists
	if lp.chargeMeter == nil {
		integrated = true

		if mt, ok := charger.(api.Meter); ok {
			lp.chargeMeter = mt
		} else {
			mt := new(wrapper.ChargeMeter)
			_ = lp.bus.Subscribe(evChargeCurrent, lp.evChargeCurrentWrappedMeterHandler)
			_ = lp.bus.Subscribe(evChargeStop, func() { mt.SetPower(0) })
			lp.chargeMeter = mt
		}
	}

	// ensure charge rater exists
	// measurement are obtained from separate charge meter if defined
	// (https://github.com/evcc-io/evcc/issues/2469)
	if rt, ok := charger.(api.ChargeRater); ok && integrated {
		lp.chargeRater = rt

		// when restarting in the middle of charging session, use this as negative offset
		if f, err := rt.ChargedEnergy(); err == nil {
			lp.chargedAtStartup = f
		}
	} else {
		rt := wrapper.NewChargeRater(lp.log, lp.chargeMeter)
		_ = lp.bus.Subscribe(evChargePower, rt.SetChargePower)
		_ = lp.bus.Subscribe(evVehicleConnect, func() { rt.StartCharge(false) })
		_ = lp.bus.Subscribe(evChargeStart, func() { rt.StartCharge(true) })
		_ = lp.bus.Subscribe(evChargeStop, rt.StopCharge)
		lp.chargeRater = rt
	}

	// ensure charge timer exists
	if ct, ok := charger.(api.ChargeTimer); ok {
		lp.chargeTimer = ct
	} else {
		ct := wrapper.NewChargeTimer()
		_ = lp.bus.Subscribe(evVehicleConnect, func() { ct.StartCharge(false) })
		_ = lp.bus.Subscribe(evChargeStart, func() { ct.StartCharge(true) })
		_ = lp.bus.Subscribe(evChargeStop, ct.StopCharge)
		lp.chargeTimer = ct
	}

	// add wakeup timer
	lp.wakeUpTimer = NewTimer()
}

// pushEvent sends push messages to clients
func (lp *Loadpoint) pushEvent(event string) {
	lp.pushChan <- push.Event{Event: event}
}

// publish sends values to UI and databases
func (lp *Loadpoint) publish(key string, val interface{}) {
	// test helper
	if lp.uiChan == nil {
		return
	}

	lp.uiChan <- util.Param{Key: key, Val: val}
}

// evChargeStartHandler sends external start event
func (lp *Loadpoint) evChargeStartHandler() {
	lp.log.INFO.Println("start charging ->")
	lp.pushEvent(evChargeStart)

	lp.stopWakeUpTimer()

	// soc update reset
	lp.socUpdated = time.Time{}

	// set created when first charging session segment starts
	lp.updateSession(func(session *session.Session) {
		if session.Created.IsZero() {
			session.Created = lp.clock.Now()
		}
	})
}

// evChargeStopHandler sends external stop event
func (lp *Loadpoint) evChargeStopHandler() {
	lp.log.INFO.Println("stop charging <-")
	lp.pushEvent(evChargeStop)
	if lp.enabled {
		lp.startWakeUpTimer()
	}

	// soc update reset
	provider.ResetCached()
	lp.socUpdated = time.Time{}

	// reset pv enable/disable timer
	// https://github.com/evcc-io/evcc/issues/2289
	if !lp.pvTimer.Equal(elapsed) {
		lp.resetPVTimer()
	}

	lp.stopSession()
}

// evVehicleConnectHandler sends external start event
func (lp *Loadpoint) evVehicleConnectHandler() {
	lp.log.INFO.Printf("car connected")

	// energy
	lp.sessionEnergy.Reset()
	lp.sessionEnergy.Publish("session", lp)
	lp.publish(keys.ChargedEnergy, lp.getChargedEnergy())

	// duration
	lp.connectedTime = lp.clock.Now()
	lp.publish(keys.ConnectedDuration, time.Duration(0))

	// soc update reset
	lp.socUpdated = time.Time{}

	// soc update reset on car change
	if lp.socEstimator != nil {
		lp.socEstimator.Reset()
	}

	// get pv mode before vehicle defaults are applied
	pvMode := lp.GetMode() == api.ModePV || lp.GetMode() == api.ModeMinPV

	// set default or start detection
	if !lp.chargerHasFeature(api.IntegratedDevice) {
		lp.vehicleDefaultOrDetect()
	}

	// immediately allow pv mode activity
	lp.elapsePVTimer()

	// Enable charging on connect if any available vehicle requires it. We're using the PV timer
	// to disable after the welcome, hence this must be placed after elapsePVTimer.
	// TODO check is this doesn't conflict with vehicle defaults like mode: off
	if pvMode {
		for _, v := range lp.availableVehicles() {
			if slices.Contains(v.Features(), api.WelcomeCharge) {
				lp.setLimit(lp.effectiveMinCurrent())
				break
			}
		}
	}

	// create charging session
	lp.createSession()
}

// evVehicleDisconnectHandler sends external start event
func (lp *Loadpoint) evVehicleDisconnectHandler() {
	lp.log.INFO.Println("car disconnected")

	// session is persisted during evChargeStopHandler which runs before
	lp.clearSession()

	// phases are unknown when vehicle disconnects
	lp.resetMeasuredPhases()

	// energy and duration
	lp.sessionEnergy.Publish("session", lp)
	lp.publish(keys.ChargedEnergy, lp.getChargedEnergy())
	lp.publish(keys.ConnectedDuration, lp.clock.Since(lp.connectedTime).Round(time.Second))

	// forget startup energy offset
	lp.chargedAtStartup = 0

	// remove charger vehicle id and stop potential detection
	lp.setVehicleIdentifier("")
	lp.stopVehicleDetection()

	// set default mode on disconnect
	lp.defaultMode()

	// set default vehicle (may be nil)
	lp.setActiveVehicle(lp.defaultVehicle)

	// soc update reset
	lp.socUpdated = time.Time{}

	// reset session
	lp.SetLimitSoc(0)
	lp.SetLimitEnergy(0)

	// mark plan slot as inactive
	// this will force a deletion of an outdated plan once plan time is expired in GetPlan()
	lp.setPlanActive(false)
}

// evVehicleSocProgressHandler sends external start event
func (lp *Loadpoint) evVehicleSocProgressHandler(soc float64) {
	if lp.progress.NextStep(soc) {
		lp.pushEvent(evVehicleSoc)
	}
}

// evChargeCurrentHandler publishes the charge current
func (lp *Loadpoint) evChargeCurrentHandler(current float64) {
	if !lp.enabled {
		current = 0
	}
	lp.publish(keys.ChargeCurrent, current)
}

// evChargeCurrentWrappedMeterHandler updates the dummy charge meter's charge power.
// This simplifies the main flow where the charge meter can always be treated as present.
// It assumes that the charge meter cannot consume more than total household consumption.
// If physical charge meter is present this handler is not used.
// The actual value is published by the evChargeCurrentHandler
func (lp *Loadpoint) evChargeCurrentWrappedMeterHandler(current float64) {
	power := current * float64(lp.ActivePhases()) * Voltage

	// if disabled we cannot be charging
	if !lp.enabled || !lp.charging() {
		power = 0
	}

	// handler only called if charge meter was replaced by dummy
	lp.chargeMeter.(*wrapper.ChargeMeter).SetPower(power)
}

// defaultMode executes the action
func (lp *Loadpoint) defaultMode() {
	lp.RLock()
	mode := lp.Mode_
	lp.RUnlock()

	if mode != "" && mode != lp.GetMode() {
		lp.SetMode(mode)
	}
}

// Prepare loadpoint configuration by adding missing helper elements
func (lp *Loadpoint) Prepare(uiChan chan<- util.Param, pushChan chan<- push.Event, lpChan chan<- *Loadpoint) {
	lp.uiChan = uiChan
	lp.pushChan = pushChan
	lp.lpChan = lpChan

	// event handlers
	_ = lp.bus.Subscribe(evChargeStart, lp.evChargeStartHandler)
	_ = lp.bus.Subscribe(evChargeStop, lp.evChargeStopHandler)
	_ = lp.bus.Subscribe(evVehicleConnect, lp.evVehicleConnectHandler)
	_ = lp.bus.Subscribe(evVehicleDisconnect, lp.evVehicleDisconnectHandler)
	_ = lp.bus.Subscribe(evChargeCurrent, lp.evChargeCurrentHandler)
	_ = lp.bus.Subscribe(evVehicleSoc, lp.evVehicleSocProgressHandler)

	// restore settings
	lp.restoreSettings()

	// publish initial values
	lp.publish(keys.Title, lp.Title())
	lp.publish(keys.Mode, lp.GetMode())
	lp.publish(keys.Priority, lp.GetPriority())
	lp.publish(keys.MinCurrent, lp.GetMinCurrent())
	lp.publish(keys.MaxCurrent, lp.GetMaxCurrent())

	lp.publish(keys.EnableThreshold, lp.Enable.Threshold)
	lp.publish(keys.DisableThreshold, lp.Disable.Threshold)

	lp.publish(keys.PhasesConfigured, lp.configuredPhases)
	lp.publish(keys.ChargerPhases1p3p, lp.hasPhaseSwitching())
	lp.publish(keys.PhasesEnabled, lp.phases)
	lp.publish(keys.PhasesActive, lp.ActivePhases())
	lp.publishTimer(phaseTimer, 0, timerInactive)
	lp.publishTimer(pvTimer, 0, timerInactive)

	if phases := lp.getChargerPhysicalPhases(); phases != 0 {
		lp.publish(keys.ChargerPhysicalPhases, phases)
	} else {
		lp.publish(keys.ChargerPhysicalPhases, nil)
	}

	// charger features
	for _, f := range []api.Feature{api.IntegratedDevice, api.Heating} {
		lp.publishChargerFeature(f)
	}

	// charger icon
	if c, ok := lp.charger.(api.IconDescriber); ok {
		lp.publish(keys.ChargerIcon, c.Icon())
	} else {
		lp.publish(keys.ChargerIcon, nil)
	}

	// vehicle
	lp.publish(keys.VehicleName, "")
	lp.publish(keys.VehicleOdometer, 0.0)

	// assign and publish default vehicle
	if lp.defaultVehicle != nil {
		lp.setActiveVehicle(lp.defaultVehicle)
	}

	// reset detection state
	lp.publish(keys.VehicleDetectionActive, false)

	// restored settings
	lp.publish(keys.PlanTime, lp.planTime)
	lp.publish(keys.PlanEnergy, lp.planEnergy)
	lp.publish(keys.LimitSoc, lp.limitSoc)
	lp.publish(keys.LimitEnergy, lp.limitEnergy)

	// read initial charger state to prevent immediately disabling charger
	if enabled, err := lp.charger.Enabled(); err == nil {
		if lp.enabled = enabled; enabled {
			// set defined current for use by pv mode
			_ = lp.setLimit(lp.effectiveMinCurrent())
		}
	} else {
		lp.log.ERROR.Printf("charger enabled: %v", err)
	}

	// allow charger to access loadpoint
	if ctrl, ok := lp.charger.(loadpoint.Controller); ok {
		ctrl.LoadpointControl(lp)
	}
}

func (lp *Loadpoint) setAndPublishEnabled(enabled bool) {
	if enabled != lp.enabled {
		lp.log.DEBUG.Printf("charger %s", status[enabled])
		lp.enabled = enabled
	}
	lp.publish(keys.Enabled, enabled)
}

// syncCharger updates charger status and synchronizes it with expectations
func (lp *Loadpoint) syncCharger() error {
	enabled, err := lp.charger.Enabled()
	if err != nil {
		return fmt.Errorf("charger enabled: %w", err)
	}

	shouldBeConsistent := lp.shouldBeConsistent()

	if shouldBeConsistent {
		defer func() {
			lp.setAndPublishEnabled(enabled)
		}()
	}

	// #1: check charger logic, fix charger state if necessary (for chargers that start charging while being disabled)
	if !enabled && lp.charging() {
		lp.log.WARN.Println("charger logic error: disabled but charging")

		// treat as enabled when charging for further validations
		enabled = true

		if shouldBeConsistent {
			if err := lp.charger.Enable(true); err != nil { // also enable charger to correct internal state
				return fmt.Errorf("charger enable: %w", err)
			}

			lp.elapsePVTimer() // elapse PV timer so loadpoint can immediately switch charger if necessary
			return nil
		}
	}

	// #2: sync charger
	switch {
	case enabled == lp.enabled:
		// sync max current
		if charger, ok := lp.charger.(api.CurrentGetter); ok && enabled {
			if current, err := charger.GetMaxCurrent(); err == nil {
				// smallest adjustment most PWM-Controllers can do is: 100%÷256×0,6A = 0.234A
				if math.Abs(lp.chargeCurrent-current) > 0.23 {
					if shouldBeConsistent {
						lp.log.WARN.Printf("charger logic error: current mismatch (got %.3gA, expected %.3gA)", current, lp.chargeCurrent)
					}
					lp.chargeCurrent = current
					lp.bus.Publish(evChargeCurrent, lp.chargeCurrent)
				}
			} else if !errors.Is(err, api.ErrNotAvailable) {
				return fmt.Errorf("charger get max current: %w", err)
			}
		}

		// sync phases
		phases := lp.GetPhases()
		if ps, ok := lp.charger.(api.PhaseGetter); ok && enabled && shouldBeConsistent && phases > 0 {
			if chargerPhases, err := ps.GetPhases(); err == nil {
				if chargerPhases != phases {
					lp.log.WARN.Printf("charger logic error: phases mismatch (got %d, expected %d)", chargerPhases, phases)
					lp.setPhases(chargerPhases)
				}
			} else if !errors.Is(err, api.ErrNotAvailable) {
				return fmt.Errorf("charger get phases: %w", err)
			}
		}

	case !enabled && !lp.phaseSwitchCompleted():
		// some chargers (i.E. Easee in some configurations) disable themselves to be able to switch phases
		// -> enable charger
		if err := lp.charger.Enable(true); err != nil {
			return fmt.Errorf("charger enable: %w", err)
		}

	case shouldBeConsistent && (enabled || lp.connected()):
		// ignore disabled state if vehicle was disconnected (!lp.enabled && !lp.connected)
		lp.log.WARN.Printf("charger out of sync: expected %vd, got %vd", status[lp.enabled], status[enabled])
	}

	return nil
}

// setLimit applies charger current limits and enables/disables accordingly
func (lp *Loadpoint) setLimit(chargeCurrent float64) error {
	// full amps only?
	if _, ok := lp.charger.(api.ChargerEx); !ok || lp.vehicleHasFeature(api.CoarseCurrent) {
		chargeCurrent = math.Trunc(chargeCurrent)
	}

	// apply circuit limits
	if lp.circuit != nil {
		currentLimit := lp.circuit.ValidateCurrent(lp.chargeCurrent, chargeCurrent)

		activePhases := lp.ActivePhases()
		powerLimit := lp.circuit.ValidatePower(lp.chargePower, currentToPower(chargeCurrent, activePhases))
		currentLimitViaPower := powerToCurrent(powerLimit, activePhases)

		chargeCurrent = min(currentLimit, currentLimitViaPower)
	}

	// set current
	if chargeCurrent != lp.chargeCurrent && chargeCurrent >= lp.effectiveMinCurrent() {
		var err error
		if charger, ok := lp.charger.(api.ChargerEx); ok {
			err = charger.MaxCurrentMillis(chargeCurrent)
		} else {
			err = lp.charger.MaxCurrent(int64(chargeCurrent))
		}

		if err != nil {
			v := lp.GetVehicle()
			if vv, ok := v.(api.Resurrector); ok && errors.Is(err, api.ErrAsleep) {
				// https://github.com/evcc-io/evcc/issues/8254
				// wakeup vehicle
				lp.log.DEBUG.Printf("max charge current: waking up vehicle")
				if err := vv.WakeUp(); err != nil {
					return fmt.Errorf("wake-up vehicle: %w", err)
				}
			}

			return fmt.Errorf("max charge current %.3gA: %w", chargeCurrent, err)
		}

		lp.log.DEBUG.Printf("max charge current: %.3gA", chargeCurrent)
		lp.chargeCurrent = chargeCurrent
		lp.bus.Publish(evChargeCurrent, chargeCurrent)
	}

	// set enabled/disabled
	if enabled := chargeCurrent >= lp.effectiveMinCurrent(); enabled != lp.enabled {
		if err := lp.charger.Enable(enabled); err != nil {
			v := lp.GetVehicle()
			if vv, ok := v.(api.Resurrector); enabled && ok && errors.Is(err, api.ErrAsleep) {
				// https://github.com/evcc-io/evcc/issues/8254
				// wakeup vehicle
				lp.log.DEBUG.Printf("charger %s: waking up vehicle", status[enabled])
				if err := vv.WakeUp(); err != nil {
					return fmt.Errorf("wake-up vehicle: %w", err)
				}
			}

			return fmt.Errorf("charger %s: %w", status[enabled], err)
		}

		lp.setAndPublishEnabled(enabled)
		lp.chargerSwitched = lp.clock.Now()

		lp.bus.Publish(evChargeCurrent, chargeCurrent)

		// start/stop vehicle wake-up timer
		if enabled {
			lp.startWakeUpTimer()
		} else {
			lp.stopWakeUpTimer()
		}
	}

	return nil
}

// connected returns the EVs connection state
func (lp *Loadpoint) connected() bool {
	status := lp.GetStatus()
	return status == api.StatusB || status == api.StatusC
}

// charging returns the EVs charging state
func (lp *Loadpoint) charging() bool {
	return lp.GetStatus() == api.StatusC
}

// charging returns the EVs charging state
func (lp *Loadpoint) setStatus(status api.ChargeStatus) {
	lp.Lock()
	defer lp.Unlock()
	lp.status = status
}

// socBasedPlanning returns true if vehicle soc (optionally from charger) and capacity are available
func (lp *Loadpoint) socBasedPlanning() bool {
	v := lp.GetVehicle()
	return (v != nil && v.Capacity() > 0) && (lp.vehicleHasSoc() || lp.vehicleSoc > 0)
}

// vehicleHasSoc returns true if active vehicle supports returning soc, i.e. it is not an offline vehicle
func (lp *Loadpoint) vehicleHasSoc() bool {
	return lp.GetVehicle() != nil && !lp.vehicleHasFeature(api.Offline)
}

// remainingLimitEnergy returns missing energy amount in kWh if vehicle has a valid energy target
func (lp *Loadpoint) remainingLimitEnergy() (float64, bool) {
	limit := lp.GetLimitEnergy()
	return max(0, limit-lp.getChargedEnergy()/1e3),
		limit > 0 && !lp.socBasedPlanning()
}

// limitEnergyReached checks if target is configured and reached
func (lp *Loadpoint) limitEnergyReached() bool {
	f, ok := lp.remainingLimitEnergy()
	return ok && f <= 0
}

// limitSocReached returns true if the effective limit has been reached
func (lp *Loadpoint) limitSocReached() bool {
	limit := lp.effectiveLimitSoc()
	return limit > 0 && limit < 100 && lp.vehicleSoc >= float64(limit)
}

// minSocNotReached checks if minimum is configured and not reached.
// If vehicle is not configured this will always return false
func (lp *Loadpoint) minSocNotReached() bool {
	v := lp.GetVehicle()
	if v == nil {
		return false
	}

	minSoc := vehicle.Settings(lp.log, v).GetMinSoc()
	if minSoc == 0 {
		return false
	}

	if lp.vehicleSoc != 0 {
		active := lp.vehicleSoc < float64(minSoc)
		if active {
			lp.log.DEBUG.Printf("forced charging at vehicle soc %.0f%% (< %.0f%% min soc)", lp.vehicleSoc, float64(minSoc))
		}
		return active
	}

	minEnergy := v.Capacity() * float64(minSoc) / 100 / soc.ChargeEfficiency
	return minEnergy > 0 && lp.getChargedEnergy() < minEnergy
}

// disableUnlessClimater disables the charger unless climate is active
func (lp *Loadpoint) disableUnlessClimater() error {
	var current float64 // zero disables
	if lp.vehicleClimateActive() {
		current = lp.effectiveMinCurrent()
	}

	return lp.setLimit(current)
}

// remoteControlled returns true if remote control status is active
func (lp *Loadpoint) remoteControlled(demand loadpoint.RemoteDemand) bool {
	lp.Lock()
	defer lp.Unlock()

	return lp.remoteDemand == demand
}

// statusEvents converts the observed charger status change into a logical sequence of events
func statusEvents(prevStatus, status api.ChargeStatus) []string {
	res := make([]string, 0, 2)

	// changed from A - connected
	if prevStatus == api.StatusA || (status != api.StatusA && prevStatus == api.StatusNone) {
		res = append(res, evVehicleConnect)
	}

	// changed to C - start charging
	if status == api.StatusC {
		res = append(res, evChargeStart)
	}

	// changed from C - stop charging
	if prevStatus == api.StatusC {
		res = append(res, evChargeStop)
	}

	// changed to A - disconnected
	if status == api.StatusA {
		res = append(res, evVehicleDisconnect)
	}

	return res
}

// updateChargerStatus updates charger status and detects car connected/disconnected events
func (lp *Loadpoint) updateChargerStatus() error {
	status, err := lp.charger.Status()
	if err != nil {
		return fmt.Errorf("charger status: %w", err)
	}

	lp.log.DEBUG.Printf("charger status: %s", status)

	if prevStatus := lp.GetStatus(); status != prevStatus {
		lp.setStatus(status)

		for _, ev := range statusEvents(prevStatus, status) {
			lp.bus.Publish(ev)

			// send connect/disconnect events except during startup
			if prevStatus != api.StatusNone {
				switch ev {
				case evVehicleConnect:
					lp.pushEvent(evVehicleConnect)
				case evVehicleDisconnect:
					lp.pushEvent(evVehicleDisconnect)
				}
			}
		}

		// update whenever there is a state change
		lp.bus.Publish(evChargeCurrent, lp.chargeCurrent)
	}

	return nil
}

// effectiveCurrent returns the currently effective charging current
func (lp *Loadpoint) effectiveCurrent() float64 {
	if !lp.charging() {
		return 0
	}

	// adjust actual current for vehicles like Zoe where it remains below target
	if lp.chargeCurrents != nil {
		cur := max(lp.chargeCurrents[0], lp.chargeCurrents[1], lp.chargeCurrents[2])
		return min(cur+2.0, lp.chargeCurrent)
	}

	return lp.chargeCurrent
}

// elapsePVTimer puts the pv enable/disable timer into elapsed state
func (lp *Loadpoint) elapsePVTimer() {
	if lp.pvTimer.Equal(elapsed) {
		return
	}

	lp.log.DEBUG.Printf("pv timer elapse")

	lp.pvTimer = elapsed
	lp.publishTimer(pvTimer, 0, timerInactive)
}

// resetPVTimer resets the pv enable/disable timer to disabled state
func (lp *Loadpoint) resetPVTimer(typ ...string) {
	if lp.pvTimer.IsZero() {
		return
	}

	msg := "pv timer reset"
	if len(typ) == 1 {
		msg = fmt.Sprintf("pv %s timer reset", typ[0])
	}
	lp.log.DEBUG.Printf(msg)

	lp.pvTimer = time.Time{}
	lp.publishTimer(pvTimer, 0, timerInactive)
}

// resetPhaseTimer resets the phase switch timer to disabled state
func (lp *Loadpoint) resetPhaseTimer() {
	if lp.phaseTimer.IsZero() {
		return
	}

	lp.phaseTimer = time.Time{}
	lp.publishTimer(phaseTimer, 0, timerInactive)
}

// scalePhasesRequired validates if fixed phase configuration matches enabled phases
func (lp *Loadpoint) scalePhasesRequired() bool {
	return lp.hasPhaseSwitching() && lp.configuredPhases != 0 && lp.configuredPhases != lp.GetPhases()
}

// scalePhasesIfAvailable scales if api.PhaseSwitcher is available
func (lp *Loadpoint) scalePhasesIfAvailable(phases int) error {
	if lp.configuredPhases != 0 {
		phases = lp.configuredPhases
	}

	if lp.hasPhaseSwitching() {
		return lp.scalePhases(phases)
	}

	return nil
}

// scalePhases adjusts the number of active phases and returns the appropriate charging current.
// Returns api.ErrNotAvailable if api.PhaseSwitcher is not available.
func (lp *Loadpoint) scalePhases(phases int) error {
	cp, ok := lp.charger.(api.PhaseSwitcher)
	if !ok {
		panic("charger does not implement api.PhaseSwitcher")
	}

	if lp.GetPhases() != phases {
		// switch phases
		if err := cp.Phases1p3p(phases); err != nil {
			return fmt.Errorf("switch phases: %w", err)
		}

		lp.log.DEBUG.Printf("switched phases: %dp", phases)

		// prevent premature measurement of active phases
		lp.phasesSwitched = lp.clock.Now()

		// update setting and reset timer
		lp.setPhases(phases)
	}

	return nil
}

// fastCharging scales to 3p if available and sets maximum current
func (lp *Loadpoint) fastCharging() error {
	err := lp.scalePhasesIfAvailable(3)
	if err == nil {
		err = lp.setLimit(lp.effectiveMaxCurrent())
	}
	return err
}

// pvScalePhases switches phases if necessary and returns number of phases switched to
func (lp *Loadpoint) pvScalePhases(sitePower, minCurrent, maxCurrent float64) int {
	phases := lp.GetPhases()

	// observed phase state inconsistency
	// - https://github.com/evcc-io/evcc/issues/1572
	// - https://github.com/evcc-io/evcc/issues/2230
	// - https://github.com/evcc-io/evcc/issues/2613
	measuredPhases := lp.getMeasuredPhases()
	if phases > 0 && phases < measuredPhases {
		if lp.chargerUpdateCompleted() && lp.phaseSwitchCompleted() {
			lp.log.WARN.Printf("ignoring inconsistent phases: %dp < %dp observed active", phases, measuredPhases)
		}
		lp.resetMeasuredPhases()
	}

	var waiting bool
	activePhases := lp.ActivePhases()
	availablePower := lp.chargePower - sitePower
	scalable := (sitePower > 0 || !lp.enabled) && activePhases > 1 && lp.configuredPhases < 3

	// scale down phases
	if targetCurrent := powerToCurrent(availablePower, activePhases); targetCurrent < minCurrent && scalable {
		lp.log.DEBUG.Printf("available power %.0fW < %.0fW min %dp threshold", availablePower, float64(activePhases)*Voltage*minCurrent, activePhases)

		if !lp.charging() { // scale immediately if not charging
			lp.phaseTimer = elapsed
		}

		if lp.phaseTimer.IsZero() {
			lp.log.DEBUG.Printf("start phase %s timer", phaseScale1p)
			lp.phaseTimer = lp.clock.Now()
		}

		lp.publishTimer(phaseTimer, lp.Disable.Delay, phaseScale1p)

		if elapsed := lp.clock.Since(lp.phaseTimer); elapsed >= lp.Disable.Delay {
			if err := lp.scalePhases(1); err != nil {
				lp.log.ERROR.Println(err)
			}
			return 1
		}

		waiting = true
	}

	maxPhases := lp.maxActivePhases()
	target1pCurrent := powerToCurrent(availablePower, 1)
	scalable = maxPhases > 1 && phases < maxPhases && target1pCurrent > maxCurrent

	// scale up phases
	if targetCurrent := powerToCurrent(availablePower, maxPhases); targetCurrent >= minCurrent && scalable {
		lp.log.DEBUG.Printf("available power %.0fW > %.0fW min %dp threshold", availablePower, 3*Voltage*minCurrent, maxPhases)

		if !lp.charging() { // scale immediately if not charging
			lp.phaseTimer = elapsed
		}

		if lp.phaseTimer.IsZero() {
			lp.log.DEBUG.Printf("start phase %s timer", phaseScale3p)
			lp.phaseTimer = lp.clock.Now()
		}

		lp.publishTimer(phaseTimer, lp.Enable.Delay, phaseScale3p)

		if elapsed := lp.clock.Since(lp.phaseTimer); elapsed >= lp.Enable.Delay {
			if err := lp.scalePhases(3); err != nil {
				lp.log.ERROR.Println(err)
			}
			if err := lp.scalePhases(3); err != nil {
				lp.log.ERROR.Println(err)
			}
			return 3
		}

		waiting = true
	}

	// reset timer to disabled state
	if !waiting && !lp.phaseTimer.IsZero() {
		lp.resetPhaseTimer()
	}

	return 0
}

// TODO move up to timer functions
func (lp *Loadpoint) publishTimer(name string, delay time.Duration, action string) {
	timer := lp.pvTimer
	if name == phaseTimer {
		timer = lp.phaseTimer
	}

	remaining := delay - lp.clock.Since(timer)
	if remaining < 0 {
		remaining = 0
	}

	lp.publish(name+"Action", action)
	lp.publish(name+"Remaining", remaining)

	if action == timerInactive {
		lp.log.DEBUG.Printf("%s timer %s", name, action)
	} else {
		lp.log.DEBUG.Printf("%s %s in %v", name, action, remaining.Round(time.Second))
	}
}

// pvMaxCurrent calculates the maximum target current for PV mode
func (lp *Loadpoint) pvMaxCurrent(mode api.ChargeMode, sitePower float64, batteryBuffered, batteryStart bool) float64 {
	// read only once to simplify testing
	minCurrent := lp.effectiveMinCurrent()
	maxCurrent := lp.effectiveMaxCurrent()

	// switch phases up/down
	var scaledTo int
	if lp.hasPhaseSwitching() && lp.phaseSwitchCompleted() {
		scaledTo = lp.pvScalePhases(sitePower, minCurrent, maxCurrent)
	}

	// calculate target charge current from delta power and actual current
	activePhases := lp.ActivePhases()
	effectiveCurrent := lp.effectiveCurrent()
	if scaledTo == 3 {
		// if we did scale, adjust the effective current to the new phase count
		effectiveCurrent /= 3.0
	}
	deltaCurrent := powerToCurrent(-sitePower, activePhases)
	targetCurrent := max(effectiveCurrent+deltaCurrent, 0)

	lp.log.DEBUG.Printf("pv charge current: %.3gA = %.3gA + %.3gA (%.0fW @ %dp)", targetCurrent, effectiveCurrent, deltaCurrent, sitePower, activePhases)

	// in MinPV mode or under special conditions return at least minCurrent
	if (mode == api.ModeMinPV || batteryStart || batteryBuffered && lp.charging()) && targetCurrent < minCurrent {
		return minCurrent
	}

	if mode == api.ModePV && lp.enabled && targetCurrent < minCurrent {
		projectedSitePower := sitePower
		if !lp.phaseTimer.IsZero() {
			// calculate site power after a phase switch from activePhases phases -> 1 phase
			// notes: activePhases can be 1, 2 or 3 and phaseTimer can only be active if lp current is already at minCurrent
			projectedSitePower -= Voltage * minCurrent * float64(activePhases-1)
		}
		// kick off disable sequence
		if projectedSitePower >= lp.Disable.Threshold {
			lp.log.DEBUG.Printf("projected site power %.0fW >= %.0fW disable threshold", projectedSitePower, lp.Disable.Threshold)

			if lp.pvTimer.IsZero() {
				lp.log.DEBUG.Printf("pv disable timer start: %v", lp.Disable.Delay)
				lp.pvTimer = lp.clock.Now()
			}

			lp.publishTimer(pvTimer, lp.Disable.Delay, pvDisable)

			elapsed := lp.clock.Since(lp.pvTimer)
			if elapsed >= lp.Disable.Delay {
				lp.log.DEBUG.Println("pv disable timer elapsed")
				return 0
			}

			// suppress duplicate log message after timer started
			if elapsed > time.Second {
				lp.log.DEBUG.Printf("pv disable timer remaining: %v", (lp.Disable.Delay - elapsed).Round(time.Second))
			}
		} else {
			// reset timer
			lp.resetPVTimer("disable")
		}

		// lp.log.DEBUG.Println("pv disable timer: keep enabled")
		return minCurrent
	}

	if mode == api.ModePV && !lp.enabled {
		// kick off enable sequence
		if (lp.Enable.Threshold == 0 && targetCurrent >= minCurrent) ||
			(lp.Enable.Threshold != 0 && sitePower <= lp.Enable.Threshold) {
			lp.log.DEBUG.Printf("site power %.0fW <= %.0fW enable threshold", sitePower, lp.Enable.Threshold)

			if lp.pvTimer.IsZero() {
				lp.log.DEBUG.Printf("pv enable timer start: %v", lp.Enable.Delay)
				lp.pvTimer = lp.clock.Now()
			}

			lp.publishTimer(pvTimer, lp.Enable.Delay, pvEnable)

			elapsed := lp.clock.Since(lp.pvTimer)
			if elapsed >= lp.Enable.Delay {
				lp.log.DEBUG.Println("pv enable timer elapsed")
				return minCurrent
			}

			// suppress duplicate log message after timer started
			if elapsed > time.Second {
				lp.log.DEBUG.Printf("pv enable timer remaining: %v", (lp.Enable.Delay - elapsed).Round(time.Second))
			}
		} else {
			// reset timer
			lp.resetPVTimer("enable")
		}

		// lp.log.DEBUG.Println("pv enable timer: keep disabled")
		return 0
	}

	// reset timer to disabled state
	lp.resetPVTimer()

	// cap at maximum current
	targetCurrent = min(targetCurrent, maxCurrent)

	return targetCurrent
}

// UpdateChargePower updates charge meter power and currents for load management
func (lp *Loadpoint) UpdateChargePower() {
	bo := backoff.NewExponentialBackOff()
	bo.MaxElapsedTime = time.Second

	if power, err := backoff.RetryWithData(lp.chargeMeter.CurrentPower, bo); err == nil {
		lp.Lock()
		lp.chargePower = power // update value if no error
		lp.Unlock()

		lp.log.DEBUG.Printf("charge power: %.0fW", power)
		lp.publish(keys.ChargePower, power)

		// https://github.com/evcc-io/evcc/issues/2153
		// https://github.com/evcc-io/evcc/issues/6986
		// https://github.com/evcc-io/evcc/issues/13378
		if power < -100 && lp.shouldBeConsistent() {
			lp.log.WARN.Printf("charge power must not be negative: %.0f", power)
		}
<<<<<<< HEAD

		return nil
	}, bo); err != nil {
		lp.log.ERROR.Printf("charge power: %v", err)
=======
	} else {
		lp.log.ERROR.Printf("charge meter: %v", err)
>>>>>>> 652cab31
	}

	// update charge currents
	lp.chargeCurrents = nil

	phaseMeter, ok := lp.chargeMeter.(api.PhaseCurrents)
	if !ok {
		return // don't guess
	}

	if err := backoff.Retry(func() error {
		i1, i2, i3, err := phaseMeter.Currents()
		if err != nil {
			return err
		}

		lp.chargeCurrents = []float64{i1, i2, i3}
		lp.log.DEBUG.Printf("charge currents: %.3gA", lp.chargeCurrents)
		lp.publish(keys.ChargeCurrents, lp.chargeCurrents)

		return nil
	}, bo); err != nil {
		lp.log.ERROR.Printf("charge currents: %v", err)
	}
}

// phasesFromChargeCurrents uses PhaseCurrents interface to count phases with current >=1A
func (lp *Loadpoint) phasesFromChargeCurrents() {
	if lp.chargeCurrents == nil {
		return
	}

	if lp.charging() && lp.phaseSwitchCompleted() {
		var phases int
		for _, i := range lp.chargeCurrents {
			if i > minActiveCurrent {
				phases++
			}
		}

		if phases >= 1 {
			lp.Lock()
			lp.measuredPhases = phases
			lp.Unlock()

			lp.log.DEBUG.Printf("detected active phases: %dp", phases)
			lp.publish(keys.PhasesActive, phases)
		}
	}
}

// updateChargeVoltages uses PhaseVoltages interface to count phases with nominal grid voltage
func (lp *Loadpoint) updateChargeVoltages() {
	if lp.hasPhaseSwitching() {
		return // we don't need the voltages
	}

	phaseMeter, ok := lp.chargeMeter.(api.PhaseVoltages)
	if !ok {
		return // don't guess
	}

	u1, u2, u3, err := phaseMeter.Voltages()
	if err != nil {
		lp.log.ERROR.Printf("charge meter: %v", err)
		return
	}

	chargeVoltages := []float64{u1, u2, u3}
	lp.log.DEBUG.Printf("charge voltages: %.3gV", chargeVoltages)
	lp.publish(keys.ChargeVoltages, chargeVoltages)

	// Quine-McCluskey for (¬L1∧L2∧¬L3) ∨ (L1∧L2∧¬L3) ∨ (¬L1∧¬L2∧L3) ∨ (L1∧¬L2∧L3) ∨ (¬L1∧L2∧L3) -> ¬L1 ∧ L3 ∨ L2 ∧ ¬L3 ∨ ¬L2 ∧ L3
	if !(u1 >= minActiveVoltage) && (u3 >= minActiveVoltage) || (u2 >= minActiveVoltage) && !(u3 >= minActiveVoltage) || !(u2 >= minActiveVoltage) && (u3 >= minActiveVoltage) {
		lp.log.WARN.Printf("invalid phase wiring between charge meter and charger")
	}

	var phases int
	if (u1 >= minActiveVoltage) || (u2 >= minActiveVoltage) || (u3 >= minActiveVoltage) {
		phases = 3
	}
	if (u1 >= minActiveVoltage) && (u2 < minActiveVoltage) && (u3 < minActiveVoltage) {
		phases = 1
	}

	if phases >= 1 {
		lp.log.DEBUG.Printf("detected connected phases: %dp", phases)
		lp.setPhases(phases)
	}
}

// publish charged energy and duration
func (lp *Loadpoint) publishChargeProgress() {
	if f, err := lp.chargeRater.ChargedEnergy(); err == nil {
		// workaround for Go-E resetting during disconnect, see
		// https://github.com/evcc-io/evcc/issues/5092
		if f > lp.chargedAtStartup {
			added, addedGreen := lp.sessionEnergy.Update(f - lp.chargedAtStartup)
			if telemetry.Enabled() && added > 0 {
				telemetry.UpdateEnergy(added, addedGreen)
			}
		}
	} else {
		lp.log.ERROR.Printf("charge rater: %v", err)
	}

	if d, err := lp.chargeTimer.ChargeDuration(); err == nil {
		lp.chargeDuration = d.Round(time.Second)
	} else {
		lp.log.ERROR.Printf("charge timer: %v", err)
	}

	// TODO check if "session" prefix required?
	lp.sessionEnergy.Publish("session", lp)

	// TODO deprecated: use sessionEnergy instead
	lp.publish(keys.ChargedEnergy, lp.getChargedEnergy())
	lp.publish(keys.ChargeDuration, lp.chargeDuration)
	if _, ok := lp.chargeMeter.(api.MeterEnergy); ok {
		lp.publish(keys.ChargeTotalImport, lp.chargeMeterTotal())
	}
}

// publish state of charge, remaining charge duration and range
func (lp *Loadpoint) publishSocAndRange() {
	soc, err := lp.chargerSoc()

	// guard for socEstimator removed by api
	if lp.socEstimator == nil || (!lp.vehicleHasSoc() && err != nil) {
		// This is a workaround for heaters. Without vehicle, the soc estimator is not initialized.
		// We need to check if the charger can provide soc and use it if available.
		if err == nil {
			lp.vehicleSoc = soc
			lp.publish(keys.VehicleSoc, lp.vehicleSoc)
		}

		return
	}

	if err == nil || lp.chargerHasFeature(api.IntegratedDevice) || lp.vehicleSocPollAllowed() {
		lp.socUpdated = lp.clock.Now()

		f, err := lp.socEstimator.Soc(lp.getChargedEnergy())
		if err != nil {
			if errors.Is(err, api.ErrMustRetry) {
				lp.socUpdated = time.Time{}
			} else {
				lp.log.ERROR.Printf("vehicle soc: %v", err)
			}

			return
		}

		lp.vehicleSoc = f
		lp.log.DEBUG.Printf("vehicle soc: %.0f%%", lp.vehicleSoc)
		lp.publish(keys.VehicleSoc, lp.vehicleSoc)

		// vehicle target soc
		// TODO take vehicle api limits into account
		apiLimitSoc := 100
		if vs, ok := lp.GetVehicle().(api.SocLimiter); ok {
			if limit, err := vs.GetLimitSoc(); err == nil {
				apiLimitSoc = int(limit)
				lp.log.DEBUG.Printf("vehicle soc limit: %d%%", limit)
				// https://github.com/evcc-io/evcc/issues/13349
				lp.publish(keys.VehicleLimitSoc, float64(limit))
			} else if !errors.Is(err, api.ErrNotAvailable) {
				lp.log.ERROR.Printf("vehicle soc limit: %v", err)
			}
		}

		// use minimum of vehicle and loadpoint
		limitSoc := min(apiLimitSoc, lp.effectiveLimitSoc())

		var d time.Duration
		if lp.charging() {
			d = lp.socEstimator.RemainingChargeDuration(limitSoc, lp.chargePower)
		}
		lp.SetRemainingDuration(d)

		lp.SetRemainingEnergy(1e3 * lp.socEstimator.RemainingChargeEnergy(limitSoc))

		// range
		if vs, ok := lp.GetVehicle().(api.VehicleRange); ok {
			if rng, err := vs.Range(); err == nil {
				lp.log.DEBUG.Printf("vehicle range: %dkm", rng)
				lp.publish(keys.VehicleRange, rng)
			} else {
				lp.log.ERROR.Printf("vehicle range: %v", err)
			}
		}

		// trigger message after variables are updated
		lp.bus.Publish(evVehicleSoc, f)
	}
}

// addTask adds a single task to the queue
func (lp *Loadpoint) addTask(task func()) {
	// test guard
	if lp.tasks != nil {
		// don't add twice
		if t, ok := lp.tasks.First(); ok &&
			reflect.ValueOf(t).Pointer() == reflect.ValueOf(task).Pointer() {
			return
		}
		lp.tasks.Enqueue(task)
	}
}

// processTasks executes a single task from the queue
func (lp *Loadpoint) processTasks() {
	// test guard
	if lp.tasks != nil {
		if task, ok := lp.tasks.Dequeue(); ok {
			task()
		}
	}
}

// startWakeUpTimer starts wakeUpTimer
func (lp *Loadpoint) startWakeUpTimer() {
	lp.log.DEBUG.Printf("wake-up timer: start")
	lp.wakeUpTimer.Start()
}

// stopWakeUpTimer stops wakeUpTimer
func (lp *Loadpoint) stopWakeUpTimer() {
	lp.log.DEBUG.Printf("wake-up timer: stop")
	lp.wakeUpTimer.Stop()
}

func (lp *Loadpoint) shouldBeConsistent() bool {
	return lp.chargerUpdateCompleted() && lp.phaseSwitchCompleted()
}

// chargerUpdateCompleted returns true if enable command should be already processed by the charger (so we can try to sync charger and loadpoint)
func (lp *Loadpoint) chargerUpdateCompleted() bool {
	return time.Since(lp.chargerSwitched) > chargerSwitchDuration
}

// phaseSwitchCompleted returns true if phase switch command should be already processed by the charger (so we can try to sync charger and loadpoint and are able to measure currents)
func (lp *Loadpoint) phaseSwitchCompleted() bool {
	return time.Since(lp.phasesSwitched) > phaseSwitchDuration
}

// Update is the main control function. It reevaluates meters and charger state
func (lp *Loadpoint) Update(sitePower float64, autoCharge, batteryBuffered, batteryStart bool, greenShare float64, effPrice, effCo2 *float64) {
	lp.publish(keys.SmartCostActive, autoCharge)
	lp.processTasks()

	// read and publish meters first- charge power and currents have already been updated by the site
	lp.updateChargeVoltages()
	lp.phasesFromChargeCurrents()

	lp.sessionEnergy.SetEnvironment(greenShare, effPrice, effCo2)

	// update ChargeRater here to make sure initial meter update is caught
	lp.bus.Publish(evChargeCurrent, lp.chargeCurrent)
	lp.bus.Publish(evChargePower, lp.chargePower)

	// update progress and soc before status is updated
	lp.publishChargeProgress()
	lp.PublishEffectiveValues()

	// read and publish status
	if err := lp.updateChargerStatus(); err != nil {
		lp.log.ERROR.Println(err)
		return
	}

	lp.publish(keys.Connected, lp.connected())
	lp.publish(keys.Charging, lp.charging())

	// identify connected vehicle
	if lp.connected() && !lp.chargerHasFeature(api.IntegratedDevice) {
		// read identity and run associated action
		lp.identifyVehicle()

		// find vehicle by status for a couple of minutes after connecting
		if lp.vehicleUnidentified() {
			lp.identifyVehicleByStatus()
		}
	}

	// publish soc after updating charger status to make sure
	// initial update of connected state matches charger status
	lp.publishSocAndRange()

	// sync settings with charger
	if err := lp.syncCharger(); err != nil {
		lp.log.ERROR.Println(err)
		return
	}

	// check if car connected and ready for charging
	var err error

	// track if remote disabled is actually active
	remoteDisabled := loadpoint.RemoteEnable

	mode := lp.GetMode()
	lp.publish(keys.Mode, mode)

	// update and publish plan without being short-circuited by modes etc.
	plannerActive := lp.plannerActive()

	// execute loading strategy
	switch {
	case !lp.connected():
		// always disable charger if not connected
		// https://github.com/evcc-io/evcc/issues/105
		err = lp.setLimit(0)

	case lp.scalePhasesRequired():
		err = lp.scalePhases(lp.configuredPhases)

	case lp.remoteControlled(loadpoint.RemoteHardDisable):
		remoteDisabled = loadpoint.RemoteHardDisable
		fallthrough

	case mode == api.ModeOff:
		err = lp.setLimit(0)

	// minimum or target charging
	case lp.minSocNotReached() || plannerActive:
		err = lp.fastCharging()
		lp.resetPhaseTimer()
		lp.elapsePVTimer() // let PV mode disable immediately afterwards

	case lp.limitEnergyReached():
		lp.log.DEBUG.Printf("limitEnergy reached: %.0fkWh > %0.1fkWh", lp.getChargedEnergy()/1e3, lp.limitEnergy)
		err = lp.disableUnlessClimater()

	case lp.limitSocReached():
		lp.log.DEBUG.Printf("limitSoc reached: %.1f%% > %d%%", lp.vehicleSoc, lp.effectiveLimitSoc())
		err = lp.disableUnlessClimater()

	// immediate charging- must be placed after limits are evaluated
	case mode == api.ModeNow:
		err = lp.fastCharging()

	case mode == api.ModeMinPV || mode == api.ModePV:
		// cheap tariff
		if autoCharge && lp.EffectivePlanTime().IsZero() {
			err = lp.fastCharging()
			lp.resetPhaseTimer()
			lp.elapsePVTimer() // let PV mode disable immediately afterwards
			break
		}

		targetCurrent := lp.pvMaxCurrent(mode, sitePower, batteryBuffered, batteryStart)

		if targetCurrent == 0 && lp.vehicleClimateActive() {
			targetCurrent = lp.effectiveMinCurrent()
		}

		// Sunny Home Manager
		if lp.remoteControlled(loadpoint.RemoteSoftDisable) {
			remoteDisabled = loadpoint.RemoteSoftDisable
			targetCurrent = 0
		}

		err = lp.setLimit(targetCurrent)
	}

	// Wake-up checks
	if lp.enabled && lp.status == api.StatusB &&
		// TODO take vehicle api limits into account
		int(lp.vehicleSoc) < lp.effectiveLimitSoc() && lp.wakeUpTimer.Expired() {
		lp.wakeUpVehicle()
	}

	// effective disabled status
	if remoteDisabled != loadpoint.RemoteEnable {
		lp.publish(keys.RemoteDisabled, remoteDisabled)
	}

	// log any error
	if err != nil {
		lp.log.ERROR.Println(err)
	}
}<|MERGE_RESOLUTION|>--- conflicted
+++ resolved
@@ -1333,17 +1333,13 @@
 		if power < -100 && lp.shouldBeConsistent() {
 			lp.log.WARN.Printf("charge power must not be negative: %.0f", power)
 		}
-<<<<<<< HEAD
-
-		return nil
-	}, bo); err != nil {
+	} else {
 		lp.log.ERROR.Printf("charge power: %v", err)
-=======
-	} else {
-		lp.log.ERROR.Printf("charge meter: %v", err)
->>>>>>> 652cab31
-	}
-
+	}
+}
+
+// updateChargeCurrents uses PhaseCurrents interface to count phases with current >=1A
+func (lp *Loadpoint) updateChargeCurrents() {
 	// update charge currents
 	lp.chargeCurrents = nil
 
