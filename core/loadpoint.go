package core

import (
	"errors"
	"fmt"
	"math"
	"reflect"
	"strings"
	"sync"
	"testing"
	"time"

	evbus "github.com/asaskevich/EventBus"
	"github.com/avast/retry-go/v4"
	"github.com/benbjohnson/clock"
	"github.com/evcc-io/evcc/api"
	"github.com/evcc-io/evcc/core/coordinator"
	"github.com/evcc-io/evcc/core/keys"
	"github.com/evcc-io/evcc/core/loadpoint"
	"github.com/evcc-io/evcc/core/planner"
	"github.com/evcc-io/evcc/core/session"
	"github.com/evcc-io/evcc/core/soc"
	"github.com/evcc-io/evcc/core/vehicle"
	"github.com/evcc-io/evcc/core/wrapper"
	"github.com/evcc-io/evcc/provider"
	"github.com/evcc-io/evcc/push"
	"github.com/evcc-io/evcc/util"
	"github.com/evcc-io/evcc/util/config"
	"github.com/evcc-io/evcc/util/telemetry"
)

const (
	evChargeStart         = "start"      // update chargeTimer
	evChargeStop          = "stop"       // update chargeTimer
	evChargeCurrent       = "current"    // update fakeChargeMeter
	evChargePower         = "power"      // update chargeRater
	evVehicleConnect      = "connect"    // vehicle connected
	evVehicleDisconnect   = "disconnect" // vehicle disconnected
	evVehicleSoc          = "soc"        // vehicle soc progress
	evVehicleUnidentified = "guest"      // vehicle unidentified

	pvTimer   = "pv"
	pvEnable  = "enable"
	pvDisable = "disable"

	guardTimer  = "guard"
	guardEnable = "enable"

	phaseTimer   = "phase"
	phaseScale1p = "scale1p"
	phaseScale3p = "scale3p"

	timerInactive = "inactive"

	minActiveCurrent = 1.0 // minimum current at which a phase is treated as active
	minActiveVoltage = 207 // minimum voltage at which a phase is treated as active

	guardGracePeriod          = 60 * time.Second // allow out of sync during this timespan
	phaseSwitchCommandTimeout = 30 * time.Second // do not sync charger enabled/disabled state during this timespan
	phaseSwitchDuration       = 60 * time.Second // do not measure phases during this timespan
)

// elapsed is the time an expired timer will be set to
var elapsed = time.Unix(0, 1)

// PollConfig defines the vehicle polling mode and interval
type PollConfig struct {
	Mode     string        `mapstructure:"mode"`     // polling mode charging (default), connected, always
	Interval time.Duration `mapstructure:"interval"` // interval when not charging
}

// SocConfig defines soc settings, estimation and update behavior
type SocConfig struct {
	Poll     PollConfig `mapstructure:"poll"`
	Estimate *bool      `mapstructure:"estimate"`
}

// Poll modes
const (
	pollCharging  = "charging"
	pollConnected = "connected"
	pollAlways    = "always"

	pollInterval = 60 * time.Minute
)

// ThresholdConfig defines enable/disable hysteresis parameters
type ThresholdConfig struct {
	Delay     time.Duration
	Threshold float64
}

// Task is the task type
type Task = func()

// Loadpoint is responsible for controlling charge depending on
// Soc needs and power availability.
type Loadpoint struct {
	clock    clock.Clock       // mockable time
	bus      evbus.Bus         // event bus
	pushChan chan<- push.Event // notifications
	uiChan   chan<- util.Param // client push messages
	lpChan   chan<- *Loadpoint // update requests
	log      *util.Logger

	// exposed public configuration
	sync.RWMutex // guard status

	vmu   sync.RWMutex   // guard vehicle
	Mode_ api.ChargeMode `mapstructure:"mode"` // Default charge mode, used for disconnect

<<<<<<< HEAD
	Title_           string `mapstructure:"title"`    // UI title
	Priority_        int    `mapstructure:"priority"` // Priority
	ConfiguredPhases int    `mapstructure:"phases"`   // Charger configured phase mode 0/1/3
	ChargerRef       string `mapstructure:"charger"`  // Charger reference
	VehicleRef       string `mapstructure:"vehicle"`  // Vehicle reference
	MeterRef         string `mapstructure:"meter"`    // Charge meter reference
	CircuitRef       string `mapstructure:"circuit"`  // Circuit reference
	Soc              SocConfig
	Enable, Disable  ThresholdConfig

	MinCurrent    float64       // PV mode: start current	Min+PV mode: min current
	MaxCurrent    float64       // Max allowed current. Physically ensured by the charger
	GuardDuration time.Duration // charger enable/disable minimum holding time
	circuit       *Circuit      // circuit this lp belongs to

	limitSoc    int     // Session limit for soc
	limitEnergy float64 // Session limit for energy
=======
	Title_          string `mapstructure:"title"`    // UI title
	Priority_       int    `mapstructure:"priority"` // Priority
	ChargerRef      string `mapstructure:"charger"`  // Charger reference
	VehicleRef      string `mapstructure:"vehicle"`  // Vehicle reference
	MeterRef        string `mapstructure:"meter"`    // Charge meter reference
	Soc             SocConfig
	Enable, Disable ThresholdConfig
	GuardDuration   time.Duration // charger enable/disable minimum holding time

	// TODO deprecated
	ConfiguredPhases_ int     `mapstructure:"phases"`
	MinCurrent_       float64 `mapstructure:"minCurrent"`
	MaxCurrent_       float64 `mapstructure:"maxCurrent"`

	minCurrent       float64 // PV mode: start current	Min+PV mode: min current
	maxCurrent       float64 // Max allowed current. Physically ensured by the charger
	configuredPhases int     // Charger configured phase mode 0/1/3
	limitSoc         int     // Session limit for soc
	limitEnergy      float64 // Session limit for energy
>>>>>>> e215a883

	mode                api.ChargeMode
	enabled             bool      // Charger enabled state
	phases              int       // Charger enabled phases, guarded by mutex
	measuredPhases      int       // Charger physically measured phases
	chargeCurrent       float64   // Charger current limit
	guardUpdated        time.Time // Charger enabled/disabled timestamp
	socUpdated          time.Time // Soc updated timestamp (poll: connected)
	vehicleDetect       time.Time // Vehicle connected timestamp
	phasesSwitched      time.Time // Phase switch timestamp
	vehicleDetectTicker *clock.Ticker
	vehicleIdentifier   string

	charger          api.Charger
	chargeTimer      api.ChargeTimer
	chargeRater      api.ChargeRater
	chargedAtStartup float64 // session energy at startup

	chargeMeter    api.Meter   // Charger usage meter
	vehicle        api.Vehicle // Currently active vehicle
	defaultVehicle api.Vehicle // Default vehicle (disables detection)
	coordinator    coordinator.API
	socEstimator   *soc.Estimator

	// charge planning
	planner     *planner.Planner
	planTime    time.Time // time goal
	planEnergy  float64   // Plan charge energy in kWh (dumb vehicles)
	planSlotEnd time.Time // current plan slot end time
	planActive  bool      // charge plan exists and has a currently active slot

	// cached state
	status         api.ChargeStatus       // Charger status
	remoteDemand   loadpoint.RemoteDemand // External status demand
	chargePower    float64                // Charging power
	chargeCurrents []float64              // Phase currents
	connectedTime  time.Time              // Time when vehicle was connected
	pvTimer        time.Time              // PV enabled/disable timer
	phaseTimer     time.Time              // 1p3p switch timer
	wakeUpTimer    *Timer                 // Vehicle wake-up timeout

	// charge progress
	vehicleSoc              float64        // Vehicle Soc
	chargeDuration          time.Duration  // Charge duration
	sessionEnergy           *EnergyMetrics // Stats for charged energy by session
	chargeRemainingDuration time.Duration  // Remaining charge duration
	chargeRemainingEnergy   float64        // Remaining charge energy in Wh
	progress                *Progress      // Step-wise progress indicator

	// session log
	db      *session.DB
	session *session.Session

	settings *Settings

	tasks *util.Queue[Task] // tasks to be executed
}

// NewLoadpointFromConfig creates a new loadpoint
func NewLoadpointFromConfig(log *util.Logger, settings *Settings, circuits map[string]*Circuit, other map[string]interface{}) (*Loadpoint, error) {
	lp := NewLoadpoint(log, settings)
	if err := util.DecodeOther(other, lp); err != nil {
		return nil, err
	}

	// set vehicle polling mode
	switch lp.Soc.Poll.Mode = strings.ToLower(lp.Soc.Poll.Mode); lp.Soc.Poll.Mode {
	case pollCharging:
	case pollConnected, pollAlways:
		lp.log.WARN.Printf("poll mode '%s' may deplete your battery or lead to API misuse. USE AT YOUR OWN RISK.", lp.Soc.Poll)
	default:
		if lp.Soc.Poll.Mode != "" {
			lp.log.WARN.Printf("invalid poll mode: %s", lp.Soc.Poll.Mode)
		}
		lp.Soc.Poll.Mode = pollCharging
	}

	if lp.MeterRef != "" {
		dev, err := config.Meters().ByName(lp.MeterRef)
		if err != nil {
			return nil, err
		}
		lp.chargeMeter = dev.Instance()
	}

	// default vehicle
	if lp.VehicleRef != "" {
		dev, err := config.Vehicles().ByName(lp.VehicleRef)
		if err != nil {
			return nil, err
		}
		lp.defaultVehicle = dev.Instance()
	}

	if lp.ChargerRef == "" {
		return nil, errors.New("missing charger")
	}
	dev, err := config.Chargers().ByName(lp.ChargerRef)
	if err != nil {
		return nil, err
	}
	lp.charger = dev.Instance()
	lp.configureChargerType(lp.charger)

	// phase switching defaults based on charger capabilities
	if !lp.hasPhaseSwitching() {
		lp.configuredPhases = 3
		lp.phases = 3
	}

	// TODO deprecated
	if lp.MinCurrent_ > 0 {
		lp.log.WARN.Println("deprecated: minCurrent setting is ignored, please remove")
		if _, err := lp.settings.Float(keys.MinCurrent); err != nil {
			lp.settings.SetFloat(keys.MinCurrent, lp.MinCurrent_)
		}
	}
	if lp.MaxCurrent_ > 0 {
		lp.log.WARN.Println("deprecated: maxcurrent setting is ignored, please remove")
		if _, err := lp.settings.Float(keys.MaxCurrent); err != nil {
			lp.settings.SetFloat(keys.MaxCurrent, lp.MaxCurrent_)
		}
	}
	if lp.ConfiguredPhases_ > 0 {
		lp.log.WARN.Println("deprecated: phases setting is ignored, please remove")
		if _, err := lp.settings.Int(keys.PhasesConfigured); err != nil {
			lp.settings.SetInt(keys.PhasesConfigured, int64(lp.ConfiguredPhases_))
		}
	}

	// validate thresholds
	if lp.Enable.Threshold > lp.Disable.Threshold {
		lp.log.WARN.Printf("PV mode enable threshold (%.0fW) is larger than disable threshold (%.0fW)", lp.Enable.Threshold, lp.Disable.Threshold)
	} else if lp.Enable.Threshold > 0 {
		lp.log.WARN.Printf("PV mode enable threshold %.0fW > 0 will start PV charging on grid power consumption. Did you mean -%.0f?", lp.Enable.Threshold, lp.Enable.Threshold)
	}

	// check for circuit
	if lp.CircuitRef != "" {
		var ok bool
		if lp.circuit, ok = circuits[lp.CircuitRef]; !ok {
			return nil, fmt.Errorf("circuit not found: %s", lp.CircuitRef)
		}
	}

	// choose sane default if mode is not set
	if lp.mode = lp.Mode_; lp.mode == "" {
		lp.mode = api.ModeOff
	}

	return lp, nil
}

// NewLoadpoint creates a Loadpoint with sane defaults
func NewLoadpoint(log *util.Logger, settings *Settings) *Loadpoint {
	clock := clock.New()
	bus := evbus.New()

	lp := &Loadpoint{
		log:        log,      // logger
		settings:   settings, // settings
		clock:      clock,    // mockable time
		bus:        bus,      // event bus
		mode:       api.ModeOff,
		status:     api.StatusNone,
		minCurrent: 6,  // A
		maxCurrent: 16, // A
		Soc: SocConfig{
			Poll: PollConfig{
				Interval: pollInterval,
				Mode:     pollCharging,
			},
		},
		Enable:        ThresholdConfig{Delay: time.Minute, Threshold: 0},     // t, W
		Disable:       ThresholdConfig{Delay: 3 * time.Minute, Threshold: 0}, // t, W
		GuardDuration: 5 * time.Minute,
		sessionEnergy: NewEnergyMetrics(),
		progress:      NewProgress(0, 10),     // soc progress indicator
		coordinator:   coordinator.NewDummy(), // dummy vehicle coordinator
		tasks:         util.NewQueue[Task](),  // task queue
	}

	return lp
}

// restoreSettings restores loadpoint settings
func (lp *Loadpoint) restoreSettings() {
	if testing.Testing() {
		return
	}
	if v, err := lp.settings.String(keys.Mode); err == nil && v != "" {
		lp.setMode(api.ChargeMode(v))
	}
	if v, err := lp.settings.Int(keys.PhasesConfigured); err == nil && (v > 0 || lp.hasPhaseSwitching()) {
		lp.setConfiguredPhases(int(v))
		lp.phases = lp.configuredPhases
	}
	if v, err := lp.settings.Float(keys.MinCurrent); err == nil && v > 0 {
		lp.setMinCurrent(v)
	}
	if v, err := lp.settings.Float(keys.MaxCurrent); err == nil && v > 0 {
		lp.setMaxCurrent(v)
	}
	if v, err := lp.settings.Int(keys.LimitSoc); err == nil && v > 0 {
		lp.setLimitSoc(int(v))
	}
	if v, err := lp.settings.Float(keys.LimitEnergy); err == nil && v > 0 {
		lp.setLimitEnergy(v)
	}

	t, err1 := lp.settings.Time(keys.PlanTime)
	v, err2 := lp.settings.Float(keys.PlanEnergy)
	if err1 == nil && err2 == nil {
		lp.setPlanEnergy(t, v)
	}
}

// requestUpdate requests site to update this loadpoint
func (lp *Loadpoint) requestUpdate() {
	select {
	case lp.lpChan <- lp: // request loadpoint update
	default:
	}
}

// configureChargerType ensures that chargeMeter, Rate and Timer can use charger capabilities
func (lp *Loadpoint) configureChargerType(charger api.Charger) {
	var integrated bool

	// ensure charge meter exists
	if lp.chargeMeter == nil {
		integrated = true

		if mt, ok := charger.(api.Meter); ok {
			lp.chargeMeter = mt
		} else {
			mt := new(wrapper.ChargeMeter)
			_ = lp.bus.Subscribe(evChargeCurrent, lp.evChargeCurrentWrappedMeterHandler)
			_ = lp.bus.Subscribe(evChargeStop, func() { mt.SetPower(0) })
			lp.chargeMeter = mt
		}
	}

	// ensure charge rater exists
	// measurement are obtained from separate charge meter if defined
	// (https://github.com/evcc-io/evcc/issues/2469)
	if rt, ok := charger.(api.ChargeRater); ok && integrated {
		lp.chargeRater = rt

		// when restarting in the middle of charging session, use this as negative offset
		if f, err := rt.ChargedEnergy(); err == nil {
			lp.chargedAtStartup = f
		}
	} else {
		rt := wrapper.NewChargeRater(lp.log, lp.chargeMeter)
		_ = lp.bus.Subscribe(evChargePower, rt.SetChargePower)
		_ = lp.bus.Subscribe(evVehicleConnect, func() { rt.StartCharge(false) })
		_ = lp.bus.Subscribe(evChargeStart, func() { rt.StartCharge(true) })
		_ = lp.bus.Subscribe(evChargeStop, rt.StopCharge)
		lp.chargeRater = rt
	}

	// ensure charge timer exists
	if ct, ok := charger.(api.ChargeTimer); ok {
		lp.chargeTimer = ct
	} else {
		ct := wrapper.NewChargeTimer()
		_ = lp.bus.Subscribe(evVehicleConnect, func() { ct.StartCharge(false) })
		_ = lp.bus.Subscribe(evChargeStart, func() { ct.StartCharge(true) })
		_ = lp.bus.Subscribe(evChargeStop, ct.StopCharge)
		lp.chargeTimer = ct
	}

	// add wakeup timer
	lp.wakeUpTimer = NewTimer()
}

// pushEvent sends push messages to clients
func (lp *Loadpoint) pushEvent(event string) {
	lp.pushChan <- push.Event{Event: event}
}

// publish sends values to UI and databases
func (lp *Loadpoint) publish(key string, val interface{}) {
	// test helper
	if lp.uiChan == nil {
		return
	}

	lp.uiChan <- util.Param{Key: key, Val: val}
}

// evChargeStartHandler sends external start event
func (lp *Loadpoint) evChargeStartHandler() {
	lp.log.INFO.Println("start charging ->")
	lp.pushEvent(evChargeStart)

	lp.stopWakeUpTimer()

	// soc update reset
	lp.socUpdated = time.Time{}

	// set created when first charging session segment starts
	lp.updateSession(func(session *session.Session) {
		if session.Created.IsZero() {
			session.Created = lp.clock.Now()
		}
	})
}

// evChargeStopHandler sends external stop event
func (lp *Loadpoint) evChargeStopHandler() {
	lp.log.INFO.Println("stop charging <-")
	lp.pushEvent(evChargeStop)
	if lp.enabled {
		lp.startWakeUpTimer()
	}

	// soc update reset
	provider.ResetCached()
	lp.socUpdated = time.Time{}

	// reset pv enable/disable timer
	// https://github.com/evcc-io/evcc/issues/2289
	if !lp.pvTimer.Equal(elapsed) {
		lp.resetPVTimer()
	}

	lp.stopSession()
}

// evVehicleConnectHandler sends external start event
func (lp *Loadpoint) evVehicleConnectHandler() {
	lp.log.INFO.Printf("car connected")

	// energy
	lp.sessionEnergy.Reset()
	lp.sessionEnergy.Publish("session", lp)
	lp.publish(keys.ChargedEnergy, lp.getChargedEnergy())

	// duration
	lp.connectedTime = lp.clock.Now()
	lp.publish(keys.ConnectedDuration, time.Duration(0))

	// soc update reset
	lp.socUpdated = time.Time{}

	// soc update reset on car change
	if lp.socEstimator != nil {
		lp.socEstimator.Reset()
	}

	// set default or start detection
	if !lp.chargerHasFeature(api.IntegratedDevice) {
		lp.vehicleDefaultOrDetect()
	}

	// immediately allow pv mode activity
	lp.elapsePVTimer()

	// create charging session
	lp.createSession()
}

// evVehicleDisconnectHandler sends external start event
func (lp *Loadpoint) evVehicleDisconnectHandler() {
	lp.log.INFO.Println("car disconnected")

	// session is persisted during evChargeStopHandler which runs before
	lp.clearSession()

	// phases are unknown when vehicle disconnects
	lp.resetMeasuredPhases()

	// energy and duration
	lp.sessionEnergy.Publish("session", lp)
	lp.publish(keys.ChargedEnergy, lp.getChargedEnergy())
	lp.publish(keys.ConnectedDuration, lp.clock.Since(lp.connectedTime).Round(time.Second))

	// forget startup energy offset
	lp.chargedAtStartup = 0

	// remove charger vehicle id and stop potential detection
	lp.setVehicleIdentifier("")
	lp.stopVehicleDetection()

	// set default mode on disconnect
	lp.defaultMode()

	// set default vehicle (may be nil)
	lp.setActiveVehicle(lp.defaultVehicle)

	// soc update reset
	lp.socUpdated = time.Time{}

	// reset session
	lp.SetLimitSoc(0)
	lp.SetLimitEnergy(0)

	// mark plan slot as inactive
	// this will force a deletion of an outdated plan once plan time is expired in GetPlan()
	lp.setPlanActive(false)
}

// evVehicleSocProgressHandler sends external start event
func (lp *Loadpoint) evVehicleSocProgressHandler(soc float64) {
	if lp.progress.NextStep(soc) {
		lp.pushEvent(evVehicleSoc)
	}
}

// evChargeCurrentHandler publishes the charge current
func (lp *Loadpoint) evChargeCurrentHandler(current float64) {
	if !lp.enabled {
		current = 0
	}
	lp.publish(keys.ChargeCurrent, current)
}

// evChargeCurrentWrappedMeterHandler updates the dummy charge meter's charge power.
// This simplifies the main flow where the charge meter can always be treated as present.
// It assumes that the charge meter cannot consume more than total household consumption.
// If physical charge meter is present this handler is not used.
// The actual value is published by the evChargeCurrentHandler
func (lp *Loadpoint) evChargeCurrentWrappedMeterHandler(current float64) {
	power := current * float64(lp.ActivePhases()) * Voltage

	// if disabled we cannot be charging
	if !lp.enabled || !lp.charging() {
		power = 0
	}

	// handler only called if charge meter was replaced by dummy
	lp.chargeMeter.(*wrapper.ChargeMeter).SetPower(power)
}

// defaultMode executes the action
func (lp *Loadpoint) defaultMode() {
	lp.RLock()
	mode := lp.Mode_
	lp.RUnlock()

	if mode != "" && mode != lp.GetMode() {
		lp.SetMode(mode)
	}
}

// Prepare loadpoint configuration by adding missing helper elements
func (lp *Loadpoint) Prepare(uiChan chan<- util.Param, pushChan chan<- push.Event, lpChan chan<- *Loadpoint) {
	lp.uiChan = uiChan
	lp.pushChan = pushChan
	lp.lpChan = lpChan

	// event handlers
	_ = lp.bus.Subscribe(evChargeStart, lp.evChargeStartHandler)
	_ = lp.bus.Subscribe(evChargeStop, lp.evChargeStopHandler)
	_ = lp.bus.Subscribe(evVehicleConnect, lp.evVehicleConnectHandler)
	_ = lp.bus.Subscribe(evVehicleDisconnect, lp.evVehicleDisconnectHandler)
	_ = lp.bus.Subscribe(evChargeCurrent, lp.evChargeCurrentHandler)
	_ = lp.bus.Subscribe(evVehicleSoc, lp.evVehicleSocProgressHandler)

	// restore settings
	lp.restoreSettings()

	// publish initial values
	lp.publish(keys.Title, lp.Title())
	lp.publish(keys.Mode, lp.GetMode())
	lp.publish(keys.Priority, lp.GetPriority())
	lp.publish(keys.MinCurrent, lp.GetMinCurrent())
	lp.publish(keys.MaxCurrent, lp.GetMaxCurrent())

	lp.publish(keys.EnableThreshold, lp.Enable.Threshold)
	lp.publish(keys.DisableThreshold, lp.Disable.Threshold)

	lp.publish(keys.PhasesConfigured, lp.configuredPhases)
	lp.publish(keys.Phases1p3p, lp.hasPhaseSwitching())
	lp.publish(keys.PhasesEnabled, lp.phases)
	lp.publish(keys.PhasesActive, lp.ActivePhases())
	lp.publishTimer(phaseTimer, 0, timerInactive)
	lp.publishTimer(pvTimer, 0, timerInactive)
	lp.publishTimer(guardTimer, 0, timerInactive)

	// charger features
	for _, f := range []api.Feature{api.IntegratedDevice, api.Heating} {
		lp.publishChargerFeature(f)
	}

	// charger icon
	if c, ok := lp.charger.(api.IconDescriber); ok {
		lp.publish(keys.ChargerIcon, c.Icon())
	} else {
		lp.publish(keys.ChargerIcon, nil)
	}

	// vehicle
	lp.publish(keys.VehicleName, "")
	lp.publish(keys.VehicleOdometer, 0.0)

	// assign and publish default vehicle
	if lp.defaultVehicle != nil {
		lp.setActiveVehicle(lp.defaultVehicle)
	}

	// reset detection state
	lp.publish(keys.VehicleDetectionActive, false)

	// restored settings
	lp.publish(keys.PlanTime, lp.planTime)
	lp.publish(keys.PlanEnergy, lp.planEnergy)
	lp.publish(keys.LimitSoc, lp.limitSoc)
	lp.publish(keys.LimitEnergy, lp.limitEnergy)

	// read initial charger state to prevent immediately disabling charger
	if enabled, err := lp.charger.Enabled(); err == nil {
		if lp.enabled = enabled; enabled {
			lp.guardUpdated = lp.clock.Now()
			// set defined current for use by pv mode
			_ = lp.setLimit(lp.effectiveMinCurrent(), false)
		}
	} else {
		lp.log.ERROR.Printf("charger: %v", err)
	}

	// allow charger to access loadpoint
	if ctrl, ok := lp.charger.(loadpoint.Controller); ok {
		ctrl.LoadpointControl(lp)
	}
}

// syncCharger updates charger status and synchronizes it with expectations
func (lp *Loadpoint) syncCharger() error {
	enabled, err := lp.charger.Enabled()
	if err != nil {
		return err
	}

	if lp.guardGracePeriodElapsed() {
		defer func() {
			lp.enabled = enabled
			lp.publish(keys.Enabled, lp.enabled)
		}()
	}

	if !enabled && lp.charging() {
		lp.log.WARN.Println("charger logic error: disabled but charging")
		enabled = true // treat as enabled when charging
		if lp.guardGracePeriodElapsed() {
			if err := lp.charger.Enable(true); err != nil { // also enable charger to correct internal state
				return err
			}
			lp.elapseGuard()
			lp.elapsePVTimer()
			return nil
		}
	}

	// status in sync
	if enabled == lp.enabled {
		// sync max current
		if charger, ok := lp.charger.(api.CurrentGetter); ok && enabled {
			current, err := charger.GetMaxCurrent()
			if err != nil {
				return err
			}

			// smallest adjustment most PWM-Controllers can do is: 100%÷256×0,6A = 0.234A
			if math.Abs(lp.chargeCurrent-current) > 0.23 {
				if lp.guardGracePeriodElapsed() {
					lp.log.WARN.Printf("charger logic error: current mismatch (got %.3gA, expected %.3gA)", current, lp.chargeCurrent)
				}

				lp.chargeCurrent = current
				lp.bus.Publish(evChargeCurrent, lp.chargeCurrent)
			}
		}

		return nil
	}

	if enabled || lp.phaseSwitchCommandTimeoutElapsed() {
		// ignore disabled state if vehicle was disconnected ^(lp.enabled && ^lp.connected)
		if lp.guardGracePeriodElapsed() && lp.phaseSwitchCompleted() && (enabled || lp.connected()) {
			lp.log.WARN.Printf("charger out of sync: expected %vd, got %vd", status[lp.enabled], status[enabled])
			lp.elapseGuard()
		}
		return nil
	}

	return nil
}

// checkCircuitAvailableLimit determines remaining usable current using circuit limits and consumption
func (lp *Loadpoint) checkCircuitAvailableLimit(requestedCurrent float64) (float64, error) {
	// tolerance before throwing alerts
	tolerance := 1.05
	if lp.circuit != nil && requestedCurrent > 0.0 {
		// circuits remaining current includes the consumption of this loadpoint, so adjust using consumer interface
		curLP, err := lp.MaxPhasesCurrent()
		if err != nil {
			return 0, fmt.Errorf("error getting current consumption: %s", err)
		}

		// apply not more than requested. If too little current is available, make sure its not negative
		// consider als this LPs actuall current, since it is included in the circuit remaining current calculation
		chargeCurrentNew := math.Min(math.Max(lp.circuit.GetRemainingCurrent()+curLP, 0), requestedCurrent)

		// apply a small reserve to prevent log messages
		if chargeCurrentNew < requestedCurrent*tolerance {
			lp.log.DEBUG.Printf("get current limitation from %.1fA to %.1fA from circuit", requestedCurrent, chargeCurrentNew)
		}

		// also check power availability
		// need to calculate from /to currents using phases
		requestedPower := CurrentToPower(chargeCurrentNew, uint(lp.phases))
		availablePower := lp.circuit.GetRemainingPower() + lp.chargePower // since current power is included in circuit consumtion, add
		chargePowerNew := math.Min(math.Max(availablePower, 0), requestedPower)
		lp.log.TRACE.Printf("request: %.1f, available: %.1f, new: %.1f, phases: %d", requestedPower, availablePower, chargePowerNew, lp.phases)

		// apply a small reserve to prevent log messages
		if chargePowerNew < requestedPower*tolerance {
			// lower the current based on phases
			chargeCurrentNew = powerToCurrent(chargePowerNew, lp.phases)
			lp.log.DEBUG.Printf("get power limitation from %.1fW to %.1fW (%.1fA) from circuit", requestedPower, chargePowerNew, chargeCurrentNew)

			// TODO: do we want to switch phases in case of lower load available due to load management?
			// // exception: we are < minCurrent and phases > 1 and we can switch phases, then switch to 1 phase in order to not stop charging
			// if chargeCurrentNew < lp.GetMinCurrent() && lp.phases > 1 && powerToCurrent(chargePowerNew, 1) > lp.GetMinCurrent() {
			// 	if err := lp.scalePhasesIfAvailable(1); err == nil {
			// 		lp.log.DEBUG.Printf("switched to 1 phase")
			// 		chargeCurrentNew = powerToCurrent(chargePowerNew, 1)
			// 	}
			// }
		}

		// if we start charging, use minCurrent() first in order to ramp up
		// if lp.chargeCurrent == 0 {
		if lp.GetStatus() != api.StatusC && lp.GetStatus() != api.StatusD {
			chargeCurrentNew = math.Min(lp.effectiveMinCurrent(), chargeCurrentNew)
			lp.log.DEBUG.Printf("start charging with minCurrent")
		}
		if chargeCurrentNew < requestedCurrent*tolerance {
			return chargeCurrentNew, nil
		}
	}
	// all ok
	return requestedCurrent, nil
}

// setLimit applies charger current limits and enables/disables accordingly
func (lp *Loadpoint) setLimit(chargeCurrent float64, force bool) error {
	// apply load management
	forceCurrentChange := false
	maxCurAvailable, err := lp.checkCircuitAvailableLimit(chargeCurrent)
	if err != nil {
		return err
	}
	// apply limitation
	if maxCurAvailable < chargeCurrent {
		chargeCurrent = maxCurAvailable
		forceCurrentChange = true
	}

	// full amps only?
	if _, ok := lp.charger.(api.ChargerEx); !ok || lp.vehicleHasFeature(api.CoarseCurrent) {
		chargeCurrent = math.Trunc(chargeCurrent)
	}

	// set current
	if (chargeCurrent != lp.chargeCurrent && chargeCurrent >= lp.effectiveMinCurrent()) || forceCurrentChange {
		var err error
		if charger, ok := lp.charger.(api.ChargerEx); ok {
			err = charger.MaxCurrentMillis(chargeCurrent)
		} else {
			err = lp.charger.MaxCurrent(int64(chargeCurrent))
		}

		if err != nil {
			v := lp.GetVehicle()
			if vv, ok := v.(api.Resurrector); ok && errors.Is(err, api.ErrAsleep) {
				// https://github.com/evcc-io/evcc/issues/8254
				// wakeup vehicle
				lp.log.DEBUG.Printf("max charge current: waking up vehicle")
				if err := vv.WakeUp(); err != nil {
					return fmt.Errorf("wake-up vehicle: %w", err)
				}
			}

			return fmt.Errorf("max charge current %.3gA: %w", chargeCurrent, err)
		}

		lp.log.DEBUG.Printf("max charge current: %.3gA", chargeCurrent)
		lp.chargeCurrent = chargeCurrent
		lp.bus.Publish(evChargeCurrent, chargeCurrent)
	}

	if lp.clock.Since(lp.guardUpdated).Truncate(time.Second) < lp.GuardDuration && !force {
		lp.publishTimer(guardTimer, lp.GuardDuration, guardEnable)
		return nil
	}
	lp.elapseGuard()

	// set enabled/disabled
	if enabled := chargeCurrent >= lp.effectiveMinCurrent(); enabled != lp.enabled {
		if err := lp.charger.Enable(enabled); err != nil {
			v := lp.GetVehicle()
			if vv, ok := v.(api.Resurrector); enabled && ok && errors.Is(err, api.ErrAsleep) {
				// https://github.com/evcc-io/evcc/issues/8254
				// wakeup vehicle
				lp.log.DEBUG.Printf("charger %s: waking up vehicle", status[enabled])
				if err := vv.WakeUp(); err != nil {
					return fmt.Errorf("wake-up vehicle: %w", err)
				}
			}

			return fmt.Errorf("charger %s: %w", status[enabled], err)
		}

		lp.log.DEBUG.Printf("charger %s", status[enabled])
		lp.enabled = enabled
		lp.publish(keys.Enabled, lp.enabled)
		lp.guardUpdated = lp.clock.Now()

		lp.bus.Publish(evChargeCurrent, chargeCurrent)

		// start/stop vehicle wake-up timer
		if enabled {
			lp.startWakeUpTimer()
		} else {
			lp.stopWakeUpTimer()
		}
	}

	return nil
}

// connected returns the EVs connection state
func (lp *Loadpoint) connected() bool {
	status := lp.GetStatus()
	return status == api.StatusB || status == api.StatusC
}

// charging returns the EVs charging state
func (lp *Loadpoint) charging() bool {
	return lp.GetStatus() == api.StatusC
}

// charging returns the EVs charging state
func (lp *Loadpoint) setStatus(status api.ChargeStatus) {
	lp.Lock()
	defer lp.Unlock()
	lp.status = status
}

// socBasedPlanning returns true if vehicle soc (optionally from charger) and capacity are available
func (lp *Loadpoint) socBasedPlanning() bool {
	v := lp.GetVehicle()
	return (v != nil && v.Capacity() > 0) && (lp.vehicleHasSoc() || lp.vehicleSoc > 0)
}

// vehicleHasSoc returns true if active vehicle supports returning soc, i.e. it is not an offline vehicle
func (lp *Loadpoint) vehicleHasSoc() bool {
	return lp.GetVehicle() != nil && !lp.vehicleHasFeature(api.Offline)
}

// remainingLimitEnergy returns missing energy amount in kWh if vehicle has a valid energy target
func (lp *Loadpoint) remainingLimitEnergy() (float64, bool) {
	limit := lp.GetLimitEnergy()
	return max(0, limit-lp.getChargedEnergy()/1e3),
		limit > 0 && !lp.socBasedPlanning()
}

// limitEnergyReached checks if target is configured and reached
func (lp *Loadpoint) limitEnergyReached() bool {
	f, ok := lp.remainingLimitEnergy()
	return ok && f <= 0
}

// limitSocReached returns true if the effective limit has been reached
func (lp *Loadpoint) limitSocReached() bool {
	limit := lp.effectiveLimitSoc()
	return limit > 0 && limit < 100 && lp.vehicleSoc >= float64(limit)
}

// minSocNotReached checks if minimum is configured and not reached.
// If vehicle is not configured this will always return false
func (lp *Loadpoint) minSocNotReached() bool {
	v := lp.GetVehicle()
	if v == nil {
		return false
	}

	minSoc := vehicle.Settings(lp.log, v).GetMinSoc()
	if minSoc == 0 {
		return false
	}

	if lp.vehicleSoc != 0 {
		active := lp.vehicleSoc < float64(minSoc)
		if active {
			lp.log.DEBUG.Printf("forced charging at vehicle soc %.0f%% (< %.0f%% min soc)", lp.vehicleSoc, float64(minSoc))
		}
		return active
	}

	minEnergy := v.Capacity() * float64(minSoc) / 100 / soc.ChargeEfficiency
	return minEnergy > 0 && lp.getChargedEnergy() < minEnergy
}

// disableUnlessClimater disables the charger unless climate is active
func (lp *Loadpoint) disableUnlessClimater() error {
	var current float64 // zero disables
	if lp.vehicleClimateActive() {
		current = lp.effectiveMinCurrent()
	}

	return lp.setLimit(current, true)
}

// remoteControlled returns true if remote control status is active
func (lp *Loadpoint) remoteControlled(demand loadpoint.RemoteDemand) bool {
	lp.Lock()
	defer lp.Unlock()

	return lp.remoteDemand == demand
}

// statusEvents converts the observed charger status change into a logical sequence of events
func statusEvents(prevStatus, status api.ChargeStatus) []string {
	res := make([]string, 0, 2)

	// changed from A - connected
	if prevStatus == api.StatusA || (status != api.StatusA && prevStatus == api.StatusNone) {
		res = append(res, evVehicleConnect)
	}

	// changed to C - start charging
	if status == api.StatusC {
		res = append(res, evChargeStart)
	}

	// changed from C - stop charging
	if prevStatus == api.StatusC {
		res = append(res, evChargeStop)
	}

	// changed to A - disconnected
	if status == api.StatusA {
		res = append(res, evVehicleDisconnect)
	}

	return res
}

// updateChargerStatus updates charger status and detects car connected/disconnected events
func (lp *Loadpoint) updateChargerStatus() error {
	status, err := lp.charger.Status()
	if err != nil {
		return err
	}

	lp.log.DEBUG.Printf("charger status: %s", status)

	if prevStatus := lp.GetStatus(); status != prevStatus {
		lp.setStatus(status)

		for _, ev := range statusEvents(prevStatus, status) {
			lp.bus.Publish(ev)

			// send connect/disconnect events except during startup
			if prevStatus != api.StatusNone {
				switch ev {
				case evVehicleConnect:
					lp.pushEvent(evVehicleConnect)
				case evVehicleDisconnect:
					lp.pushEvent(evVehicleDisconnect)
				}
			}
		}

		// update whenever there is a state change
		lp.bus.Publish(evChargeCurrent, lp.chargeCurrent)
	}

	return nil
}

var _ Consumer = (*Loadpoint)(nil)

// implements interface Consumer, redirects to effectiveCurrent
// TODO check oder- if we have currents we should use them
func (lp *Loadpoint) MaxPhasesCurrent() (float64, error) {
	// using effective current in use.
	// potential issue: slow LP might cause interference or short overload
	if !lp.charging() {
		return 0, nil
	}

	if lp.chargeCurrents != nil {
		return math.Max(lp.chargeCurrents[0], math.Max(lp.chargeCurrents[1], lp.chargeCurrents[2])), nil
	}

	return lp.chargeCurrent, nil
}

// CurrentPower() implements consumer interface
func (lp *Loadpoint) CurrentPower() (float64, error) {
	if !lp.charging() {
		return 0, nil
	}
	return lp.chargePower, nil
}

// effectiveCurrent returns the currently effective charging current
func (lp *Loadpoint) effectiveCurrent() float64 {
	if !lp.charging() {
		return 0
	}

	// adjust actual current for vehicles like Zoe where it remains below target
	if lp.chargeCurrents != nil {
		cur := max(lp.chargeCurrents[0], lp.chargeCurrents[1], lp.chargeCurrents[2])
		return min(cur+2.0, lp.chargeCurrent)
	}

	return lp.chargeCurrent
}

// elapsePVTimer puts the pv enable/disable timer into elapsed state
func (lp *Loadpoint) elapsePVTimer() {
	if lp.pvTimer.Equal(elapsed) {
		return
	}

	lp.log.DEBUG.Printf("pv timer elapse")

	lp.pvTimer = elapsed
	lp.publishTimer(pvTimer, 0, timerInactive)

	lp.elapseGuard()
}

// resetPVTimer resets the pv enable/disable timer to disabled state
func (lp *Loadpoint) resetPVTimer(typ ...string) {
	if lp.pvTimer.IsZero() {
		return
	}

	msg := "pv timer reset"
	if len(typ) == 1 {
		msg = fmt.Sprintf("pv %s timer reset", typ[0])
	}
	lp.log.DEBUG.Printf(msg)

	lp.pvTimer = time.Time{}
	lp.publishTimer(pvTimer, 0, timerInactive)
}

// resetPhaseTimer resets the phase switch timer to disabled state
func (lp *Loadpoint) resetPhaseTimer() {
	if lp.phaseTimer.IsZero() {
		return
	}

	lp.phaseTimer = time.Time{}
	lp.publishTimer(phaseTimer, 0, timerInactive)
}

// scalePhasesRequired validates if fixed phase configuration matches enabled phases
func (lp *Loadpoint) scalePhasesRequired() bool {
	return lp.hasPhaseSwitching() && lp.configuredPhases != 0 && lp.configuredPhases != lp.GetPhases()
}

// scalePhasesIfAvailable scales if api.PhaseSwitcher is available
func (lp *Loadpoint) scalePhasesIfAvailable(phases int) error {
	if lp.configuredPhases != 0 {
		phases = lp.configuredPhases
	}

	if lp.hasPhaseSwitching() {
		return lp.scalePhases(phases)
	}

	return nil
}

// scalePhases adjusts the number of active phases and returns the appropriate charging current.
// Returns api.ErrNotAvailable if api.PhaseSwitcher is not available.
func (lp *Loadpoint) scalePhases(phases int) error {
	cp, ok := lp.charger.(api.PhaseSwitcher)
	if !ok {
		panic("charger does not implement api.PhaseSwitcher")
	}

	if lp.GetPhases() != phases {
		// switch phases
		if err := cp.Phases1p3p(phases); err != nil {
			return fmt.Errorf("switch phases: %w", err)
		}

		lp.log.DEBUG.Printf("switched phases: %dp", phases)

		// prevent premature measurement of active phases
		lp.phasesSwitched = lp.clock.Now()

		// update setting and reset timer
		lp.setPhases(phases)
	}

	return nil
}

// fastCharging scales to 3p if available and sets maximum current
func (lp *Loadpoint) fastCharging() error {
	err := lp.scalePhasesIfAvailable(3)
	if err == nil {
		err = lp.setLimit(lp.effectiveMaxCurrent(), true)
	}
	return err
}

// pvScalePhases switches phases if necessary and returns if switch occurred
func (lp *Loadpoint) pvScalePhases(sitePower, minCurrent, maxCurrent float64) bool {
	phases := lp.GetPhases()

	// observed phase state inconsistency
	// - https://github.com/evcc-io/evcc/issues/1572
	// - https://github.com/evcc-io/evcc/issues/2230
	// - https://github.com/evcc-io/evcc/issues/2613
	measuredPhases := lp.getMeasuredPhases()
	if phases > 0 && phases < measuredPhases {
		if lp.guardGracePeriodElapsed() {
			lp.log.WARN.Printf("ignoring inconsistent phases: %dp < %dp observed active", phases, measuredPhases)
		}
		lp.resetMeasuredPhases()
	}

	var waiting bool
	activePhases := lp.ActivePhases()
	availablePower := lp.chargePower - sitePower
	scalable := (sitePower > 0 || !lp.enabled) && activePhases > 1 && lp.configuredPhases < 3

	// scale down phases
	if targetCurrent := powerToCurrent(availablePower, activePhases); targetCurrent < minCurrent && scalable {
		lp.log.DEBUG.Printf("available power %.0fW < %.0fW min %dp threshold", availablePower, float64(activePhases)*Voltage*minCurrent, activePhases)

		if !lp.charging() { // scale immediately if not charging
			lp.phaseTimer = elapsed
		}

		if lp.phaseTimer.IsZero() {
			lp.log.DEBUG.Printf("start phase %s timer", phaseScale1p)
			lp.phaseTimer = lp.clock.Now()
		}

		lp.publishTimer(phaseTimer, lp.Disable.Delay, phaseScale1p)

		if elapsed := lp.clock.Since(lp.phaseTimer); elapsed >= lp.Disable.Delay {
			if err := lp.scalePhases(1); err != nil {
				lp.log.ERROR.Println(err)
			}
			return true
		}

		waiting = true
	}

	maxPhases := lp.maxActivePhases()
	target1pCurrent := powerToCurrent(availablePower, 1)
	scalable = maxPhases > 1 && phases < maxPhases && target1pCurrent > maxCurrent

	// scale up phases
	if targetCurrent := powerToCurrent(availablePower, maxPhases); targetCurrent >= minCurrent && scalable {
		lp.log.DEBUG.Printf("available power %.0fW > %.0fW min %dp threshold", availablePower, 3*Voltage*minCurrent, maxPhases)

		if !lp.charging() { // scale immediately if not charging
			lp.phaseTimer = elapsed
		}

		if lp.phaseTimer.IsZero() {
			lp.log.DEBUG.Printf("start phase %s timer", phaseScale3p)
			lp.phaseTimer = lp.clock.Now()
		}

		lp.publishTimer(phaseTimer, lp.Enable.Delay, phaseScale3p)

		if elapsed := lp.clock.Since(lp.phaseTimer); elapsed >= lp.Enable.Delay {
			if err := lp.scalePhases(3); err != nil {
				lp.log.ERROR.Println(err)
			}
			return true
		}

		waiting = true
	}

	// reset timer to disabled state
	if !waiting && !lp.phaseTimer.IsZero() {
		lp.resetPhaseTimer()
	}

	return false
}

// TODO move up to timer functions
func (lp *Loadpoint) publishTimer(name string, delay time.Duration, action string) {
	timer := lp.pvTimer
	if name == phaseTimer {
		timer = lp.phaseTimer
	}
	if name == guardTimer {
		timer = lp.guardUpdated
	}

	remaining := delay - lp.clock.Since(timer)
	if remaining < 0 {
		remaining = 0
	}

	lp.publish(name+"Action", action)
	lp.publish(name+"Remaining", remaining)

	if action == timerInactive {
		lp.log.DEBUG.Printf("%s timer %s", name, action)
	} else {
		lp.log.DEBUG.Printf("%s %s in %v", name, action, remaining.Round(time.Second))
	}
}

// pvMaxCurrent calculates the maximum target current for PV mode
func (lp *Loadpoint) pvMaxCurrent(mode api.ChargeMode, sitePower float64, batteryBuffered, batteryStart bool) float64 {
	// read only once to simplify testing
	minCurrent := lp.effectiveMinCurrent()
	maxCurrent := lp.effectiveMaxCurrent()

	// switch phases up/down
	if lp.hasPhaseSwitching() {
		_ = lp.pvScalePhases(sitePower, minCurrent, maxCurrent)
	}

	// calculate target charge current from delta power and actual current
	effectiveCurrent := lp.effectiveCurrent()
	activePhases := lp.ActivePhases()
	deltaCurrent := powerToCurrent(-sitePower, activePhases)
	targetCurrent := max(effectiveCurrent+deltaCurrent, 0)

	lp.log.DEBUG.Printf("pv charge current: %.3gA = %.3gA + %.3gA (%.0fW @ %dp)", targetCurrent, effectiveCurrent, deltaCurrent, sitePower, activePhases)

	// in MinPV mode or under special conditions return at least minCurrent
	if (mode == api.ModeMinPV || batteryStart || batteryBuffered && lp.charging()) && targetCurrent < minCurrent {
		return minCurrent
	}

	if mode == api.ModePV && lp.enabled && targetCurrent < minCurrent {
		// kick off disable sequence
		if sitePower >= lp.Disable.Threshold && lp.phaseTimer.IsZero() {
			lp.log.DEBUG.Printf("site power %.0fW >= %.0fW disable threshold", sitePower, lp.Disable.Threshold)

			if lp.pvTimer.IsZero() {
				lp.log.DEBUG.Printf("pv disable timer start: %v", lp.Disable.Delay)
				lp.pvTimer = lp.clock.Now()
			}

			lp.publishTimer(pvTimer, lp.Disable.Delay, pvDisable)

			elapsed := lp.clock.Since(lp.pvTimer)
			if elapsed >= lp.Disable.Delay {
				lp.log.DEBUG.Println("pv disable timer elapsed")
				return 0
			}

			// suppress duplicate log message after timer started
			if elapsed > time.Second {
				lp.log.DEBUG.Printf("pv disable timer remaining: %v", (lp.Disable.Delay - elapsed).Round(time.Second))
			}
		} else {
			// reset timer
			lp.resetPVTimer("disable")
		}

		// lp.log.DEBUG.Println("pv disable timer: keep enabled")
		return minCurrent
	}

	if mode == api.ModePV && !lp.enabled {
		// kick off enable sequence
		if (lp.Enable.Threshold == 0 && targetCurrent >= minCurrent) ||
			(lp.Enable.Threshold != 0 && sitePower <= lp.Enable.Threshold) {
			lp.log.DEBUG.Printf("site power %.0fW <= %.0fW enable threshold", sitePower, lp.Enable.Threshold)

			if lp.pvTimer.IsZero() {
				lp.log.DEBUG.Printf("pv enable timer start: %v", lp.Enable.Delay)
				lp.pvTimer = lp.clock.Now()
			}

			lp.publishTimer(pvTimer, lp.Enable.Delay, pvEnable)

			elapsed := lp.clock.Since(lp.pvTimer)
			if elapsed >= lp.Enable.Delay {
				lp.log.DEBUG.Println("pv enable timer elapsed")
				return minCurrent
			}

			// suppress duplicate log message after timer started
			if elapsed > time.Second {
				lp.log.DEBUG.Printf("pv enable timer remaining: %v", (lp.Enable.Delay - elapsed).Round(time.Second))
			}
		} else {
			// reset timer
			lp.resetPVTimer("enable")
		}

		// lp.log.DEBUG.Println("pv enable timer: keep disabled")
		return 0
	}

	// reset timer to disabled state
	lp.resetPVTimer()

	// cap at maximum current
	targetCurrent = min(targetCurrent, maxCurrent)

	return targetCurrent
}

// UpdateChargePower updates charge meter power
func (lp *Loadpoint) UpdateChargePower() {
	err := retry.Do(func() error {
		value, err := lp.chargeMeter.CurrentPower()
		if err != nil {
			return err
		}

		lp.Lock()
		lp.chargePower = value // update value if no error
		lp.Unlock()

		lp.log.DEBUG.Printf("charge power: %.0fW", value)
		lp.publish(keys.ChargePower, value)

		// https://github.com/evcc-io/evcc/issues/2153
		// https://github.com/evcc-io/evcc/issues/6986
		if lp.chargePower < -20 {
			lp.log.WARN.Printf("charge power must not be negative: %.0f", lp.chargePower)
		}

		return nil
	}, retryOptions...)
	if err != nil {
		lp.log.ERROR.Printf("charge meter: %v", err)
	}
}

// updateChargeCurrents uses PhaseCurrents interface to count phases with current >=1A
func (lp *Loadpoint) updateChargeCurrents() {
	lp.chargeCurrents = nil

	phaseMeter, ok := lp.chargeMeter.(api.PhaseCurrents)
	if !ok {
		return // don't guess
	}

	i1, i2, i3, err := phaseMeter.Currents()
	if err != nil {
		lp.log.ERROR.Printf("charge meter: %v", err)
		return
	}

	lp.chargeCurrents = []float64{i1, i2, i3}
	lp.log.DEBUG.Printf("charge currents: %.3gA", lp.chargeCurrents)
	lp.publish(keys.ChargeCurrents, lp.chargeCurrents)

	if lp.charging() && lp.phaseSwitchCompleted() {
		var phases int
		for _, i := range lp.chargeCurrents {
			if i > minActiveCurrent {
				phases++
			}
		}

		if phases >= 1 {
			lp.Lock()
			lp.measuredPhases = phases
			lp.Unlock()

			lp.log.DEBUG.Printf("detected active phases: %dp", phases)
			lp.publish(keys.PhasesActive, phases)
		}
	}
}

// updateChargeVoltages uses PhaseVoltages interface to count phases with nominal grid voltage
func (lp *Loadpoint) updateChargeVoltages() {
	if lp.hasPhaseSwitching() {
		return // we don't need the voltages
	}

	phaseMeter, ok := lp.chargeMeter.(api.PhaseVoltages)
	if !ok {
		return // don't guess
	}

	u1, u2, u3, err := phaseMeter.Voltages()
	if err != nil {
		lp.log.ERROR.Printf("charge meter: %v", err)
		return
	}

	chargeVoltages := []float64{u1, u2, u3}
	lp.log.DEBUG.Printf("charge voltages: %.3gV", chargeVoltages)
	lp.publish(keys.ChargeVoltages, chargeVoltages)

	// Quine-McCluskey for (¬L1∧L2∧¬L3) ∨ (L1∧L2∧¬L3) ∨ (¬L1∧¬L2∧L3) ∨ (L1∧¬L2∧L3) ∨ (¬L1∧L2∧L3) -> ¬L1 ∧ L3 ∨ L2 ∧ ¬L3 ∨ ¬L2 ∧ L3
	if !(u1 >= minActiveVoltage) && (u3 >= minActiveVoltage) || (u2 >= minActiveVoltage) && !(u3 >= minActiveVoltage) || !(u2 >= minActiveVoltage) && (u3 >= minActiveVoltage) {
		lp.log.WARN.Printf("invalid phase wiring between charge meter and charger")
	}

	var phases int
	if (u1 >= minActiveVoltage) || (u2 >= minActiveVoltage) || (u3 >= minActiveVoltage) {
		phases = 3
	}
	if (u1 >= minActiveVoltage) && (u2 < minActiveVoltage) && (u3 < minActiveVoltage) {
		phases = 1
	}

	if phases >= 1 {
		lp.log.DEBUG.Printf("detected connected phases: %dp", phases)
		lp.setPhases(phases)
	}
}

// publish charged energy and duration
func (lp *Loadpoint) publishChargeProgress() {
	if f, err := lp.chargeRater.ChargedEnergy(); err == nil {
		// workaround for Go-E resetting during disconnect, see
		// https://github.com/evcc-io/evcc/issues/5092
		if f > lp.chargedAtStartup {
			added, addedGreen := lp.sessionEnergy.Update(f - lp.chargedAtStartup)
			if telemetry.Enabled() && added > 0 {
				telemetry.UpdateEnergy(added, addedGreen)
			}
		}
	} else {
		lp.log.ERROR.Printf("charge rater: %v", err)
	}

	if d, err := lp.chargeTimer.ChargingTime(); err == nil {
		lp.chargeDuration = d.Round(time.Second)
	} else {
		lp.log.ERROR.Printf("charge timer: %v", err)
	}

	// TODO check if "session" prefix required?
	lp.sessionEnergy.Publish("session", lp)

	// TODO deprecated: use sessionEnergy instead
	lp.publish(keys.ChargedEnergy, lp.getChargedEnergy())
	lp.publish(keys.ChargeDuration, lp.chargeDuration)
	if _, ok := lp.chargeMeter.(api.MeterEnergy); ok {
		lp.publish(keys.ChargeTotalImport, lp.chargeMeterTotal())
	}
}

// publish state of charge, remaining charge duration and range
func (lp *Loadpoint) publishSocAndRange() {
	soc, err := lp.chargerSoc()

	// guard for socEstimator removed by api
	if lp.socEstimator == nil || (!lp.vehicleHasSoc() && err != nil) {
		// This is a workaround for heaters. Without vehicle, the soc estimator is not initialized.
		// We need to check if the charger can provide soc and use it if available.
		if err == nil {
			lp.vehicleSoc = soc
			lp.publish(keys.VehicleSoc, lp.vehicleSoc)
		}

		return
	}

	if err == nil || lp.chargerHasFeature(api.IntegratedDevice) || lp.vehicleSocPollAllowed() {
		lp.socUpdated = lp.clock.Now()

		f, err := lp.socEstimator.Soc(lp.getChargedEnergy())
		if err != nil {
			if errors.Is(err, api.ErrMustRetry) {
				lp.socUpdated = time.Time{}
			} else {
				lp.log.ERROR.Printf("vehicle soc: %v", err)
			}

			return
		}

		lp.vehicleSoc = f
		lp.log.DEBUG.Printf("vehicle soc: %.0f%%", lp.vehicleSoc)
		lp.publish(keys.VehicleSoc, lp.vehicleSoc)

		// vehicle target soc
		// TODO take vehicle api limits into account
		targetSoc := 100
		if vs, ok := lp.GetVehicle().(api.SocLimiter); ok {
			if limit, err := vs.TargetSoc(); err == nil {
				targetSoc = int(math.Trunc(limit))
				lp.log.DEBUG.Printf("vehicle soc limit: %.0f%%", limit)
				lp.publish(keys.VehicleTargetSoc, limit)
			} else {
				lp.log.ERROR.Printf("vehicle soc limit: %v", err)
			}
		}

		// use minimum of vehicle and loadpoint
		limitSoc := min(targetSoc, lp.effectiveLimitSoc())

		var d time.Duration
		if lp.charging() {
			d = lp.socEstimator.RemainingChargeDuration(limitSoc, lp.chargePower)
		}
		lp.SetRemainingDuration(d)

		lp.SetRemainingEnergy(1e3 * lp.socEstimator.RemainingChargeEnergy(limitSoc))

		// range
		if vs, ok := lp.GetVehicle().(api.VehicleRange); ok {
			if rng, err := vs.Range(); err == nil {
				lp.log.DEBUG.Printf("vehicle range: %dkm", rng)
				lp.publish(keys.VehicleRange, rng)
			} else {
				lp.log.ERROR.Printf("vehicle range: %v", err)
			}
		}

		// trigger message after variables are updated
		lp.bus.Publish(evVehicleSoc, f)
	}
}

func (lp *Loadpoint) elapseGuard() {
	if lp.guardUpdated != elapsed {
		lp.log.DEBUG.Print("charger: guard elapse")
		lp.guardUpdated = elapsed
		lp.publishTimer(guardTimer, 0, timerInactive)
	}
}

// addTask adds a single task to the queue
func (lp *Loadpoint) addTask(task func()) {
	// test guard
	if lp.tasks != nil {
		// don't add twice
		if t, ok := lp.tasks.First(); ok &&
			reflect.ValueOf(t).Pointer() == reflect.ValueOf(task).Pointer() {
			return
		}
		lp.tasks.Enqueue(task)
	}
}

// processTasks executes a single task from the queue
func (lp *Loadpoint) processTasks() {
	// test guard
	if lp.tasks != nil {
		if task, ok := lp.tasks.Dequeue(); ok {
			task()
		}
	}
}

// startWakeUpTimer starts wakeUpTimer
func (lp *Loadpoint) startWakeUpTimer() {
	lp.log.DEBUG.Printf("wake-up timer: start")
	lp.wakeUpTimer.Start()
}

// stopWakeUpTimer stops wakeUpTimer
func (lp *Loadpoint) stopWakeUpTimer() {
	lp.log.DEBUG.Printf("wake-up timer: stop")
	lp.wakeUpTimer.Stop()
}

// guardGracePeriodElapsed checks if last guard update is within guard grace period
func (lp *Loadpoint) guardGracePeriodElapsed() bool {
	return time.Since(lp.guardUpdated) > guardGracePeriod
}

// phaseSwitchCommandTimeoutElapsed returns true if phase switch command should be already processed by the charger
func (lp *Loadpoint) phaseSwitchCommandTimeoutElapsed() bool {
	return time.Since(lp.phasesSwitched) > phaseSwitchCommandTimeout
}

// phaseSwitchCompleted returns true if phase switch has completed
func (lp *Loadpoint) phaseSwitchCompleted() bool {
	return time.Since(lp.phasesSwitched) > phaseSwitchDuration
}

// Update is the main control function. It reevaluates meters and charger state
func (lp *Loadpoint) Update(sitePower float64, autoCharge, batteryBuffered, batteryStart bool, greenShare float64, effPrice, effCo2 *float64) {
	lp.processTasks()

	// read and publish meters first- charge power has already been updated by the site
	lp.updateChargeVoltages()
	lp.updateChargeCurrents()

	lp.sessionEnergy.SetEnvironment(greenShare, effPrice, effCo2)

	// update ChargeRater here to make sure initial meter update is caught
	lp.bus.Publish(evChargeCurrent, lp.chargeCurrent)
	lp.bus.Publish(evChargePower, lp.chargePower)

	// update progress and soc before status is updated
	lp.publishChargeProgress()
	lp.PublishEffectiveValues()

	// read and publish status
	if err := lp.updateChargerStatus(); err != nil {
		lp.log.ERROR.Printf("charger: %v", err)
		return
	}

	lp.publish(keys.Connected, lp.connected())
	lp.publish(keys.Charging, lp.charging())

	// identify connected vehicle
	if lp.connected() && !lp.chargerHasFeature(api.IntegratedDevice) {
		// read identity and run associated action
		lp.identifyVehicle()

		// find vehicle by status for a couple of minutes after connecting
		if lp.vehicleUnidentified() {
			lp.identifyVehicleByStatus()
		}
	}

	// publish soc after updating charger status to make sure
	// initial update of connected state matches charger status
	lp.publishSocAndRange()

	// sync settings with charger
	if err := lp.syncCharger(); err != nil {
		lp.log.ERROR.Printf("charger: %v", err)
		return
	}

	// check if car connected and ready for charging
	var err error

	// track if remote disabled is actually active
	remoteDisabled := loadpoint.RemoteEnable

	mode := lp.GetMode()
	lp.publish(keys.Mode, mode)

	// update and publish plan without being short-circuited by modes etc.
	plannerActive := lp.plannerActive()

	// execute loading strategy
	switch {
	case !lp.connected():
		// always disable charger if not connected
		// https://github.com/evcc-io/evcc/issues/105
		err = lp.setLimit(0, false)

	case lp.scalePhasesRequired():
		err = lp.scalePhases(lp.configuredPhases)

	case lp.remoteControlled(loadpoint.RemoteHardDisable):
		remoteDisabled = loadpoint.RemoteHardDisable
		fallthrough

	case mode == api.ModeOff:
		err = lp.setLimit(0, true)

	// minimum or target charging
	case lp.minSocNotReached() || plannerActive:
		err = lp.fastCharging()
		lp.resetPhaseTimer()
		lp.elapsePVTimer() // let PV mode disable immediately afterwards

	case lp.limitEnergyReached():
		lp.log.DEBUG.Printf("limitEnergy reached: %.0fkWh > %0.1fkWh", lp.getChargedEnergy()/1e3, lp.limitEnergy)
		err = lp.disableUnlessClimater()

	case lp.limitSocReached():
		lp.log.DEBUG.Printf("limitSoc reached: %.1f%% > %d%%", lp.vehicleSoc, lp.effectiveLimitSoc())
		err = lp.disableUnlessClimater()

	// immediate charging- must be placed after limits are evaluated
	case mode == api.ModeNow:
		err = lp.fastCharging()

	case mode == api.ModeMinPV || mode == api.ModePV:
		// cheap tariff
		if autoCharge && lp.EffectivePlanTime().IsZero() {
			err = lp.fastCharging()
			lp.resetPhaseTimer()
			lp.elapsePVTimer() // let PV mode disable immediately afterwards
			break
		}

		targetCurrent := lp.pvMaxCurrent(mode, sitePower, batteryBuffered, batteryStart)

		var required bool // false
		if targetCurrent == 0 && lp.vehicleClimateActive() {
			targetCurrent = lp.effectiveMinCurrent()
			required = true
		}

		// Sunny Home Manager
		if lp.remoteControlled(loadpoint.RemoteSoftDisable) {
			remoteDisabled = loadpoint.RemoteSoftDisable
			targetCurrent = 0
			required = true
		}

		err = lp.setLimit(targetCurrent, required)
	}

	// Wake-up checks
	if lp.enabled && lp.status == api.StatusB &&
		// TODO take vehicle api limits into account
		int(lp.vehicleSoc) < lp.effectiveLimitSoc() && lp.wakeUpTimer.Expired() {
		lp.wakeUpVehicle()
	}

	// effective disabled status
	if remoteDisabled != loadpoint.RemoteEnable {
		lp.publish(keys.RemoteDisabled, remoteDisabled)
	}

	// log any error
	if err != nil {
		lp.log.ERROR.Println(err)
	}
}<|MERGE_RESOLUTION|>--- conflicted
+++ resolved
@@ -109,30 +109,12 @@
 	vmu   sync.RWMutex   // guard vehicle
 	Mode_ api.ChargeMode `mapstructure:"mode"` // Default charge mode, used for disconnect
 
-<<<<<<< HEAD
-	Title_           string `mapstructure:"title"`    // UI title
-	Priority_        int    `mapstructure:"priority"` // Priority
-	ConfiguredPhases int    `mapstructure:"phases"`   // Charger configured phase mode 0/1/3
-	ChargerRef       string `mapstructure:"charger"`  // Charger reference
-	VehicleRef       string `mapstructure:"vehicle"`  // Vehicle reference
-	MeterRef         string `mapstructure:"meter"`    // Charge meter reference
-	CircuitRef       string `mapstructure:"circuit"`  // Circuit reference
-	Soc              SocConfig
-	Enable, Disable  ThresholdConfig
-
-	MinCurrent    float64       // PV mode: start current	Min+PV mode: min current
-	MaxCurrent    float64       // Max allowed current. Physically ensured by the charger
-	GuardDuration time.Duration // charger enable/disable minimum holding time
-	circuit       *Circuit      // circuit this lp belongs to
-
-	limitSoc    int     // Session limit for soc
-	limitEnergy float64 // Session limit for energy
-=======
 	Title_          string `mapstructure:"title"`    // UI title
 	Priority_       int    `mapstructure:"priority"` // Priority
 	ChargerRef      string `mapstructure:"charger"`  // Charger reference
 	VehicleRef      string `mapstructure:"vehicle"`  // Vehicle reference
 	MeterRef        string `mapstructure:"meter"`    // Charge meter reference
+	CircuitRef      string `mapstructure:"circuit"`  // Circuit reference
 	Soc             SocConfig
 	Enable, Disable ThresholdConfig
 	GuardDuration   time.Duration // charger enable/disable minimum holding time
@@ -147,7 +129,6 @@
 	configuredPhases int     // Charger configured phase mode 0/1/3
 	limitSoc         int     // Session limit for soc
 	limitEnergy      float64 // Session limit for energy
->>>>>>> e215a883
 
 	mode                api.ChargeMode
 	enabled             bool      // Charger enabled state
@@ -160,6 +141,7 @@
 	phasesSwitched      time.Time // Phase switch timestamp
 	vehicleDetectTicker *clock.Ticker
 	vehicleIdentifier   string
+	circuit             *Circuit // circuit this lp belongs to
 
 	charger          api.Charger
 	chargeTimer      api.ChargeTimer
