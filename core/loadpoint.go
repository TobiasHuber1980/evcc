package core

import (
	"errors"
	"fmt"
	"math"
	"reflect"
	"slices"
	"sync"
	"testing"
	"time"

	evbus "github.com/asaskevich/EventBus"
	"github.com/benbjohnson/clock"
	"github.com/cenkalti/backoff/v4"
	"github.com/evcc-io/evcc/api"
	"github.com/evcc-io/evcc/core/coordinator"
	"github.com/evcc-io/evcc/core/keys"
	"github.com/evcc-io/evcc/core/loadpoint"
	"github.com/evcc-io/evcc/core/planner"
	"github.com/evcc-io/evcc/core/session"
	"github.com/evcc-io/evcc/core/settings"
	"github.com/evcc-io/evcc/core/site"
	"github.com/evcc-io/evcc/core/soc"
	"github.com/evcc-io/evcc/core/vehicle"
	"github.com/evcc-io/evcc/core/wrapper"
	"github.com/evcc-io/evcc/push"
	"github.com/evcc-io/evcc/util"
	"github.com/evcc-io/evcc/util/config"
	"github.com/evcc-io/evcc/util/telemetry"
)

const (
	evChargeStart         = "start"      // update chargeTimer
	evChargeStop          = "stop"       // update chargeTimer
	evChargeCurrent       = "current"    // update fakeChargeMeter
	evChargePower         = "power"      // update chargeRater
	evVehicleConnect      = "connect"    // vehicle connected
	evVehicleDisconnect   = "disconnect" // vehicle disconnected
	evVehicleSoc          = "soc"        // vehicle soc progress
	evVehicleUnidentified = "guest"      // vehicle unidentified

	pvTimer   = "pv"
	pvEnable  = "enable"
	pvDisable = "disable"

	phaseTimer   = "phase"
	phaseScale1p = "scale1p"
	phaseScale3p = "scale3p"

	timerInactive = "inactive"

	minActiveCurrent = 1.0 // minimum current at which a phase is treated as active
	minActiveVoltage = 207 // minimum voltage at which a phase is treated as active

	chargerSwitchDuration = 60 * time.Second // allow out of sync during this timespan
	phaseSwitchDuration   = 60 * time.Second // allow out of sync and do not measure phases during this timespan

	// battery boost states
	boostDisabled = 0
	boostStart    = 1
	boostContinue = 2
)

// elapsed is the time an expired timer will be set to
var elapsed = time.Unix(0, 1)

// Poll modes
const pollInterval = 60 * time.Minute

// Task is the task type
type Task = func()

// Loadpoint is responsible for controlling charge depending on
// Soc needs and power availability.
type Loadpoint struct {
	clock    clock.Clock // mockable time
	bus      evbus.Bus   // event bus
	site     site.API
	pushChan chan<- push.Event // notifications
	uiChan   chan<- util.Param // client push messages
	lpChan   chan<- *Loadpoint // update requests
	log      *util.Logger

	rwMutex      int64        // count reentrant RWMutex
	sync.RWMutex              // guard status
	vmu          sync.RWMutex // guard vehicle

	// exposed public configuration
	CircuitRef string `mapstructure:"circuit"` // Circuit reference
	ChargerRef string `mapstructure:"charger"` // Charger reference
	VehicleRef string `mapstructure:"vehicle"` // Vehicle reference
	MeterRef   string `mapstructure:"meter"`   // Charge meter reference

	Soc             loadpoint.SocConfig
	Enable, Disable loadpoint.ThresholdConfig

	// from yaml
	DefaultMode api.ChargeMode `mapstructure:"mode"`     // Default charge mode, used for disconnect
	Title       string         `mapstructure:"title"`    // UI title
	Priority    int            `mapstructure:"priority"` // Priority

	// from yaml, deprecated
	GuardDuration_ time.Duration `mapstructure:"guardduration"` // ignored, present for compatibility
	Phases_        int           `mapstructure:"phases"`        // ignored, present for compatibility
	MinCurrent_    float64       `mapstructure:"minCurrent"`    // ignored, present for compatibility
	MaxCurrent_    float64       `mapstructure:"maxCurrent"`    // ignored, present for compatibility

	title            string   // UI title
	priority         int      // Priority
	minCurrent       float64  // PV mode: start current	Min+PV mode: min current
	maxCurrent       float64  // Max allowed current. Physically ensured by the charger
	phasesConfigured int      // Charger configured phase mode 0/1/3
	limitSoc         int      // Session limit for soc
	limitEnergy      float64  // Session limit for energy
	smartCostLimit   *float64 // always charge if cost is below this value
	batteryBoost     int      // battery boost state

	mode                api.ChargeMode
	enabled             bool      // Charger enabled state
	phases              int       // Charger enabled phases, guarded by mutex
	measuredPhases      int       // Charger physically measured phases
	chargeCurrent       float64   // Charger current limit
	socUpdated          time.Time // Soc updated timestamp (poll: connected)
	vehicleDetect       time.Time // Vehicle connected timestamp
	chargerSwitched     time.Time // Charger enabled/disabled timestamp
	phasesSwitched      time.Time // Phase switch timestamp
	vehicleDetectTicker *clock.Ticker
	vehicleIdentifier   string

	charger          api.Charger
	chargeTimer      api.ChargeTimer
	chargeRater      api.ChargeRater
	chargedAtStartup float64 // session energy at startup

	circuit        api.Circuit // Circuit
	chargeMeter    api.Meter   // Charger usage meter
	vehicle        api.Vehicle // Currently active vehicle
	defaultVehicle api.Vehicle // Default vehicle (disables detection)
	coordinator    coordinator.API
	socEstimator   *soc.Estimator

	// charge planning
	planner     *planner.Planner
	planTime    time.Time // time goal
	planEnergy  float64   // Plan charge energy in kWh (dumb vehicles)
	planSlotEnd time.Time // current plan slot end time
	planActive  bool      // charge plan exists and has a currently active slot

	// cached state
	status         api.ChargeStatus       // Charger status
	remoteDemand   loadpoint.RemoteDemand // External status demand
	chargePower    float64                // Charging power
	chargeCurrents []float64              // Phase currents
	connectedTime  time.Time              // Time when vehicle was connected
	pvTimer        time.Time              // PV enabled/disable timer
	phaseTimer     time.Time              // 1p3p switch timer
	wakeUpTimer    *Timer                 // Vehicle wake-up timeout

	// charge progress
	vehicleSoc              float64       // Vehicle Soc
	chargeDuration          time.Duration // Charge duration
	energyMetrics           EnergyMetrics // Stats for charged energy by session
	chargeRemainingDuration time.Duration // Remaining charge duration
	chargeRemainingEnergy   float64       // Remaining charge energy in Wh
	progress                *Progress     // Step-wise progress indicator

	// session log
	db      *session.DB
	session *session.Session

	settings settings.Settings

	tasks *util.Queue[Task] // tasks to be executed
}

// NewLoadpointFromConfig creates a new loadpoint
func NewLoadpointFromConfig(log *util.Logger, settings settings.Settings, other map[string]interface{}) (*Loadpoint, error) {
	lp := NewLoadpoint(log, settings)
	if err := util.DecodeOther(other, lp); err != nil {
		return nil, err
	}

	// set vehicle polling mode
	switch lp.Soc.Poll.Mode {
	case loadpoint.PollCharging:
	case loadpoint.PollConnected, loadpoint.PollAlways:
		lp.log.WARN.Printf("poll mode '%s' may deplete your battery or lead to API misuse. USE AT YOUR OWN RISK.", lp.Soc.Poll)
	default:
		lp.Soc.Poll.Mode = loadpoint.PollCharging
	}

	// phase switching defaults based on charger capabilities
	if !lp.hasPhaseSwitching() {
		lp.phasesConfigured = 3
		lp.phases = 3
	}

	// validate thresholds
	if lp.Enable.Threshold > lp.Disable.Threshold {
		lp.log.WARN.Printf("PV mode enable threshold (%.0fW) is larger than disable threshold (%.0fW)", lp.Enable.Threshold, lp.Disable.Threshold)
	} else if lp.Enable.Threshold > 0 {
		lp.log.WARN.Printf("PV mode enable threshold %.0fW > 0 will start PV charging on grid power consumption. Did you mean -%.0f?", lp.Enable.Threshold, lp.Enable.Threshold)
	}

	// choose sane default if mode is not set
	if lp.mode = lp.DefaultMode; lp.mode == "" {
		lp.mode = api.ModeOff
	}

	if lp.Title != "" {
		lp.setTitle(lp.Title)
	}

	if lp.Priority > 0 {
		lp.setPriority(lp.Priority)
	}

	if lp.CircuitRef != "" {
		dev, err := config.Circuits().ByName(lp.CircuitRef)
		if err != nil {
			return lp, fmt.Errorf("circuit: %w", err)
		}
		lp.circuit = dev.Instance()
	}

	if lp.MeterRef != "" {
		dev, err := config.Meters().ByName(lp.MeterRef)
		if err != nil {
			return lp, fmt.Errorf("meter: %w", err)
		}
		lp.chargeMeter = dev.Instance()
	}

	// default vehicle
	if lp.VehicleRef != "" {
		dev, err := config.Vehicles().ByName(lp.VehicleRef)
		if err != nil {
			return lp, fmt.Errorf("default vehicle: %w", err)
		}
		lp.defaultVehicle = dev.Instance()
	}

	if lp.ChargerRef == "" {
		return lp, errors.New("missing charger")
	}

	dev, err := config.Chargers().ByName(lp.ChargerRef)
	if err != nil {
		return lp, fmt.Errorf("charger: %w", err)
	}
	lp.charger = dev.Instance()
	lp.configureChargerType(lp.charger)

	return lp, nil
}

// NewLoadpoint creates a Loadpoint with sane defaults
func NewLoadpoint(log *util.Logger, settings settings.Settings) *Loadpoint {
	clock := clock.New()
	bus := evbus.New()

	lp := &Loadpoint{
		log:        log,      // logger
		settings:   settings, // settings
		clock:      clock,    // mockable time
		bus:        bus,      // event bus
		mode:       api.ModeOff,
		status:     api.StatusNone,
		minCurrent: 6,  // A
		maxCurrent: 16, // A
		Soc: loadpoint.SocConfig{
			Poll: loadpoint.PollConfig{
				Interval: pollInterval,
				Mode:     loadpoint.PollCharging,
			},
		},
		Enable:      loadpoint.ThresholdConfig{Delay: time.Minute, Threshold: 0},     // t, W
		Disable:     loadpoint.ThresholdConfig{Delay: 3 * time.Minute, Threshold: 0}, // t, W
		progress:    NewProgress(0, 10),                                              // soc progress indicator
		coordinator: coordinator.NewDummy(),                                          // dummy vehicle coordinator
		tasks:       util.NewQueue[Task](),                                           // task queue
	}

	return lp
}

// restoreSettings restores loadpoint settings
func (lp *Loadpoint) restoreSettings() {
	if testing.Testing() {
		return
	}

	// deprecated yaml properties
	if lp.Phases_ > 0 {
		lp.log.WARN.Printf("ignoring deprecated phases: %d. please configure via UI", lp.Phases_)
	}
	if lp.MinCurrent_ > 0 {
		lp.log.WARN.Printf("ignoring deprecated minCurrent: %f. please configure via UI", lp.MinCurrent_)
	}
	if lp.MaxCurrent_ > 0 {
		lp.log.WARN.Printf("ignoring deprecated maxCurrent: %f. please configure via UI", lp.MaxCurrent_)
	}
	if lp.GuardDuration_ > 0 {
		lp.log.WARN.Printf("ignoring deprecated guardduration: %s. please configure via UI", lp.GuardDuration_)
	}

	// restore runtime configuration (database & yaml LPs)
	if v, err := lp.settings.String(keys.Mode); err == nil && v != "" && lp.DefaultMode == api.ModeEmpty {
		lp.setMode(api.ChargeMode(v))
	}
	if v, err := lp.settings.Int(keys.Priority); err == nil && v > 0 {
		lp.setPriority(int(v))
	}
	if v, err := lp.settings.Int(keys.PhasesConfigured); err == nil && (v > 0 || lp.hasPhaseSwitching()) {
		lp.setPhasesConfigured(int(v))
	}
	if v, err := lp.settings.Float(keys.MinCurrent); err == nil && v > 0 {
		lp.setMinCurrent(v)
	}
	if v, err := lp.settings.Float(keys.MaxCurrent); err == nil && v > 0 {
		lp.setMaxCurrent(v)
	}
	if v, err := lp.settings.Int(keys.LimitSoc); err == nil && v > 0 {
		lp.setLimitSoc(int(v))
	}
	if v, err := lp.settings.Float(keys.LimitEnergy); err == nil && v > 0 {
		lp.setLimitEnergy(v)
	}
	if v, err := lp.settings.Float(keys.SmartCostLimit); err == nil {
		lp.SetSmartCostLimit(&v)
	}

	var thresholds loadpoint.ThresholdsConfig
	if err := lp.settings.Json(keys.Thresholds, &thresholds); err == nil {
		lp.setThresholds(thresholds)
	}

	var socConfig loadpoint.SocConfig
	if err := lp.settings.Json(keys.Soc, &socConfig); err == nil {
		lp.setSocConfig(socConfig)
	}

	t, err1 := lp.settings.Time(keys.PlanTime)
	v, err2 := lp.settings.Float(keys.PlanEnergy)
	if err1 == nil && err2 == nil {
		lp.setPlanEnergy(t, v)
	}
}

// requestUpdate requests site to update this loadpoint
func (lp *Loadpoint) requestUpdate() {
	select {
	case lp.lpChan <- lp: // request loadpoint update
	default:
	}
}

// configureChargerType ensures that chargeMeter, Rate and Timer can use charger capabilities
func (lp *Loadpoint) configureChargerType(charger api.Charger) {
	var integrated bool

	// ensure charge meter exists
	if lp.chargeMeter == nil {
		integrated = true

		if mt, ok := charger.(api.Meter); ok {
			lp.chargeMeter = mt
		} else {
			mt := new(wrapper.ChargeMeter)
			_ = lp.bus.Subscribe(evChargeCurrent, lp.evChargeCurrentWrappedMeterHandler)
			_ = lp.bus.Subscribe(evChargeStop, func() { mt.SetPower(0) })
			lp.chargeMeter = mt
		}
	}

	// ensure charge rater exists
	// measurement are obtained from separate charge meter if defined
	// (https://github.com/evcc-io/evcc/issues/2469)
	if rt, ok := charger.(api.ChargeRater); ok && integrated {
		lp.chargeRater = rt

		// when restarting in the middle of charging session, use this as negative offset
		if f, err := rt.ChargedEnergy(); err == nil {
			lp.chargedAtStartup = f
		}
	} else {
		rt := wrapper.NewChargeRater(lp.log, lp.chargeMeter)
		_ = lp.bus.Subscribe(evChargePower, rt.SetChargePower)
		_ = lp.bus.Subscribe(evVehicleConnect, func() { rt.StartCharge(false) })
		_ = lp.bus.Subscribe(evChargeStart, func() { rt.StartCharge(true) })
		_ = lp.bus.Subscribe(evChargeStop, rt.StopCharge)
		lp.chargeRater = rt
	}

	// ensure charge timer exists
	if ct, ok := charger.(api.ChargeTimer); ok {
		lp.chargeTimer = ct
	} else {
		ct := wrapper.NewChargeTimer()
		_ = lp.bus.Subscribe(evVehicleConnect, func() { ct.StartCharge(false) })
		_ = lp.bus.Subscribe(evChargeStart, func() { ct.StartCharge(true) })
		_ = lp.bus.Subscribe(evChargeStop, ct.StopCharge)
		lp.chargeTimer = ct
	}

	// add wakeup timer
	lp.wakeUpTimer = NewTimer()
}

// pushEvent sends push messages to clients
func (lp *Loadpoint) pushEvent(event string) {
	lp.pushChan <- push.Event{Event: event}
}

// publish sends values to UI and databases
func (lp *Loadpoint) publish(key string, val interface{}) {
	// test helper
	if lp.uiChan == nil {
		return
	}

	lp.uiChan <- util.Param{Key: key, Val: val}
}

// evChargeStartHandler sends external start event
func (lp *Loadpoint) evChargeStartHandler() {
	lp.log.INFO.Println("start charging ->")
	lp.pushEvent(evChargeStart)

	// charge status
	lp.publish(keys.ChargerStatusReason, api.ReasonUnknown)

	lp.stopWakeUpTimer()

	// soc update reset
	lp.socUpdated = time.Time{}

	// set created when first charging session segment starts
	lp.updateSession(func(session *session.Session) {
		if session.Created.IsZero() {
			session.Created = lp.clock.Now()
		}
	})
}

// evChargeStopHandler sends external stop event
func (lp *Loadpoint) evChargeStopHandler() {
	lp.log.INFO.Println("stop charging <-")
	lp.pushEvent(evChargeStop)

	// soc update reset
	util.ResetCached()
	lp.socUpdated = time.Time{}

	// reset pv enable/disable timer
	// https://github.com/evcc-io/evcc/issues/2289
	if !lp.pvTimer.Equal(elapsed) {
		lp.resetPVTimer()
	}

	lp.stopSession()
}

// evVehicleConnectHandler sends external start event
func (lp *Loadpoint) evVehicleConnectHandler() {
	lp.log.INFO.Printf("car connected")

	// energy
	lp.energyMetrics.Reset()
	lp.energyMetrics.Publish("session", lp)
	lp.publish(keys.ChargedEnergy, lp.GetChargedEnergy())

	// duration
	lp.connectedTime = lp.clock.Now()
	lp.publish(keys.ConnectedDuration, time.Duration(0))

	// soc update reset
	lp.socUpdated = time.Time{}

	// soc update reset on car change
	if lp.socEstimator != nil {
		lp.socEstimator.Reset()
	}

	// set default or start detection
	if !lp.chargerHasFeature(api.IntegratedDevice) {
		lp.vehicleDefaultOrDetect()
	}

	// immediately allow pv mode activity
	lp.elapsePVTimer()

	// create charging session
	lp.createSession()
}

// evVehicleDisconnectHandler sends external start event
func (lp *Loadpoint) evVehicleDisconnectHandler() {
	lp.log.INFO.Println("car disconnected")

	// session is persisted during evChargeStopHandler which runs before
	lp.clearSession()

	// phases are unknown when vehicle disconnects
	lp.ResetMeasuredPhases()

	// energy and duration
	lp.energyMetrics.Publish("session", lp)
	lp.publish(keys.ChargedEnergy, lp.GetChargedEnergy())
	lp.publish(keys.ConnectedDuration, lp.clock.Since(lp.connectedTime).Round(time.Second))

	// charge status
	lp.publish(keys.ChargerStatusReason, api.ReasonUnknown)

	// forget startup energy offset
	lp.chargedAtStartup = 0

	// remove charger vehicle id and stop potential detection
	lp.setVehicleIdentifier("")
	lp.stopVehicleDetection()

	// set default mode on disconnect
	lp.defaultMode()

	// set default vehicle (may be nil)
	lp.setActiveVehicle(lp.defaultVehicle)

	// soc update reset
	lp.socUpdated = time.Time{}

	// boost
	if err := lp.SetBatteryBoost(false); err != nil {
		lp.log.ERROR.Printf("battery boost: %v", err)
	}

	// reset session
	lp.SetLimitSoc(0)
	lp.SetLimitEnergy(0)

	// mark plan slot as inactive
	// this will force a deletion of an outdated plan once plan time is expired in GetPlan()
	lp.setPlanActive(false)
}

// evVehicleSocProgressHandler sends external start event
func (lp *Loadpoint) evVehicleSocProgressHandler(soc float64) {
	if lp.progress.NextStep(soc) {
		lp.pushEvent(evVehicleSoc)
	}
}

// evChargeCurrentHandler publishes the charge current
func (lp *Loadpoint) evChargeCurrentHandler(current float64) {
	if !lp.enabled {
		current = 0
	}
	lp.publish(keys.ChargeCurrent, current)
}

// evChargeCurrentWrappedMeterHandler updates the dummy charge meter's charge power.
// This simplifies the main flow where the charge meter can always be treated as present.
// It assumes that the charge meter cannot consume more than total household consumption.
// If physical charge meter is present this handler is not used.
// The actual value is published by the evChargeCurrentHandler
func (lp *Loadpoint) evChargeCurrentWrappedMeterHandler(current float64) {
	power := current * float64(lp.ActivePhases()) * Voltage

	// if disabled we cannot be charging
	if !lp.enabled || !lp.charging() {
		power = 0
	}

	// handler only called if charge meter was replaced by dummy
	lp.chargeMeter.(*wrapper.ChargeMeter).SetPower(power)
}

// defaultMode executes the action
func (lp *Loadpoint) defaultMode() {
	lp.RLock()
	mode := lp.DefaultMode
	lp.RUnlock()

	if mode != "" && mode != lp.GetMode() {
		lp.SetMode(mode)
	}
}

// Prepare loadpoint configuration by adding missing helper elements
func (lp *Loadpoint) Prepare(site site.API, uiChan chan<- util.Param, pushChan chan<- push.Event, lpChan chan<- *Loadpoint) {
	lp.site = site
	lp.uiChan = uiChan
	lp.pushChan = pushChan
	lp.lpChan = lpChan

	// event handlers
	_ = lp.bus.Subscribe(evChargeStart, lp.evChargeStartHandler)
	_ = lp.bus.Subscribe(evChargeStop, lp.evChargeStopHandler)
	_ = lp.bus.Subscribe(evVehicleConnect, lp.evVehicleConnectHandler)
	_ = lp.bus.Subscribe(evVehicleDisconnect, lp.evVehicleDisconnectHandler)
	_ = lp.bus.Subscribe(evChargeCurrent, lp.evChargeCurrentHandler)
	_ = lp.bus.Subscribe(evVehicleSoc, lp.evVehicleSocProgressHandler)

	// restore settings
	lp.restoreSettings()

	// publish initial values
	lp.publish(keys.Title, lp.GetTitle())
	lp.publish(keys.Mode, lp.GetMode())
	lp.publish(keys.Priority, lp.GetPriority())
	lp.publish(keys.MinCurrent, lp.GetMinCurrent())
	lp.publish(keys.MaxCurrent, lp.GetMaxCurrent())

	lp.publish(keys.EnableThreshold, lp.Enable.Threshold)
	lp.publish(keys.DisableThreshold, lp.Disable.Threshold)
	lp.publish(keys.EnableDelay, lp.Enable.Delay)
	lp.publish(keys.DisableDelay, lp.Disable.Delay)

	if phases := lp.getChargerPhysicalPhases(); phases != 0 {
		if lp.phasesConfigured != phases && lp.phasesConfigured != 0 {
			lp.log.WARN.Printf("configured phases %d do not match physical phases %d", lp.phasesConfigured, phases)
		}
		lp.phases = phases
		lp.phasesConfigured = phases
	}

	lp.publish(keys.PhasesConfigured, lp.phasesConfigured)
	lp.publish(keys.ChargerPhases1p3p, lp.hasPhaseSwitching())
	lp.publish(keys.ChargerSinglePhase, lp.getChargerPhysicalPhases() == 1)
	lp.publish(keys.PhasesActive, lp.ActivePhases())
	lp.publish(keys.SmartCostLimit, lp.smartCostLimit)
	lp.publishTimer(phaseTimer, 0, timerInactive)
	lp.publishTimer(pvTimer, 0, timerInactive)

	// charger features
	for _, f := range []api.Feature{api.IntegratedDevice, api.Heating} {
		lp.publishChargerFeature(f)
	}

	// charger icon
	if c, ok := lp.charger.(api.IconDescriber); ok {
		lp.publish(keys.ChargerIcon, c.Icon())
	} else {
		lp.publish(keys.ChargerIcon, nil)
	}

	// vehicle
	lp.publish(keys.VehicleName, "")
	lp.publish(keys.VehicleOdometer, 0.0)

	// assign and publish default vehicle
	if lp.defaultVehicle != nil {
		lp.setActiveVehicle(lp.defaultVehicle)
	}

	// reset detection state
	lp.publish(keys.VehicleDetectionActive, false)

	// restored settings
	lp.publish(keys.PlanTime, lp.planTime)
	lp.publish(keys.PlanEnergy, lp.planEnergy)
	lp.publish(keys.LimitSoc, lp.limitSoc)
	lp.publish(keys.LimitEnergy, lp.limitEnergy)

	// planner
	lp.publish(keys.PlanActive, lp.planActive)

	// battery boost
	lp.publish(keys.BatteryBoost, lp.batteryBoost != boostDisabled)

	// read initial charger state to prevent immediately disabling charger
	if enabled, err := lp.charger.Enabled(); err == nil {
		if lp.enabled = enabled; enabled {
			// set defined current for use by pv mode
			_ = lp.setLimit(lp.effectiveMinCurrent())
		}
	} else {
		lp.log.ERROR.Printf("charger enabled: %v", err)
	}

	// set vehicle polling mode
	if lp.Soc.Poll.Mode != loadpoint.PollCharging {
		lp.log.WARN.Printf("poll mode '%s' may deplete your battery or lead to API misuse. USE AT YOUR OWN RISK.", lp.Soc.Poll)
	}

	// allow charger to access loadpoint
	if ctrl, ok := lp.charger.(loadpoint.Controller); ok {
		ctrl.LoadpointControl(lp)
	}
}

func (lp *Loadpoint) setAndPublishEnabled(enabled bool) {
	if enabled != lp.enabled {
		lp.log.DEBUG.Printf("charger %s", status[enabled])
		lp.enabled = enabled
	}
	lp.publish(keys.Enabled, enabled)
}

// syncCharger updates charger status and synchronizes it with expectations
func (lp *Loadpoint) syncCharger() error {
	enabled, err := lp.charger.Enabled()
	if err != nil {
		return fmt.Errorf("charger enabled: %w", err)
	}

	shouldBeConsistent := lp.shouldBeConsistent()

	if shouldBeConsistent {
		defer func() {
			lp.setAndPublishEnabled(enabled)
		}()
	}

	// #1: check charger logic, fix charger state if necessary (for chargers that start charging while being disabled)
	if !enabled && lp.charging() {
		lp.log.WARN.Println("charger logic error: disabled but charging")

		// treat as enabled when charging for further validations
		enabled = true

		if shouldBeConsistent {
			if err := lp.charger.Enable(true); err != nil { // also enable charger to correct internal state
				return fmt.Errorf("charger enable: %w", err)
			}

			lp.elapsePVTimer() // elapse PV timer so loadpoint can immediately switch charger if necessary
			return nil
		}
	}

	// #2: sync charger
	switch {
	case enabled && lp.enabled:
		// sync max current
		var (
			current float64
			err     error
		)

		// use chargers actual set current if available
		cg, isCg := lp.charger.(api.CurrentGetter)
		if isCg {
			if current, err = cg.GetMaxCurrent(); err == nil {
				// smallest adjustment most PWM-Controllers can do is: 100%÷256×0,6A = 0.234A
				if delta := math.Abs(lp.chargeCurrent - current); delta > 0.23 {
					if shouldBeConsistent && delta >= 1 {
						lp.log.WARN.Printf("charger logic error: current mismatch (got %.3gA, expected %.3gA)", current, lp.chargeCurrent)
					}
					lp.chargeCurrent = current
					lp.bus.Publish(evChargeCurrent, lp.chargeCurrent)
				}
			} else if !errors.Is(err, api.ErrNotAvailable) {
				return fmt.Errorf("charger get max current: %w", err)
			}
		}

		// use measured phase currents as fallback if charger does not provide max current or does not currently relay from vehicle (TWC3)
		if !isCg || errors.Is(err, api.ErrNotAvailable) {
			// validate if current too high by more than 1A (https://github.com/evcc-io/evcc/issues/14731)
			if current := lp.GetMaxPhaseCurrent(); current > lp.chargeCurrent+1.0 {
				if shouldBeConsistent {
					lp.log.WARN.Printf("charger logic error: current mismatch (got %.3gA measured, expected %.3gA)", current, lp.chargeCurrent)
				}
				lp.chargeCurrent = current
				lp.bus.Publish(evChargeCurrent, lp.chargeCurrent)
			}
		}

		// sync phases
		_, isPs := lp.charger.(api.PhaseSwitcher)
		if phases := lp.GetPhases(); isPs && shouldBeConsistent && phases > 0 {
			// fallback to active phases from measured phases
			chargerPhases := lp.measuredPhases
			if chargerPhases == 2 {
				chargerPhases = 3
			}

			pg, isPg := lp.charger.(api.PhaseGetter)
			if isPg {
				if chargerPhases, err = pg.GetPhases(); err == nil {
					if chargerPhases > 0 && chargerPhases != phases {
						lp.log.WARN.Printf("charger logic error: phases mismatch (got %d, expected %d)", chargerPhases, phases)
						lp.SetPhases(chargerPhases)
					}
				} else {
					if errors.Is(err, api.ErrNotAvailable) {
						return nil
					}
					return fmt.Errorf("charger get phases: %w", err)
				}
			}

			// use measured phase currents for active phases as fallback if charger does not provide phases
			if !isPg || errors.Is(err, api.ErrNotAvailable) {
				if chargerPhases > phases {
					lp.log.WARN.Printf("charger logic error: phases mismatch (got %d measured, expected %d)", chargerPhases, phases)
					lp.SetPhases(chargerPhases)
				}
			}
		}

	case enabled == lp.enabled:
		// sync disabled state

	case !enabled && !lp.phaseSwitchCompleted():
		// some chargers (i.E. Easee in some configurations) disable themselves to be able to switch phases
		// -> enable charger
		if err := lp.charger.Enable(true); err != nil {
			return fmt.Errorf("charger enable: %w", err)
		}

	case shouldBeConsistent && (enabled || lp.connected()):
		// ignore disabled state if vehicle was disconnected (!lp.enabled && !lp.connected)
		lp.log.WARN.Printf("charger out of sync: expected %vd, got %vd", status[lp.enabled], status[enabled])
	}

	return nil
}

// coarseCurrent returns true if charger or vehicle require full amp steps
func (lp *Loadpoint) coarseCurrent() bool {
	_, ok := lp.charger.(api.ChargerEx)
	return !ok || lp.vehicleHasFeature(api.CoarseCurrent)
}

// roundedCurrent rounds current down to full amps if charger or vehicle require it
func (lp *Loadpoint) roundedCurrent(chargeCurrent float64) float64 {
	// full amps only?
	if lp.coarseCurrent() {
		chargeCurrent = math.Trunc(chargeCurrent)
	}
	return chargeCurrent
}

// setLimit applies charger current limits and enables/disables accordingly
func (lp *Loadpoint) setLimit(chargeCurrent float64) error {
	chargeCurrent = lp.roundedCurrent(chargeCurrent)

	// apply circuit limits
	if lp.circuit != nil {
		currentLimit := lp.circuit.ValidateCurrent(lp.chargeCurrent, chargeCurrent)

		activePhases := lp.ActivePhases()
		powerLimit := lp.circuit.ValidatePower(lp.chargePower, currentToPower(chargeCurrent, activePhases))
		currentLimitViaPower := powerToCurrent(powerLimit, activePhases)

		chargeCurrent = lp.roundedCurrent(min(currentLimit, currentLimitViaPower))
	}

	// https://github.com/evcc-io/evcc/issues/16309
	effMinCurrent := lp.effectiveMinCurrent()
	if effMaxCurrent := lp.effectiveMaxCurrent(); effMinCurrent > effMaxCurrent {
		return fmt.Errorf("invalid config: min current %.3gA exceeds max current %.3gA", effMinCurrent, effMaxCurrent)
	}

	// set current
	if chargeCurrent != lp.chargeCurrent && chargeCurrent >= effMinCurrent {
		var err error
		if charger, ok := lp.charger.(api.ChargerEx); ok {
			err = charger.MaxCurrentMillis(chargeCurrent)
		} else {
			err = lp.charger.MaxCurrent(int64(chargeCurrent))
		}

		if err != nil {
			v := lp.GetVehicle()
			if vv, ok := v.(api.Resurrector); ok && errors.Is(err, api.ErrAsleep) {
				// https://github.com/evcc-io/evcc/issues/8254
				// wakeup vehicle
				lp.log.DEBUG.Printf("max charge current: waking up vehicle")
				if err := vv.WakeUp(); err != nil {
					return fmt.Errorf("wake-up vehicle: %w", err)
				}
			}

			return fmt.Errorf("max charge current %.3gA: %w", chargeCurrent, err)
		}

		lp.log.DEBUG.Printf("max charge current: %.3gA", chargeCurrent)
		lp.chargeCurrent = chargeCurrent
		lp.bus.Publish(evChargeCurrent, chargeCurrent)
	}

	// set enabled/disabled
	if enabled := chargeCurrent >= effMinCurrent; enabled != lp.enabled {
		if err := lp.charger.Enable(enabled); err != nil {
			v := lp.GetVehicle()
			if vv, ok := v.(api.Resurrector); enabled && ok && errors.Is(err, api.ErrAsleep) {
				// https://github.com/evcc-io/evcc/issues/8254
				// wakeup vehicle
				lp.log.DEBUG.Printf("charger %s: waking up vehicle", status[enabled])
				if err := vv.WakeUp(); err != nil {
					return fmt.Errorf("wake-up vehicle: %w", err)
				}
			}

			return fmt.Errorf("charger %s: %w", status[enabled], err)
		}

		lp.setAndPublishEnabled(enabled)
		lp.chargerSwitched = lp.clock.Now()

		// ensure we always re-set current when enabling charger
		if !enabled {
			lp.chargeCurrent = 0
		}

		lp.bus.Publish(evChargeCurrent, chargeCurrent)

		// start/stop vehicle wake-up timer
		if enabled {
			lp.startWakeUpTimer()
		} else {
			lp.stopWakeUpTimer()
		}
	}

	return nil
}

// connected returns the EVs connection state
func (lp *Loadpoint) connected() bool {
	status := lp.GetStatus()
	return status == api.StatusB || status == api.StatusC
}

// charging returns the EVs charging state
func (lp *Loadpoint) charging() bool {
	return lp.GetStatus() == api.StatusC
}

// setStatus updates the internal charging state according to EV
func (lp *Loadpoint) setStatus(status api.ChargeStatus) {
	lp.Lock()
	defer lp.Unlock()
	lp.status = status
}

// socBasedPlanning returns true if vehicle soc (optionally from charger) and capacity are available
func (lp *Loadpoint) socBasedPlanning() bool {
	v := lp.GetVehicle()
	return (v != nil && v.Capacity() > 0) && (lp.vehicleHasSoc() || lp.vehicleSoc > 0)
}

// repeatingPlanning returns true if the current plan is a repeating plan
func (lp *Loadpoint) repeatingPlanning() bool {
	if !lp.socBasedPlanning() {
		return false
	}
	_, _, id := lp.NextVehiclePlan()
	return id > 1
}

// vehicleHasSoc returns true if active vehicle supports returning soc, i.e. it is not an offline vehicle
func (lp *Loadpoint) vehicleHasSoc() bool {
	return lp.GetVehicle() != nil && !lp.vehicleHasFeature(api.Offline)
}

// remainingLimitEnergy returns missing energy amount in kWh if vehicle has a valid energy target
func (lp *Loadpoint) remainingLimitEnergy() (float64, bool) {
	limit := lp.getLimitEnergy()
	return max(0, limit-lp.getChargedEnergy()/1e3),
		limit > 0 && !lp.socBasedPlanning()
}

// LimitEnergyReached checks if target is configured and reached
func (lp *Loadpoint) LimitEnergyReached() bool {
	lp.RLock()
	defer lp.RUnlock()
	f, ok := lp.remainingLimitEnergy()
	return ok && f <= 0
}

// LimitSocReached returns true if the effective limit has been reached
func (lp *Loadpoint) LimitSocReached() bool {
	lp.RLock()
	defer lp.RUnlock()
	limit := lp.effectiveLimitSoc()
	return limit > 0 && limit < 100 && lp.vehicleSoc >= float64(limit)
}

// minSocNotReached checks if minimum is configured and not reached.
// If vehicle is not configured this will always return false
func (lp *Loadpoint) minSocNotReached() bool {
	v := lp.GetVehicle()
	if v == nil {
		return false
	}

	minSoc := vehicle.Settings(lp.log, v).GetMinSoc()
	if minSoc == 0 {
		return false
	}

	if lp.vehicleSoc != 0 {
		active := lp.vehicleSoc < float64(minSoc)
		if active {
			lp.log.DEBUG.Printf("forced charging at vehicle soc %.0f%% (< %.0f%% min soc)", lp.vehicleSoc, float64(minSoc))
		}
		return active
	}

	minEnergy := v.Capacity() * float64(minSoc) / 100 / soc.ChargeEfficiency
	return minEnergy > 0 && lp.GetChargedEnergy() < minEnergy
}

// disableUnlessClimater disables the charger unless climate is active
func (lp *Loadpoint) disableUnlessClimater() error {
	var current float64 // zero disables
	if lp.vehicleClimateActive() {
		current = lp.effectiveMinCurrent()
	}

	return lp.setLimit(current)
}

// remoteControlled returns true if remote control status is active
func (lp *Loadpoint) remoteControlled(demand loadpoint.RemoteDemand) bool {
	lp.Lock()
	defer lp.Unlock()

	return lp.remoteDemand == demand
}

// statusEvents converts the observed charger status change into a logical sequence of events
func statusEvents(prevStatus, status api.ChargeStatus) []string {
	res := make([]string, 0, 2)

	// changed from A - connected
	if prevStatus == api.StatusA || (status != api.StatusA && prevStatus == api.StatusNone) {
		res = append(res, evVehicleConnect)
	}

	// changed to C - start charging
	if status == api.StatusC {
		res = append(res, evChargeStart)
	}

	// changed from C - stop charging
	if prevStatus == api.StatusC {
		res = append(res, evChargeStop)
	}

	// changed to A - disconnected
	if status == api.StatusA {
		res = append(res, evVehicleDisconnect)
	}

	return res
}

// updateChargerStatus updates charger status and detects car connected/disconnected events
func (lp *Loadpoint) updateChargerStatus() (bool, error) {
	var welcomeCharge bool

	status, err := lp.charger.Status()
	if err != nil {
		return false, fmt.Errorf("charger status: %w", err)
	}

	lp.log.DEBUG.Printf("charger status: %s", status)

	if prevStatus := lp.GetStatus(); status != prevStatus {
		lp.setStatus(status)

		for _, ev := range statusEvents(prevStatus, status) {
			lp.bus.Publish(ev)

			// send connect/disconnect events except during startup
			if prevStatus != api.StatusNone {
				switch ev {
				case evVehicleConnect:
					welcomeCharge = lp.chargerHasFeature(api.WelcomeCharge)

					// Enable charging on connect if any available vehicle requires it.
					// We're using the PV timer to disable after the welcome
					if !welcomeCharge {
						for _, v := range lp.availableVehicles() {
							if slices.Contains(v.Features(), api.WelcomeCharge) {
								welcomeCharge = true
								lp.log.DEBUG.Printf("welcome charge: %s", v.Title())
								break
							}
						}
					}

					lp.pushEvent(evVehicleConnect)
				case evVehicleDisconnect:
					lp.pushEvent(evVehicleDisconnect)
				}
			}
		}

		// update whenever there is a state change
		lp.bus.Publish(evChargeCurrent, lp.chargeCurrent)
	}

	return welcomeCharge, nil
}

// effectiveCurrent returns the currently effective charging current
func (lp *Loadpoint) effectiveCurrent() float64 {
	if !lp.charging() {
		return 0
	}

	// adjust actual current for vehicles like Zoe where it remains below target
	if lp.chargeCurrents != nil {
		cur := max(lp.chargeCurrents[0], lp.chargeCurrents[1], lp.chargeCurrents[2])
		return min(cur+2.0, lp.chargeCurrent)
	}

	return lp.chargeCurrent
}

// elapsePVTimer puts the pv enable/disable timer into elapsed state
func (lp *Loadpoint) elapsePVTimer() {
	if lp.pvTimer.Equal(elapsed) {
		return
	}

	lp.log.DEBUG.Printf("pv timer elapse")

	lp.pvTimer = elapsed
	lp.publishTimer(pvTimer, 0, timerInactive)
}

// resetPVTimer resets the pv enable/disable timer to disabled state
func (lp *Loadpoint) resetPVTimer(typ ...string) {
	if lp.pvTimer.IsZero() {
		return
	}

	msg := "pv timer reset"
	if len(typ) == 1 {
		msg = fmt.Sprintf("pv %s timer reset", typ[0])
	}
	lp.log.DEBUG.Println(msg)

	lp.pvTimer = time.Time{}
	lp.publishTimer(pvTimer, 0, timerInactive)
}

// resetPhaseTimer resets the phase switch timer to disabled state
func (lp *Loadpoint) resetPhaseTimer() {
	if lp.phaseTimer.IsZero() {
		return
	}

	lp.phaseTimer = time.Time{}
	lp.publishTimer(phaseTimer, 0, timerInactive)
}

// scalePhasesRequired validates if fixed phase configuration matches enabled phases
func (lp *Loadpoint) scalePhasesRequired() bool {
	return lp.hasPhaseSwitching() && lp.phasesConfigured != 0 && lp.phasesConfigured != lp.GetPhases()
}

// scalePhasesIfAvailable scales if api.PhaseSwitcher is available
func (lp *Loadpoint) scalePhasesIfAvailable(phases int) error {
	if lp.phasesConfigured != 0 {
		phases = lp.phasesConfigured
	}

	if lp.hasPhaseSwitching() {
		return lp.scalePhases(phases)
	}

	return nil
}

// scalePhases adjusts the number of active phases and returns the appropriate charging current.
// Returns api.ErrNotAvailable if api.PhaseSwitcher is not available.
func (lp *Loadpoint) scalePhases(phases int) error {
	cp, ok := lp.charger.(api.PhaseSwitcher)
	if !ok {
		panic("charger does not implement api.PhaseSwitcher")
	}

	if lp.GetPhases() != phases {
		// switch phases
		if err := cp.Phases1p3p(phases); err != nil {
			return fmt.Errorf("switch phases: %w", err)
		}

		lp.log.DEBUG.Printf("switched phases: %dp", phases)

		// prevent premature measurement of active phases
		lp.phasesSwitched = lp.clock.Now()

		// update setting and reset timer
		lp.SetPhases(phases)
	}

	return nil
}

// fastCharging scales to 3p if available and sets maximum current
func (lp *Loadpoint) fastCharging() error {
	err := lp.scalePhasesIfAvailable(3)
	if err == nil {
		err = lp.setLimit(lp.effectiveMaxCurrent())
	}
	return err
}

// pvScalePhases switches phases if necessary and returns number of phases switched to
func (lp *Loadpoint) pvScalePhases(sitePower, minCurrent, maxCurrent float64) int {
	phases := lp.GetPhases()

	// observed phase state inconsistency
	// - https://github.com/evcc-io/evcc/issues/1572
	// - https://github.com/evcc-io/evcc/issues/2230
	// - https://github.com/evcc-io/evcc/issues/2613
	measuredPhases := lp.GetMeasuredPhases()
	if phases > 0 && phases < measuredPhases {
		if lp.chargerUpdateCompleted() && lp.phaseSwitchCompleted() {
			lp.log.WARN.Printf("ignoring inconsistent phases: %dp < %dp observed active", phases, measuredPhases)
		}
		lp.ResetMeasuredPhases()
	}

	var waiting bool
	activePhases := lp.ActivePhases()
	availablePower := lp.chargePower - sitePower
	scalable := (sitePower > 0 || !lp.enabled) && activePhases > 1 && lp.phasesConfigured < 3

	// scale down phases
	if targetCurrent := powerToCurrent(availablePower, activePhases); targetCurrent < minCurrent && scalable {
		lp.log.DEBUG.Printf("available power %.0fW < %.0fW min %dp threshold", availablePower, float64(activePhases)*Voltage*minCurrent, activePhases)

		if !lp.charging() { // scale immediately if not charging
			lp.phaseTimer = elapsed
		}

		if lp.phaseTimer.IsZero() {
			lp.log.DEBUG.Printf("start phase %s timer", phaseScale1p)
			lp.phaseTimer = lp.clock.Now()
		}

		lp.publishTimer(phaseTimer, lp.GetDisableDelay(), phaseScale1p)

		if elapsed := lp.clock.Since(lp.phaseTimer); elapsed >= lp.GetDisableDelay() {
			if err := lp.scalePhases(1); err != nil {
				lp.log.ERROR.Println(err)
			}
			return 1
		}

		waiting = true
	}

	maxPhases := lp.MaxActivePhases()
	target1pCurrent := powerToCurrent(availablePower, 1)
	scalable = maxPhases > 1 && phases < maxPhases && target1pCurrent > maxCurrent

	// scale up phases
	if targetCurrent := powerToCurrent(availablePower, maxPhases); targetCurrent >= minCurrent && scalable {
		lp.log.DEBUG.Printf("available power %.0fW > %.0fW min %dp threshold", availablePower, 3*Voltage*minCurrent, maxPhases)

		if !lp.charging() { // scale immediately if not charging
			lp.phaseTimer = elapsed
		}

		if lp.phaseTimer.IsZero() {
			lp.log.DEBUG.Printf("start phase %s timer", phaseScale3p)
			lp.phaseTimer = lp.clock.Now()
		}

		lp.publishTimer(phaseTimer, lp.GetEnableDelay(), phaseScale3p)

		if elapsed := lp.clock.Since(lp.phaseTimer); elapsed >= lp.GetEnableDelay() {
			if err := lp.scalePhases(3); err != nil {
				lp.log.ERROR.Println(err)
			}
			return 3
		}

		waiting = true
	}

	// reset timer to disabled state
	if !waiting && !lp.phaseTimer.IsZero() {
		lp.resetPhaseTimer()
	}

	return 0
}

// TODO move up to timer functions
func (lp *Loadpoint) publishTimer(name string, delay time.Duration, action string) {
	timer := lp.pvTimer
	if name == phaseTimer {
		timer = lp.phaseTimer
	}

	remaining := delay - lp.clock.Since(timer)
	if remaining < 0 {
		remaining = 0
	}

	lp.publish(name+"Action", action)
	lp.publish(name+"Remaining", remaining)

	if action == timerInactive {
		lp.log.DEBUG.Printf("%s timer %s", name, action)
	} else {
		lp.log.DEBUG.Printf("%s %s in %v", name, action, remaining.Round(time.Second))
	}
}

// boostPower returns the additional power that the loadpoint should draw from the battery
func (lp *Loadpoint) boostPower(batteryBoostPower float64) float64 {
	boost := lp.GetBatteryBoost()
	if boost == boostDisabled {
		return 0
	}

	// push demand to drain battery
<<<<<<< HEAD
	delta := lp.effectiveStepPower()
	if !lp.coarseCurrent() {
		// for >1p this will allow finer adjustments down to 100W
		delta = max(math.Abs(lp.site.GetResidualPower()), delta/10)
	}
=======
	delta := lp.EffectiveStepPower()
>>>>>>> c2f31f14

	// start boosting by setting maximum power
	if boost == boostStart {
		delta = lp.EffectiveMaxPower()

		// expire timers
		lp.phaseTimer = elapsed
		lp.pvTimer = elapsed

		if lp.charging() {
			lp.setBatteryBoost(boostContinue)
		}
	}

	res := batteryBoostPower + delta
	lp.log.DEBUG.Printf("pv charge battery boost: %.0fW = -%.0fW battery - %.0fW boost", -res, batteryBoostPower, delta)

	return res
}

// pvMaxCurrent calculates the maximum target current for PV mode
func (lp *Loadpoint) pvMaxCurrent(mode api.ChargeMode, sitePower, batteryBoostPower float64, batteryBuffered, batteryStart bool) float64 {
	// read only once to simplify testing
	minCurrent := lp.effectiveMinCurrent()
	maxCurrent := lp.effectiveMaxCurrent()

	// push demand to drain battery
	sitePower -= lp.boostPower(batteryBoostPower)

	// switch phases up/down
	var scaledTo int
	if lp.hasPhaseSwitching() && lp.phaseSwitchCompleted() {
		scaledTo = lp.pvScalePhases(sitePower, minCurrent, maxCurrent)
	} else if lp.GetBatteryBoost() != boostDisabled {
	}

	// calculate target charge current from delta power and actual current
	activePhases := lp.ActivePhases()
	effectiveCurrent := lp.effectiveCurrent()
	if scaledTo == 3 {
		// if we did scale, adjust the effective current to the new phase count
		effectiveCurrent /= 3.0
	}
	deltaCurrent := powerToCurrent(-sitePower, activePhases)
	targetCurrent := max(effectiveCurrent+deltaCurrent, 0)

	// in MinPV mode or under special conditions return at least minCurrent
	if battery := batteryStart || batteryBuffered && lp.charging(); (mode == api.ModeMinPV || battery) && targetCurrent < minCurrent {
		lp.log.DEBUG.Printf("pv charge current: min %.3gA > %.3gA (%.0fW @ %dp, battery: %t)", minCurrent, targetCurrent, sitePower, activePhases, battery)
		return minCurrent
	}

	lp.log.DEBUG.Printf("pv charge current: %.3gA = %.3gA + %.3gA (%.0fW @ %dp)", targetCurrent, effectiveCurrent, deltaCurrent, sitePower, activePhases)

	if mode == api.ModePV && lp.enabled && targetCurrent < minCurrent {
		projectedSitePower := sitePower
		if !lp.phaseTimer.IsZero() {
			// calculate site power after a phase switch from activePhases phases -> 1 phase
			// notes: activePhases can be 1, 2 or 3 and phaseTimer can only be active if lp current is already at minCurrent
			projectedSitePower -= Voltage * minCurrent * float64(activePhases-1)
		}
		// kick off disable sequence
		if projectedSitePower >= lp.Disable.Threshold {
			lp.log.DEBUG.Printf("projected site power %.0fW >= %.0fW disable threshold", projectedSitePower, lp.Disable.Threshold)

			if lp.pvTimer.IsZero() {
				lp.log.DEBUG.Printf("pv disable timer start: %v", lp.GetDisableDelay())
				lp.pvTimer = lp.clock.Now()
			}

			lp.publishTimer(pvTimer, lp.GetDisableDelay(), pvDisable)

			elapsed := lp.clock.Since(lp.pvTimer)
			if elapsed >= lp.GetDisableDelay() {
				lp.log.DEBUG.Println("pv disable timer elapsed")
				return 0
			}

			// suppress duplicate log message after timer started
			if elapsed > time.Second {
				lp.log.DEBUG.Printf("pv disable timer remaining: %v", (lp.GetDisableDelay() - elapsed).Round(time.Second))
			}
		} else {
			// reset timer
			lp.resetPVTimer("disable")
		}

		// lp.log.DEBUG.Println("pv disable timer: keep enabled")
		return minCurrent
	}

	if mode == api.ModePV && !lp.enabled {
		// kick off enable sequence
		if (lp.Enable.Threshold == 0 && targetCurrent >= minCurrent) ||
			(lp.Enable.Threshold != 0 && sitePower <= lp.Enable.Threshold) {
			lp.log.DEBUG.Printf("site power %.0fW <= %.0fW enable threshold", sitePower, lp.Enable.Threshold)

			if lp.pvTimer.IsZero() {
				lp.log.DEBUG.Printf("pv enable timer start: %v", lp.GetEnableDelay())
				lp.pvTimer = lp.clock.Now()
			}

			lp.publishTimer(pvTimer, lp.GetEnableDelay(), pvEnable)

			elapsed := lp.clock.Since(lp.pvTimer)
			if elapsed >= lp.GetEnableDelay() {
				lp.log.DEBUG.Println("pv enable timer elapsed")
				return minCurrent
			}

			// suppress duplicate log message after timer started
			if elapsed > time.Second {
				lp.log.DEBUG.Printf("pv enable timer remaining: %v", (lp.GetEnableDelay() - elapsed).Round(time.Second))
			}
		} else {
			// reset timer
			lp.resetPVTimer("enable")
		}

		// lp.log.DEBUG.Println("pv enable timer: keep disabled")
		return 0
	}

	// reset timer to disabled state
	lp.resetPVTimer()

	// cap at maximum current
	targetCurrent = min(targetCurrent, maxCurrent)

	return targetCurrent
}

// UpdateChargePowerAndCurrents updates charge meter power and currents for load management
func (lp *Loadpoint) UpdateChargePowerAndCurrents() float64 {
	power, err := backoff.RetryWithData(lp.chargeMeter.CurrentPower, bo())
	if err == nil {
		lp.Lock()
		lp.chargePower = power // update value if no error
		lp.Unlock()

		lp.log.DEBUG.Printf("charge power: %.0fW", power)
		lp.publish(keys.ChargePower, power)

		// https://github.com/evcc-io/evcc/issues/2153
		// https://github.com/evcc-io/evcc/issues/6986
		// https://github.com/evcc-io/evcc/issues/13378
		if power < -100 && lp.shouldBeConsistent() {
			lp.log.WARN.Printf("charge power must not be negative: %.0f", power)
		}
	} else {
		power = 0
		lp.log.ERROR.Printf("charge power: %v", err)
	}

	// update charge currents
	lp.chargeCurrents = nil

	if phaseMeter, ok := lp.chargeMeter.(api.PhaseCurrents); ok {
		if err := backoff.Retry(func() error {
			i1, i2, i3, err := phaseMeter.Currents()
			if err != nil {
				if errors.Is(err, api.ErrNotAvailable) {
					err = backoff.Permanent(err)
				}
				return err
			}

			lp.Lock()
			lp.chargeCurrents = []float64{i1, i2, i3}
			lp.Unlock()

			lp.log.DEBUG.Printf("charge currents: %.3gA", lp.chargeCurrents)
			lp.publish(keys.ChargeCurrents, lp.chargeCurrents)

			return nil
		}, bo()); err != nil && !errors.Is(err, api.ErrNotAvailable) {
			lp.log.ERROR.Printf("charge currents: %v", err)
		}
	}

	return power
}

// phasesFromChargeCurrents uses PhaseCurrents interface to count phases with current >=1A
func (lp *Loadpoint) phasesFromChargeCurrents() {
	if lp.chargeCurrents == nil {
		return
	}

	if lp.charging() && lp.phaseSwitchCompleted() {
		var phases int
		for _, i := range lp.chargeCurrents {
			if i > minActiveCurrent {
				phases++
			}
		}

		if phases >= 1 {
			lp.Lock()
			lp.measuredPhases = phases
			lp.Unlock()

			lp.log.DEBUG.Printf("detected active phases: %dp", phases)
			lp.publish(keys.PhasesActive, phases)
		}
	}
}

// updateChargeVoltages uses PhaseVoltages interface to count phases with nominal grid voltage
func (lp *Loadpoint) updateChargeVoltages() {
	if lp.hasPhaseSwitching() {
		return // we don't need the voltages
	}

	phaseMeter, ok := lp.chargeMeter.(api.PhaseVoltages)
	if !ok {
		return // don't guess
	}

	u1, u2, u3, err := phaseMeter.Voltages()
	if err != nil {
		lp.log.ERROR.Printf("charge voltages: %v", err)
		return
	}

	chargeVoltages := []float64{u1, u2, u3}
	lp.log.DEBUG.Printf("charge voltages: %.3gV", chargeVoltages)
	lp.publish(keys.ChargeVoltages, chargeVoltages)

	// Quine-McCluskey for (¬L1∧L2∧¬L3) ∨ (L1∧L2∧¬L3) ∨ (¬L1∧¬L2∧L3) ∨ (L1∧¬L2∧L3) ∨ (¬L1∧L2∧L3) -> ¬L1 ∧ L3 ∨ L2 ∧ ¬L3 ∨ ¬L2 ∧ L3
	if !(u1 >= minActiveVoltage) && (u3 >= minActiveVoltage) || (u2 >= minActiveVoltage) && !(u3 >= minActiveVoltage) || !(u2 >= minActiveVoltage) && (u3 >= minActiveVoltage) {
		lp.log.WARN.Printf("invalid phase wiring between charge meter and charger")
	}

	var phases int
	if (u1 >= minActiveVoltage) || (u2 >= minActiveVoltage) || (u3 >= minActiveVoltage) {
		phases = 3
	}
	if (u1 >= minActiveVoltage) && (u2 < minActiveVoltage) && (u3 < minActiveVoltage) {
		phases = 1
	}

	if phases >= 1 {
		lp.log.DEBUG.Printf("detected connected phases: %dp", phases)
		lp.SetPhases(phases)
	}
}

// publish charged energy and duration
func (lp *Loadpoint) publishChargeProgress() {
	if f, err := lp.chargeRater.ChargedEnergy(); err == nil {
		// workaround for Go-E resetting during disconnect, see
		// https://github.com/evcc-io/evcc/issues/5092
		if f > lp.chargedAtStartup {
			added, addedGreen := lp.energyMetrics.Update(f - lp.chargedAtStartup)
			if telemetry.Enabled() && added > 0 {
				telemetry.UpdateEnergy(added, addedGreen)
			}
		}
	} else {
		lp.log.ERROR.Printf("charge rater: %v", err)
	}

	if d, err := lp.chargeTimer.ChargeDuration(); err == nil {
		lp.chargeDuration = d.Round(time.Second)
	} else {
		lp.log.ERROR.Printf("charge timer: %v", err)
	}

	// TODO check if "session" prefix required?
	lp.energyMetrics.Publish("session", lp)

	// TODO deprecated: use sessionEnergy instead
	lp.publish(keys.ChargedEnergy, lp.GetChargedEnergy())
	lp.publish(keys.ChargeDuration, lp.chargeDuration)
	if _, ok := lp.chargeMeter.(api.MeterEnergy); ok {
		lp.publish(keys.ChargeTotalImport, lp.chargeMeterTotal())
	}
}

// publish state of charge, remaining charge duration and range
//
// - online vehicle connected: this allows estimating remaining energy/duration
//   - either charger or vehicle provides soc
//   - estimator is responsible for querying both
//
// - offline or no vehicle connected (e.g. integrated device): missing capacity, hence no estimate
//   - charger may still provide soc
//   - no estimator
func (lp *Loadpoint) publishSocAndRange() {
	// guard for socEstimator removed by api and keep a local copy in order to avoid race conditions
	// https://github.com/evcc-io/evcc/issues/16180
	socEstimator := lp.socEstimator

	// capacity not available
	if socEstimator == nil || !lp.vehicleHasSoc() {
		if soc, err := lp.chargerSoc(); err == nil {
			lp.vehicleSoc = soc
			lp.publish(keys.VehicleSoc, lp.vehicleSoc)

			if vs, ok := lp.charger.(api.SocLimiter); ok {
				if limit, err := vs.GetLimitSoc(); err == nil {
					lp.log.DEBUG.Printf("charger soc limit: %d%%", limit)
					// https://github.com/evcc-io/evcc/issues/13349
					lp.publish(keys.VehicleLimitSoc, float64(limit))
				} else if !errors.Is(err, api.ErrNotAvailable) {
					lp.log.ERROR.Printf("charger soc limit: %v", err)
				}
			}
		} else if !errors.Is(err, api.ErrNotAvailable) {
			lp.log.ERROR.Printf("charger soc: %v", err)
		}

		return
	}

	// integrated device can bypass the update interval if vehicle is separately configured (legacy)
	if lp.chargerHasFeature(api.IntegratedDevice) || lp.vehicleSocPollAllowed() {
		lp.socUpdated = lp.clock.Now()

		f, err := socEstimator.Soc(lp.GetChargedEnergy())
		if err != nil {
			if loadpoint.AcceptableError(err) {
				lp.socUpdated = time.Time{}
			} else {
				lp.log.ERROR.Printf("vehicle soc: %v", err)
			}

			return
		}

		lp.vehicleSoc = f
		lp.log.DEBUG.Printf("vehicle soc: %.0f%%", lp.vehicleSoc)
		lp.publish(keys.VehicleSoc, lp.vehicleSoc)

		// vehicle target soc
		// TODO take vehicle api limits into account
		apiLimitSoc := 100

		// vehicle limit
		if vs, ok := lp.GetVehicle().(api.SocLimiter); ok {
			if limit, err := vs.GetLimitSoc(); err == nil {
				apiLimitSoc = int(limit)
				lp.log.DEBUG.Printf("vehicle soc limit: %d%%", limit)
				// https://github.com/evcc-io/evcc/issues/13349
				lp.publish(keys.VehicleLimitSoc, float64(limit))
			} else if !loadpoint.AcceptableError(err) {
				lp.log.ERROR.Printf("vehicle soc limit: %v", err)
			}
		}

		// use minimum of vehicle and loadpoint
		limitSoc := min(apiLimitSoc, lp.EffectiveLimitSoc())

		var d time.Duration
		if lp.charging() {
			d = socEstimator.RemainingChargeDuration(limitSoc, lp.chargePower)
		}
		lp.SetRemainingDuration(d)

		lp.SetRemainingEnergy(1e3 * socEstimator.RemainingChargeEnergy(limitSoc))

		// range
		if vs, ok := lp.GetVehicle().(api.VehicleRange); ok {
			if rng, err := vs.Range(); err == nil {
				lp.log.DEBUG.Printf("vehicle range: %dkm", rng)
				lp.publish(keys.VehicleRange, rng)
			} else if !loadpoint.AcceptableError(err) {
				lp.log.ERROR.Printf("vehicle range: %v", err)
			}
		}

		// trigger message after variables are updated
		lp.bus.Publish(evVehicleSoc, f)
	}
}

// addTask adds a single task to the queue
func (lp *Loadpoint) addTask(task func()) {
	// test guard
	if lp.tasks != nil {
		// don't add twice
		if t, ok := lp.tasks.First(); ok &&
			reflect.ValueOf(t).Pointer() == reflect.ValueOf(task).Pointer() {
			return
		}
		lp.tasks.Enqueue(task)
	}
}

// processTasks executes a single task from the queue
func (lp *Loadpoint) processTasks() {
	// test guard
	if lp.tasks != nil {
		if task, ok := lp.tasks.Dequeue(); ok {
			task()
		}
	}
}

// startWakeUpTimer starts wakeUpTimer
func (lp *Loadpoint) startWakeUpTimer() {
	lp.log.DEBUG.Printf("wake-up timer: start")
	lp.wakeUpTimer.Start()
}

// stopWakeUpTimer stops wakeUpTimer
func (lp *Loadpoint) stopWakeUpTimer() {
	lp.log.DEBUG.Printf("wake-up timer: stop")
	lp.wakeUpTimer.Stop()
}

func (lp *Loadpoint) shouldBeConsistent() bool {
	return lp.chargerUpdateCompleted() && lp.phaseSwitchCompleted()
}

// chargerUpdateCompleted returns true if enable command should be already processed by the charger (so we can try to sync charger and loadpoint)
func (lp *Loadpoint) chargerUpdateCompleted() bool {
	return time.Since(lp.chargerSwitched) > chargerSwitchDuration
}

// phaseSwitchCompleted returns true if phase switch command should be already processed by the charger (so we can try to sync charger and loadpoint and are able to measure currents)
func (lp *Loadpoint) phaseSwitchCompleted() bool {
	return time.Since(lp.phasesSwitched) > phaseSwitchDuration
}

// Update is the main control function. It reevaluates meters and charger state
func (lp *Loadpoint) Update(sitePower, batteryBoostPower float64, rates api.Rates, batteryBuffered, batteryStart bool, greenShare float64, effPrice, effCo2 *float64) {
	// smart cost
	smartCostActive := lp.smartCostActive(rates)
	lp.publish(keys.SmartCostActive, smartCostActive)

	var smartCostNextStart time.Time
	if !smartCostActive {
		smartCostNextStart = lp.smartCostNextStart(rates)
	}
	lp.publish(keys.SmartCostNextStart, smartCostNextStart)

	// long-running tasks
	lp.processTasks()

	// read and publish meters first- charge power and currents have already been updated by the site
	lp.updateChargeVoltages()
	lp.phasesFromChargeCurrents()

	lp.energyMetrics.SetEnvironment(greenShare, effPrice, effCo2)

	// update ChargeRater here to make sure initial meter update is caught
	lp.bus.Publish(evChargeCurrent, lp.chargeCurrent)
	lp.bus.Publish(evChargePower, lp.chargePower)

	// update progress and soc before status is updated
	lp.publishChargeProgress()
	lp.PublishEffectiveValues()

	// read and publish status
	welcomeCharge, err := lp.updateChargerStatus()
	if err != nil {
		lp.log.ERROR.Println(err)
		return
	}

	lp.publish(keys.VehicleWelcomeActive, welcomeCharge)
	lp.publish(keys.Connected, lp.connected())
	lp.publish(keys.Charging, lp.charging())

	if sr, ok := lp.charger.(api.StatusReasoner); ok && lp.GetStatus() == api.StatusB {
		if r, err := sr.StatusReason(); err == nil {
			lp.publish(keys.ChargerStatusReason, r)
		} else {
			lp.log.ERROR.Printf("charger status reason: %v", err)
		}
	}

	// identify connected vehicle
	if lp.connected() && !lp.chargerHasFeature(api.IntegratedDevice) {
		// read identity and run associated action
		lp.identifyVehicle()

		// find vehicle by status for a couple of minutes after connecting
		if lp.vehicleUnidentified() {
			lp.identifyVehicleByStatus()
		}
	}

	// publish soc after updating charger status to make sure
	// initial update of connected state matches charger status
	lp.publishSocAndRange()

	// sync settings with charger
	if err := lp.syncCharger(); err != nil {
		lp.log.ERROR.Println(err)
		return
	}

	// track if remote disabled is actually active
	remoteDisabled := loadpoint.RemoteEnable

	mode := lp.GetMode()
	lp.publish(keys.Mode, mode)

	// update and publish plan without being short-circuited by modes etc.
	plannerActive := lp.plannerActive()

	// execute loading strategy
	switch {
	case !lp.connected():
		// always disable charger if not connected
		// https://github.com/evcc-io/evcc/issues/105
		err = lp.setLimit(0)

	case lp.scalePhasesRequired():
		err = lp.scalePhases(lp.phasesConfigured)

	case lp.remoteControlled(loadpoint.RemoteHardDisable):
		remoteDisabled = loadpoint.RemoteHardDisable
		fallthrough

	case mode == api.ModeOff:
		var current float64
		if welcomeCharge {
			current = lp.effectiveMinCurrent()
		}
		err = lp.setLimit(current)

	// minimum or target charging
	case lp.minSocNotReached() || plannerActive:
		err = lp.fastCharging()
		lp.resetPhaseTimer()
		lp.elapsePVTimer() // let PV mode disable immediately afterwards

	case lp.LimitEnergyReached():
		lp.log.DEBUG.Printf("limitEnergy reached: %.0fkWh > %0.1fkWh", lp.GetChargedEnergy()/1e3, lp.limitEnergy)
		err = lp.disableUnlessClimater()

	case lp.LimitSocReached():
		lp.log.DEBUG.Printf("limitSoc reached: %.1f%% > %d%%", lp.vehicleSoc, lp.EffectiveLimitSoc())
		err = lp.disableUnlessClimater()

	// immediate charging- must be placed after limits are evaluated
	case mode == api.ModeNow:
		err = lp.fastCharging()

	case mode == api.ModeMinPV || mode == api.ModePV:
		// cheap tariff
		if smartCostActive {
			rate, _ := rates.At(time.Now())
			lp.log.DEBUG.Printf("smart cost active: %.2f", rate.Price)
			err = lp.fastCharging()
			lp.resetPhaseTimer()
			lp.elapsePVTimer() // let PV mode disable immediately afterwards
			break
		}

		targetCurrent := lp.pvMaxCurrent(mode, sitePower, batteryBoostPower, batteryBuffered, batteryStart)

		if targetCurrent == 0 && lp.vehicleClimateActive() {
			targetCurrent = lp.effectiveMinCurrent()
		}

		if targetCurrent == 0 && welcomeCharge {
			targetCurrent = lp.effectiveMinCurrent()
			lp.resetPVTimer()
		}

		// Sunny Home Manager
		if lp.remoteControlled(loadpoint.RemoteSoftDisable) {
			remoteDisabled = loadpoint.RemoteSoftDisable
			targetCurrent = 0
		}

		err = lp.setLimit(targetCurrent)
	}

	// Wake-up checks
	if lp.enabled && lp.status == api.StatusB &&
		// TODO take vehicle api limits into account
		int(lp.vehicleSoc) < lp.EffectiveLimitSoc() && lp.wakeUpTimer.Expired() {
		lp.wakeUpVehicle()
	}

	// effective disabled status
	if remoteDisabled != loadpoint.RemoteEnable {
		lp.publish(keys.RemoteDisabled, remoteDisabled)
	}

	// log any error
	if err != nil {
		lp.log.ERROR.Println(err)
	}
}<|MERGE_RESOLUTION|>--- conflicted
+++ resolved
@@ -1318,15 +1318,11 @@
 	}
 
 	// push demand to drain battery
-<<<<<<< HEAD
-	delta := lp.effectiveStepPower()
+	delta := lp.EffectiveStepPower()
 	if !lp.coarseCurrent() {
 		// for >1p this will allow finer adjustments down to 100W
 		delta = max(math.Abs(lp.site.GetResidualPower()), delta/10)
 	}
-=======
-	delta := lp.EffectiveStepPower()
->>>>>>> c2f31f14
 
 	// start boosting by setting maximum power
 	if boost == boostStart {
