--- conflicted
+++ resolved
@@ -1277,15 +1277,10 @@
 	if f, err := lp.chargeRater.ChargedEnergy(); err == nil {
 		// workaround for Go-E resetting during disconnect, see
 		// https://github.com/evcc-io/evcc/issues/5092
-<<<<<<< HEAD
-		if f > 0 {
+		if f > lp.chargedAtStartup {
 			lp.Lock()
 			lp.sessionEnergy.Update(f - lp.chargedAtStartup)
 			lp.Unlock()
-=======
-		if f > lp.chargedAtStartup {
-			lp.setChargedEnergy(1e3 * (f - lp.chargedAtStartup)) // convert to Wh
->>>>>>> 8bd8c2db
 		}
 	} else {
 		lp.log.ERROR.Printf("charge rater: %v", err)
