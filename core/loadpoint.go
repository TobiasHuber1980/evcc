package core

import (
	"errors"
	"math"
	"regexp"
	"strings"
	"sync"
	"time"

	"github.com/andig/evcc/api"
	"github.com/andig/evcc/core/soc"
	"github.com/andig/evcc/core/wrapper"
	"github.com/andig/evcc/provider"
	"github.com/andig/evcc/push"
	"github.com/andig/evcc/util"

	evbus "github.com/asaskevich/EventBus"
	"github.com/avast/retry-go"
	"github.com/benbjohnson/clock"
)

const (
	evChargeStart       = "start"      // update chargeTimer
	evChargeStop        = "stop"       // update chargeTimer
	evChargeCurrent     = "current"    // update fakeChargeMeter
	evChargePower       = "power"      // update chargeRater
	evVehicleConnect    = "connect"    // vehicle connected
	evVehicleDisconnect = "disconnect" // vehicle disconnected

	minActiveCurrent = 1.0 // minimum current at which a phase is treated as active
)

// PollConfig defines the vehicle polling mode and interval
type PollConfig struct {
	Mode     string        `mapstructure:"mode"`     // polling mode charging (default), connected, always
	Interval time.Duration `mapstructure:"interval"` // interval when not charging
}

// SoCConfig defines soc settings, estimation and update behaviour
type SoCConfig struct {
	Poll         PollConfig `mapstructure:"poll"`
	AlwaysUpdate bool       `mapstructure:"alwaysUpdate"`
	Estimate     bool       `mapstructure:"estimate"`
	Min          int        `mapstructure:"min"`    // Default minimum SoC, guarded by mutex
	Target       int        `mapstructure:"target"` // Default target SoC, guarded by mutex
	Levels       []int      `mapstructure:"levels"` // deprecated
}

// Poll modes
const (
	pollCharging  = "charging"
	pollConnected = "connected"
	pollAlways    = "always"

	pollInterval = 60 * time.Minute
)

// ThresholdConfig defines enable/disable hysteresis parameters
type ThresholdConfig struct {
	Delay     time.Duration
	Threshold float64
}

// LoadPoint is responsible for controlling charge depending on
// SoC needs and power availability.
type LoadPoint struct {
	clock    clock.Clock       // mockable time
	bus      evbus.Bus         // event bus
	pushChan chan<- push.Event // notifications
	uiChan   chan<- util.Param // client push messages
	lpChan   chan<- *LoadPoint // update requests
	log      *util.Logger

	// exposed public configuration
	sync.Mutex                // guard status
	Mode       api.ChargeMode `mapstructure:"mode"` // Charge mode, guarded by mutex

	Title       string   `mapstructure:"title"`    // UI title
	Phases      int64    `mapstructure:"phases"`   // Phases- required for converting power and current
	ChargerRef  string   `mapstructure:"charger"`  // Charger reference
	VehicleRef  string   `mapstructure:"vehicle"`  // Vehicle reference
	VehiclesRef []string `mapstructure:"vehicles"` // Vehicles reference
	Meters      struct {
		ChargeMeterRef string `mapstructure:"charge"` // Charge meter reference
	}
	SoC          SoCConfig
	OnDisconnect struct {
		Mode      api.ChargeMode `mapstructure:"mode"`      // Charge mode to apply when car disconnected
		TargetSoC int            `mapstructure:"targetSoC"` // Target SoC to apply when car disconnected
	}
	Enable, Disable ThresholdConfig

	MinCurrent    float64       // PV mode: start current	Min+PV mode: min current
	MaxCurrent    float64       // Max allowed current. Physically ensured by the charger
	GuardDuration time.Duration // charger enable/disable minimum holding time

	enabled       bool      // Charger enabled state
	chargeCurrent float64   // Charger current limit
	guardUpdated  time.Time // Charger enabled/disabled timestamp
	socUpdated    time.Time // SoC updated timestamp (poll: connected)

	charger     api.Charger
	chargeTimer api.ChargeTimer
	chargeRater api.ChargeRater

<<<<<<< HEAD
	chargeMeter api.Meter     // Charger usage meter
	vehicle     api.Vehicle   // Currently active vehicle
	vehicles    []api.Vehicle // Assigned vehicles
	estimator   *soc.Estimator
	socTimer    *soc.Timer
=======
	chargeMeter    api.Meter     // Charger usage meter
	vehicle        api.Vehicle   // Currently active vehicle
	vehicles       []api.Vehicle // Assigned vehicles
	estimator      *soc.Estimator
	socTimer       *soc.Timer
	vehicleIdError error // state of last vehicle identification
>>>>>>> d062e121

	// cached state
	status         api.ChargeStatus // Charger status
	remoteDemand   RemoteDemand     // External status demand
	chargePower    float64          // Charging power
	chargeCurrents []float64        // Phase currents
	connectedTime  time.Time        // Time when vehicle was connected
	pvTimer        time.Time        // PV enabled/disable timer

	socCharge      float64       // Vehicle SoC
	chargedEnergy  float64       // Charged energy while connected in Wh
	chargeDuration time.Duration // Charge duration
}

// NewLoadPointFromConfig creates a new loadpoint
func NewLoadPointFromConfig(log *util.Logger, cp configProvider, other map[string]interface{}) (*LoadPoint, error) {
	lp := NewLoadPoint(log)
	if err := util.DecodeOther(other, &lp); err != nil {
		return nil, err
	}

	// set sane defaults
	lp.Mode = api.ChargeModeString(string(lp.Mode))
	lp.OnDisconnect.Mode = api.ChargeModeString(string(lp.OnDisconnect.Mode))

	// set vehicle polling mode
	switch lp.SoC.Poll.Mode = strings.ToLower(lp.SoC.Poll.Mode); lp.SoC.Poll.Mode {
	case pollCharging:
	case pollConnected, pollAlways:
		log.WARN.Printf("poll mode '%s' may deplete your battery or lead to API misuse. USE AT YOUR OWN RISK.", lp.SoC.Poll)
	default:
		if lp.SoC.Poll.Mode != "" {
			log.WARN.Printf("invalid poll mode: %s", lp.SoC.Poll.Mode)
		}
		if lp.SoC.AlwaysUpdate {
			log.WARN.Println("alwaysUpdate is deprecated and will be removed in a future release. Use poll instead.")
		} else {
			lp.SoC.Poll.Mode = pollConnected
		}
	}

	// set vehicle polling interval
	if lp.SoC.Poll.Interval < pollInterval {
		if lp.SoC.Poll.Interval == 0 {
			lp.SoC.Poll.Interval = pollInterval
		} else {
			log.WARN.Printf("poll interval '%v' is lower than %v and may deplete your battery or lead to API misuse. USE AT YOUR OWN RISK.", lp.SoC.Poll.Interval, pollInterval)
		}
	}

	if len(lp.SoC.Levels) > 0 {
		log.WARN.Printf("soc.levels are deprecated and will be removed in an upcoming release")
	}

	if lp.SoC.Target == 0 {
		lp.SoC.Target = lp.OnDisconnect.TargetSoC // use disconnect value as default soc
		if lp.SoC.Target == 0 {
			lp.SoC.Target = 100
		}
	}

	if lp.MinCurrent == 0 {
		log.WARN.Println("minCurrent must not be zero")
	}

	if lp.MaxCurrent <= lp.MinCurrent {
		log.WARN.Println("maxCurrent must be larger than minCurrent")
	}

	if lp.Meters.ChargeMeterRef != "" {
		lp.chargeMeter = cp.Meter(lp.Meters.ChargeMeterRef)
	}

	// multiple vehicles
	for _, ref := range lp.VehiclesRef {
		vehicle := cp.Vehicle(ref)
		lp.vehicles = append(lp.vehicles, vehicle)
	}

	// single vehicle
	if lp.VehicleRef != "" {
		vehicle := cp.Vehicle(lp.VehicleRef)
		lp.vehicles = append(lp.vehicles, vehicle)
	}

	if lp.ChargerRef == "" {
		return nil, errors.New("missing charger")
	}
	lp.charger = cp.Charger(lp.ChargerRef)
	lp.configureChargerType(lp.charger)

	// allow target charge handler to access loadpoint
	lp.socTimer = soc.NewTimer(lp.log, lp.adapter(), lp.MaxCurrent)
	if lp.Enable.Threshold > lp.Disable.Threshold {
		log.WARN.Printf("PV mode enable threshold (%.0fW) is larger than disable threshold (%.0fW)", lp.Enable.Threshold, lp.Disable.Threshold)
	}

	return lp, nil
}

// NewLoadPoint creates a LoadPoint with sane defaults
func NewLoadPoint(log *util.Logger) *LoadPoint {
	clock := clock.New()
	bus := evbus.New()

	lp := &LoadPoint{
		log:           log,   // logger
		clock:         clock, // mockable time
		bus:           bus,   // event bus
		Mode:          api.ModeOff,
		Phases:        1,
		status:        api.StatusNone,
		MinCurrent:    6,  // A
		MaxCurrent:    16, // A
		GuardDuration: 5 * time.Minute,
	}

	return lp
}

// requestUpdate requests site to update this loadpoint
func (lp *LoadPoint) requestUpdate() {
	select {
	case lp.lpChan <- lp: // request loadpoint update
	default:
	}
}

// configureChargerType ensures that chargeMeter, Rate and Timer can use charger capabilities
func (lp *LoadPoint) configureChargerType(charger api.Charger) {
	// ensure charge meter exists
	if lp.chargeMeter == nil {
		if mt, ok := charger.(api.Meter); ok {
			lp.chargeMeter = mt
		} else {
			mt := &wrapper.ChargeMeter{}
			_ = lp.bus.Subscribe(evChargeCurrent, lp.evChargeCurrentWrappedMeterHandler)
			_ = lp.bus.Subscribe(evChargeStop, func() { mt.SetPower(0) })
			lp.chargeMeter = mt
		}
	}

	// ensure charge rater exists
	if rt, ok := charger.(api.ChargeRater); ok {
		lp.chargeRater = rt
	} else {
		rt := wrapper.NewChargeRater(lp.log, lp.chargeMeter)
		_ = lp.bus.Subscribe(evChargePower, rt.SetChargePower)
		_ = lp.bus.Subscribe(evVehicleConnect, func() { rt.StartCharge(false) })
		_ = lp.bus.Subscribe(evChargeStart, func() { rt.StartCharge(true) })
		_ = lp.bus.Subscribe(evChargeStop, rt.StopCharge)
		lp.chargeRater = rt
	}

	// ensure charge timer exists
	if ct, ok := charger.(api.ChargeTimer); ok {
		lp.chargeTimer = ct
	} else {
		ct := wrapper.NewChargeTimer()
		_ = lp.bus.Subscribe(evVehicleConnect, func() { ct.StartCharge(false) })
		_ = lp.bus.Subscribe(evChargeStart, func() { ct.StartCharge(true) })
		_ = lp.bus.Subscribe(evChargeStop, ct.StopCharge)
		lp.chargeTimer = ct
	}
}

// pushEvent sends push messages to clients
func (lp *LoadPoint) pushEvent(event string) {
	lp.pushChan <- push.Event{Event: event}
}

// publish sends values to UI and databases
func (lp *LoadPoint) publish(key string, val interface{}) {
	if lp.uiChan != nil {
		lp.uiChan <- util.Param{Key: key, Val: val}
	}
}

// evChargeStartHandler sends external start event
func (lp *LoadPoint) evChargeStartHandler() {
	lp.log.INFO.Println("start charging ->")
	lp.pushEvent(evChargeStart)

	// soc update reset
	lp.socUpdated = time.Time{}
}

// evChargeStopHandler sends external stop event
func (lp *LoadPoint) evChargeStopHandler() {
	lp.log.INFO.Println("stop charging <-")
	lp.pushEvent(evChargeStop)

	// soc update reset
	lp.socUpdated = time.Time{}
}

// evVehicleConnectHandler sends external start event
func (lp *LoadPoint) evVehicleConnectHandler() {
	lp.log.INFO.Printf("car connected")

	// energy
	lp.chargedEnergy = 0
	lp.publish("chargedEnergy", lp.chargedEnergy)

	// duration
	lp.connectedTime = lp.clock.Now()
	lp.publish("connectedDuration", time.Duration(0))

	// soc update reset
	lp.socUpdated = time.Time{}

	// soc update reset on car change
	if lp.estimator != nil {
		lp.estimator.ResetCapacity(lp.vehicle.Capacity())
	}

	// flush all vehicles before updating state
	provider.ResetCached()

	// identify active vehicle
	lp.findActiveVehicle()

	// immediately allow pv mode activity
	lp.pvDisableTimer()

	lp.pushEvent(evVehicleConnect)
}

// evVehicleDisconnectHandler sends external start event
func (lp *LoadPoint) evVehicleDisconnectHandler() {
	lp.log.INFO.Println("car disconnected")

	// energy and duration
	lp.publish("chargedEnergy", lp.chargedEnergy)
	lp.publish("connectedDuration", lp.clock.Since(lp.connectedTime))

	lp.pushEvent(evVehicleDisconnect)

	// set default mode on disconnect
	if lp.OnDisconnect.Mode != "" && lp.GetMode() != api.ModeOff {
		lp.SetMode(lp.OnDisconnect.Mode)
	}
	if lp.OnDisconnect.TargetSoC != 0 {
		_ = lp.SetTargetSoC(lp.OnDisconnect.TargetSoC)
	}

	// soc update reset
	lp.socUpdated = time.Time{}
}

// evChargeCurrentHandler publishes the charge current
func (lp *LoadPoint) evChargeCurrentHandler(current float64) {
	if !lp.enabled {
		current = 0
	}
	lp.publish("chargeCurrent", current)
}

// evChargeCurrentWrappedMeterHandler updates the dummy charge meter's charge power.
// This simplifies the main flow where the charge meter can always be treated as present.
// It assumes that the charge meter cannot consume more than total household consumption.
// If physical charge meter is present this handler is not used.
// The actual value is published by the evChargeCurrentHandler
func (lp *LoadPoint) evChargeCurrentWrappedMeterHandler(current float64) {
	power := current * float64(lp.Phases) * Voltage

	if !lp.enabled || lp.GetStatus() != api.StatusC {
		// if disabled we cannot be charging
		power = 0
	}
	// TODO
	// else if power > 0 && lp.Site.pvMeter != nil {
	// 	// limit charge power to generation plus grid consumption/ minus grid delivery
	// 	// as the charger cannot have consumed more than that
	// 	// consumedPower := consumedPower(lp.pvPower, lp.batteryPower, lp.gridPower)
	// 	consumedPower := lp.Site.consumedPower()
	// 	power = math.Min(power, consumedPower)
	// }

	// handler only called if charge meter was replaced by dummy
	lp.chargeMeter.(*wrapper.ChargeMeter).SetPower(power)
}

// Name returns the human-readable loadpoint title
func (lp *LoadPoint) Name() string {
	return lp.Title
}

// Prepare loadpoint configuration by adding missing helper elements
func (lp *LoadPoint) Prepare(uiChan chan<- util.Param, pushChan chan<- push.Event, lpChan chan<- *LoadPoint) {
	lp.uiChan = uiChan
	lp.pushChan = pushChan
	lp.lpChan = lpChan

	// event handlers
	_ = lp.bus.Subscribe(evChargeStart, lp.evChargeStartHandler)
	_ = lp.bus.Subscribe(evChargeStop, lp.evChargeStopHandler)
	_ = lp.bus.Subscribe(evVehicleConnect, lp.evVehicleConnectHandler)
	_ = lp.bus.Subscribe(evVehicleDisconnect, lp.evVehicleDisconnectHandler)
	_ = lp.bus.Subscribe(evChargeCurrent, lp.evChargeCurrentHandler)

	// publish initial values
	lp.publish("title", lp.Title)
	lp.publish("minCurrent", lp.MinCurrent)
	lp.publish("maxCurrent", lp.MaxCurrent)
	lp.publish("phases", lp.Phases)
	lp.publish("activePhases", lp.Phases)
	lp.publish("hasVehicle", len(lp.vehicles) > 0)

	lp.Lock()
	lp.publish("mode", lp.Mode)
	lp.publish("targetSoC", lp.SoC.Target)
	lp.publish("minSoC", lp.SoC.Min)
	lp.Unlock()

	// use first vehicle for estimator
	// run during prepare() to ensure cache has been attached
	if len(lp.vehicles) > 0 {
		lp.setActiveVehicle(lp.vehicles[0])
		lp.findActiveVehicle()
	}

	// read initial charger state to prevent immediately disabling charger
	if enabled, err := lp.charger.Enabled(); err == nil {
		if lp.enabled = enabled; enabled {
			lp.guardUpdated = lp.clock.Now()
			// set defined current for use by pv mode
			_ = lp.setLimit(lp.GetMinCurrent(), false)
		}
	} else {
		lp.log.ERROR.Printf("charger: %v", err)
	}

	// allow charger to  access loadpoint
	if ctrl, ok := lp.charger.(LoadpointController); ok {
		ctrl.LoadpointControl(lp)
	}
}

// syncCharger updates charger status and synchronizes it with expectations
func (lp *LoadPoint) syncCharger() {
	enabled, err := lp.charger.Enabled()
	if err == nil {
		if enabled != lp.enabled {
			lp.log.WARN.Printf("charger out of sync: expected %vd, got %vd", status[lp.enabled], status[enabled])
			err = lp.charger.Enable(lp.enabled)
		}

		if !enabled && lp.GetStatus() == api.StatusC {
			lp.log.WARN.Println("charger logic error: disabled but charging")
		}
	}

	if err != nil {
		lp.log.ERROR.Printf("charger: %v", err)
	}
}

// setLimit applies charger current limits and enables/disables accordingly
func (lp *LoadPoint) setLimit(chargeCurrent float64, force bool) (err error) {
	// set current
	if chargeCurrent != lp.chargeCurrent && chargeCurrent >= lp.GetMinCurrent() {
		if charger, ok := lp.charger.(api.ChargerEx); ok {
			lp.log.DEBUG.Printf("max charge current: %.2g", chargeCurrent)
			err = charger.MaxCurrentMillis(chargeCurrent)
		} else {
			lp.log.DEBUG.Printf("max charge current: %d", int64(chargeCurrent))
			err = lp.charger.MaxCurrent(int64(chargeCurrent))
		}

		if err == nil {
			lp.chargeCurrent = chargeCurrent
			lp.bus.Publish(evChargeCurrent, chargeCurrent)
		} else {
			lp.log.ERROR.Printf("max charge current %.2g: %v", chargeCurrent, err)
		}
	}

	// set enabled
	if enabled := chargeCurrent >= lp.GetMinCurrent(); enabled != lp.enabled && err == nil {
		if remaining := (lp.GuardDuration - lp.clock.Since(lp.guardUpdated)).Truncate(time.Second); remaining > 0 && !force {
			lp.log.DEBUG.Printf("charger %s: contactor delay %v", status[enabled], remaining)
			return nil
		}

		// sleep vehicle
		if car, ok := lp.vehicle.(api.VehicleStopCharge); !enabled && ok {
			if err := car.StopCharge(); err != nil {
				lp.log.ERROR.Printf("vehicle remote charge stop: %v", err)
			}
		}

		lp.log.DEBUG.Printf("charger %s", status[enabled])
		if err = lp.charger.Enable(enabled); err == nil {
			lp.enabled = enabled
			lp.guardUpdated = lp.clock.Now()

			lp.bus.Publish(evChargeCurrent, chargeCurrent)

			// wake up vehicle
			if car, ok := lp.vehicle.(api.VehicleStartCharge); enabled && ok {
				if err := car.StartCharge(); err != nil {
					lp.log.ERROR.Printf("vehicle remote charge start: %v", err)
				}
			}
		} else {
			lp.log.ERROR.Printf("charger %s: %v", status[enabled], err)
		}
	}

	return err
}

// connected returns the EVs connection state
func (lp *LoadPoint) connected() bool {
	status := lp.GetStatus()
	return status == api.StatusB || status == api.StatusC
}

// charging returns the EVs charging state
func (lp *LoadPoint) charging() bool {
	return lp.GetStatus() == api.StatusC
}

// charging returns the EVs charging state
func (lp *LoadPoint) setStatus(status api.ChargeStatus) {
	lp.Lock()
	defer lp.Unlock()
	lp.status = status
}

// targetSocReached checks if target is configured and reached.
// If vehicle is not configured this will always return false
func (lp *LoadPoint) targetSocReached() bool {
	return lp.vehicle != nil &&
		lp.SoC.Target > 0 &&
		lp.SoC.Target < 100 &&
		lp.socCharge >= float64(lp.SoC.Target)
}

// minSocNotReached checks if minimum is configured and not reached.
// If vehicle is not configured this will always return true
func (lp *LoadPoint) minSocNotReached() bool {
	return lp.vehicle != nil &&
		lp.SoC.Min > 0 &&
		lp.socCharge < float64(lp.SoC.Min)
}

// climateActive checks if vehicle has active climate request
func (lp *LoadPoint) climateActive() bool {
	if cl, ok := lp.vehicle.(api.VehicleClimater); ok {
		active, outsideTemp, targetTemp, err := cl.Climater()
		if err == nil {
			lp.log.DEBUG.Printf("climater active: %v, target temp: %.1f°C, outside temp: %.1f°C", active, targetTemp, outsideTemp)

			status := "off"
			if active {
				status = "on"

				switch {
				case outsideTemp < targetTemp:
					status = "heating"
				case outsideTemp > targetTemp:
					status = "cooling"
				}
			}

			lp.publish("climater", status)
			return active
		}

		if !errors.Is(err, api.ErrNotAvailable) {
			lp.log.ERROR.Printf("climater: %v", err)
		}
	}

	return false
}

// remoteControlled returns true if remote control status is active
func (lp *LoadPoint) remoteControlled(demand RemoteDemand) bool {
	lp.Lock()
	defer lp.Unlock()

	return lp.remoteDemand == demand
}

// setActiveVehicle assigns currently active vehicle and configures soc estimator
func (lp *LoadPoint) setActiveVehicle(vehicle api.Vehicle) {
	if lp.vehicle != nil {
		lp.log.INFO.Printf("vehicle updated: %s -> %s", lp.vehicle.Title(), vehicle.Title())
	}

	// update successful
	lp.vehicleIdError = nil

	lp.vehicle = vehicle
	lp.estimator = soc.NewEstimator(lp.log, vehicle.Capacity(), lp.SoC.Estimate)

	lp.publish("socTitle", lp.vehicle.Title())
	lp.publish("socCapacity", lp.vehicle.Capacity())
}

// vehicleIdentificationAllowed returns true if active vehicle has not yet been identified
func (lp *LoadPoint) vehicleIdentificationAllowed() bool {
	return errors.Is(lp.vehicleIdError, api.ErrMustRetry)
}

// findActiveVehicle validates if the active vehicle is still connected to the loadpoint
func (lp *LoadPoint) findActiveVehicle() {
	// find vehicles by id
	if identifier, ok := lp.charger.(api.Identifier); ok {
		id, err := identifier.Identify()

		if err != nil {
			lp.vehicleIdError = err
			lp.log.ERROR.Println("charger vehicle id:", err)
			return
		}

		if id != "" {
			lp.log.DEBUG.Println("charger vehicle id:", id)

			// find exact match
			for _, vehicle := range lp.vehicles {
				if vid, err := vehicle.Identify(); err == nil && vid == id {
					lp.setActiveVehicle(vehicle)
					return
				}
			}

			// find placeholder match
			for _, vehicle := range lp.vehicles {
				if vid, err := vehicle.Identify(); err == nil {
					re, err := regexp.Compile(strings.ReplaceAll(vid, "*", ".*?"))
					if err != nil {
						lp.log.ERROR.Printf("vehicle identity: %v", err)
						continue
					}

					if re.MatchString(id) {
						lp.setActiveVehicle(vehicle)
						return
					}
				}
			}

			// TODO implement removing vehicle
			// lp.setActiveVehicle(nil)
		}
	}

	if len(lp.vehicles) <= 1 {
		return
	}

	// find vehicles by charge state - current vehicle
	if vs, ok := lp.vehicle.(api.ChargeState); ok {
		status, err := vs.Status()

		if err != nil {
			lp.vehicleIdError = err
			lp.log.ERROR.Println("vehicle charge state:", err)
			return
		}

		lp.log.DEBUG.Printf("vehicle status: %s (%s)", status, lp.vehicle.Title())

		// vehicle is plugged or charging, so it should be the right one
		if status == api.StatusB || status == api.StatusC {
			lp.vehicleIdError = nil
			return
		}
	}

	// find vehicles by charge state
	for _, vehicle := range lp.vehicles {
		if vehicle == lp.vehicle {
			continue
		}

		if vs, ok := vehicle.(api.ChargeState); ok {
			status, err := vs.Status()

			if err != nil {
				lp.vehicleIdError = err
				lp.log.ERROR.Println("vehicle charge state:", err)
				return
			}

			lp.log.DEBUG.Printf("vehicle status: %s (%s)", status, vehicle.Title())

			// vehicle is plugged or charging, so it should be the right one
			if status == api.StatusB || status == api.StatusC {
				lp.setActiveVehicle(vehicle)
				return
			}
		}
	}
}

// updateChargerStatus updates charger status and detects car connected/disconnected events
func (lp *LoadPoint) updateChargerStatus() error {
	status, err := lp.charger.Status()
	if err != nil {
		return err
	}

	lp.log.DEBUG.Printf("charger status: %s", status)

	if prevStatus := lp.GetStatus(); status != prevStatus {
		lp.setStatus(status)

		// changed from empty (initial startup) - set connected without sending message
		if prevStatus == api.StatusNone {
			lp.connectedTime = lp.clock.Now()
			lp.publish("connectedDuration", time.Duration(0))
		}

		// changed from A - connected
		if prevStatus == api.StatusA {
			lp.bus.Publish(evVehicleConnect)
		}

		// changed to C - start/stop charging cycle - handle before disconnect to update energy
		if lp.charging() {
			lp.bus.Publish(evChargeStart)
		} else if prevStatus == api.StatusC {
			lp.bus.Publish(evChargeStop)
		}

		// changed to A - disconnected
		if status == api.StatusA {
			lp.bus.Publish(evVehicleDisconnect)
		}

		// update whenever there is a state change
		lp.bus.Publish(evChargeCurrent, lp.chargeCurrent)
	}

	return nil
}

// effectiveCurrent returns the currently effective charging current
// it does not take measured currents into account
func (lp *LoadPoint) effectiveCurrent() float64 {
	// use measured L1 current
	if lp.chargeCurrents != nil {
		return lp.chargeCurrents[0]
	}

	if lp.GetStatus() != api.StatusC {
		return 0
	}

	return lp.chargeCurrent
}

// pvDisableTimer puts the pv enable/disable timer into elapsed state
func (lp *LoadPoint) pvDisableTimer() {
	lp.pvTimer = time.Now().Add(-lp.Disable.Delay)
}

// pvMaxCurrent calculates the maximum target current for PV mode
func (lp *LoadPoint) pvMaxCurrent(mode api.ChargeMode, sitePower float64) float64 {
	// calculate target charge current from delta power and actual current
	effectiveCurrent := lp.effectiveCurrent()
	deltaCurrent := powerToCurrent(-sitePower, lp.Phases)
	targetCurrent := math.Max(math.Min(effectiveCurrent+deltaCurrent, lp.GetMaxCurrent()), 0)

	lp.log.DEBUG.Printf("max charge current: %.1fA = %.1fA + %.1fA (%.0fW @ %dp)", targetCurrent, effectiveCurrent, deltaCurrent, sitePower, lp.Phases)

	// in MinPV mode return at least minCurrent
	minCurrent := lp.GetMinCurrent()
	if mode == api.ModeMinPV && targetCurrent < minCurrent {
		return minCurrent
	}

	// read only once to simplify testing
	if mode == api.ModePV && lp.enabled && targetCurrent < minCurrent {
		// kick off disable sequence
		if sitePower >= lp.Disable.Threshold {
			lp.log.DEBUG.Printf("site power %.0fW >= disable threshold %.0fW", sitePower, lp.Disable.Threshold)

			if lp.pvTimer.IsZero() {
				lp.log.DEBUG.Printf("start pv disable timer: %v", lp.Disable.Delay)
				lp.pvTimer = lp.clock.Now()
			}

			elapsed := lp.clock.Since(lp.pvTimer)
			if elapsed >= lp.Disable.Delay {
				lp.log.DEBUG.Println("pv disable timer elapsed")
				return 0
			}

			lp.log.DEBUG.Printf("pv disable timer remaining: %v", (lp.Disable.Delay - elapsed).Round(time.Second))
		} else {
			// reset timer
			lp.log.DEBUG.Printf("reset pv disable timer: %v", lp.Disable.Delay)
			lp.pvTimer = lp.clock.Now()
		}

		lp.log.DEBUG.Println("pv enable timer: keep enabled")
		return minCurrent
	}

	if mode == api.ModePV && !lp.enabled {
		// kick off enable sequence
		if (lp.Enable.Threshold == 0 && targetCurrent >= minCurrent) ||
			(lp.Enable.Threshold != 0 && sitePower <= lp.Enable.Threshold) {
			lp.log.DEBUG.Printf("site power %.0fW < enable threshold %.0fW", sitePower, lp.Enable.Threshold)

			if lp.pvTimer.IsZero() {
				lp.log.DEBUG.Printf("start pv enable timer: %v", lp.Enable.Delay)
				lp.pvTimer = lp.clock.Now()
			}

			elapsed := lp.clock.Since(lp.pvTimer)
			if elapsed >= lp.Enable.Delay {
				lp.log.DEBUG.Println("pv enable timer elapsed")
				return minCurrent
			}

			lp.log.DEBUG.Printf("pv enable timer remaining: %v", (lp.Enable.Delay - elapsed).Round(time.Second))
		} else {
			// reset timer
			lp.log.DEBUG.Printf("reset pv enable timer: %v", lp.Enable.Delay)
			lp.pvTimer = lp.clock.Now()
		}

		lp.log.DEBUG.Println("pv enable timer: keep disabled")
		return 0
	}

	// reset timer to disabled state
	lp.log.DEBUG.Printf("pv timer reset")
	lp.pvTimer = time.Time{}

	return targetCurrent
}

// updateChargePower updates charge meter power
func (lp *LoadPoint) updateChargePower() {
	err := retry.Do(func() error {
		value, err := lp.chargeMeter.CurrentPower()
		if err != nil {
			return err
		}

		lp.chargePower = value // update value if no error
		lp.log.DEBUG.Printf("charge power: %.0fW", value)
		lp.publish("chargePower", value)

		return nil
	}, retryOptions...)

	if err != nil {
		lp.log.ERROR.Printf("charge meter: %v", err)
	}
}

// updateChargeCurrents uses MeterCurrent interface to count phases with current >=1A
func (lp *LoadPoint) updateChargeCurrents() {
	lp.chargeCurrents = nil
	phaseMeter, ok := lp.chargeMeter.(api.MeterCurrent)
	if !ok {
		return
	}

	i1, i2, i3, err := phaseMeter.Currents()
	if err != nil {
		lp.log.ERROR.Printf("charge meter: %v", err)
		return
	}

	lp.chargeCurrents = []float64{i1, i2, i3}
	lp.log.DEBUG.Printf("charge currents: %.3gA", lp.chargeCurrents)
	lp.publish("chargeCurrents", lp.chargeCurrents)

	if lp.charging() {
		var phases int64
		for _, i := range lp.chargeCurrents {
			if i >= minActiveCurrent {
				phases++
			}
		}

		if phases > 0 {
			lp.Phases = phases
			lp.log.DEBUG.Printf("detected phases: %dp %.3gA", lp.Phases, lp.chargeCurrents)

			lp.publish("activePhases", lp.Phases)
		}
	}
}

// publish charged energy and duration
func (lp *LoadPoint) publishChargeProgress() {
	if f, err := lp.chargeRater.ChargedEnergy(); err == nil {
		lp.chargedEnergy = 1e3 * f // convert to Wh
	} else {
		lp.log.ERROR.Printf("charge rater: %v", err)
	}

	if d, err := lp.chargeTimer.ChargingTime(); err == nil {
		lp.chargeDuration = d.Round(time.Second)
	} else {
		lp.log.ERROR.Printf("charge timer: %v", err)
	}

	lp.publish("chargedEnergy", lp.chargedEnergy)
	lp.publish("chargeDuration", lp.chargeDuration)
}

// socPollAllowed validates charging state against polling mode
func (lp *LoadPoint) socPollAllowed() bool {
	remaining := lp.SoC.Poll.Interval - lp.clock.Since(lp.socUpdated)

	honourUpdateInterval := lp.SoC.Poll.Mode == pollAlways ||
		lp.SoC.Poll.Mode == pollConnected && lp.connected()

	if honourUpdateInterval && remaining > 0 {
		lp.log.DEBUG.Printf("next soc poll remaining time: %v", remaining.Truncate(time.Second))
	}

	return lp.charging() || honourUpdateInterval && (remaining <= 0) || lp.connected() && lp.socUpdated.IsZero()
}

// publish state of charge, remaining charge duration and range
func (lp *LoadPoint) publishSoCAndRange() {
	var soc float64
	var timeRemaining time.Duration

	// try to get soc from charger
	err := api.ErrNotAvailable
	socProvidedByCharger := false
	if charger, ok := lp.charger.(api.Battery); ok {
		soc, err = charger.SoC()
		if !errors.Is(err, api.ErrNotAvailable) {
			socProvidedByCharger = true
		}
	}

	// poll vehicle api for soc and remaining charge time
	if lp.socPollAllowed() && !socProvidedByCharger {
		// get soc
		if errors.Is(err, api.ErrNotAvailable) {
			soc, err = lp.vehicle.SoC()
			lp.socUpdated = lp.clock.Now()

			if err != nil && errors.Is(err, api.ErrMustRetry) {
				lp.socUpdated = time.Time{}
				lp.log.DEBUG.Printf("vehicle: waiting for update")
			}
		}

		// get remaining time
		if vr, ok := lp.vehicle.(api.VehicleFinishTimer); err == nil && ok {
			finishTime, err := vr.FinishTime()
			lp.socUpdated = lp.clock.Now()

			if err == nil {
				timeRemaining = time.Until(finishTime)
			}
		}

		// range
		if vs, ok := lp.vehicle.(api.VehicleRange); ok {
			rng, err := vs.Range()
			lp.socUpdated = lp.clock.Now()

			if err == nil {
				lp.log.DEBUG.Printf("vehicle range: %vkm", rng)
				lp.publish("range", rng)
			}
		}
	}

	if err == nil {
		soc = lp.estimator.SoC(soc, lp.chargedEnergy, socProvidedByCharger)
		lp.socCharge = math.Trunc(soc)
		lp.log.DEBUG.Printf("vehicle soc: %.0f%%", lp.socCharge)
		lp.publish("socCharge", lp.socCharge)

		chargeEstimate := time.Duration(-1)
		if lp.charging() {
			chargeEstimate = lp.estimator.RemainingChargeDuration(lp.SoC.Target, lp.chargePower, timeRemaining)
		}
		lp.publish("chargeEstimate", chargeEstimate)

		chargeRemainingEnergy := 1e3 * lp.estimator.RemainingChargeEnergy(lp.SoC.Target)
		lp.publish("chargeRemainingEnergy", chargeRemainingEnergy)
	}

	// reset if poll: connected/charging and not connected
	if lp.SoC.Poll.Mode != pollAlways && !lp.connected() {
		lp.publish("socCharge", float64(-1))
		lp.publish("chargeEstimate", time.Duration(-1))
		lp.publish("chargeRemainingEnergy", float64(-1))
		lp.publish("range", int64(-1))
	}
}

// Update is the main control function. It reevaluates meters and charger state
func (lp *LoadPoint) Update(sitePower float64) {
	mode := lp.GetMode()
	lp.publish("mode", mode)

	// read and publish meters first
	lp.updateChargePower()
	lp.updateChargeCurrents()

	// update ChargeRater here to make sure initial meter update is caught
	lp.bus.Publish(evChargeCurrent, lp.chargeCurrent)
	lp.bus.Publish(evChargePower, lp.chargePower)

	// update progress and soc before status is updated
	lp.publishChargeProgress()

	// read and publish status
	if err := lp.updateChargerStatus(); err != nil {
		lp.log.ERROR.Printf("charger: %v", err)
		return
	}

	lp.publish("connected", lp.connected())
	lp.publish("charging", lp.charging())
	lp.publish("enabled", lp.enabled)

	// update active vehicle if not yet done
	if lp.vehicleIdentificationAllowed() {
		lp.findActiveVehicle()
	}

	// publish soc after updating charger status to make sure
	// initial update of connected state matches charger status
	lp.publishSoCAndRange()

	// sync settings with charger
	lp.syncCharger()

	// check if car connected and ready for charging
	var err error

	// track if remote disabled is actually active
	remoteDisabled := RemoteEnable

	// execute loading strategy
	switch {
	case !lp.connected():
		// always disable charger if not connected
		// https://github.com/andig/evcc/issues/105
		err = lp.setLimit(0, false)

	case lp.targetSocReached():
		lp.log.DEBUG.Printf("targetSoC reached: %.1f > %d", lp.socCharge, lp.SoC.Target)
		var targetCurrent float64 // zero disables
		if lp.climateActive() {
			lp.log.DEBUG.Println("climater active")
			targetCurrent = lp.GetMinCurrent()
		}
		err = lp.setLimit(targetCurrent, true)
		lp.socTimer.Reset() // once SoC is reached, the target charge request is removed

	// OCPP has priority over target charging
	case lp.remoteControlled(RemoteHardDisable):
		remoteDisabled = RemoteHardDisable
		fallthrough

	case mode == api.ModeOff:
		err = lp.setLimit(0, true)

	case lp.minSocNotReached():
		err = lp.setLimit(lp.GetMaxCurrent(), true)
		lp.pvDisableTimer() // let PV mode disable immediately afterwards

	case mode == api.ModeNow:
		err = lp.setLimit(lp.GetMaxCurrent(), true)

	// target charging
	case lp.socTimer.StartRequired():
		targetCurrent := lp.socTimer.Handle()
		err = lp.setLimit(targetCurrent, false)

	case mode == api.ModeMinPV || mode == api.ModePV:
		targetCurrent := lp.pvMaxCurrent(mode, sitePower)
		lp.log.DEBUG.Printf("pv max charge current: %.3gA", targetCurrent)

		var required bool // false
		if targetCurrent == 0 && lp.climateActive() {
			targetCurrent = lp.GetMaxCurrent()
			required = true
		}

		// Sunny Home Manager
		if lp.remoteControlled(RemoteSoftDisable) {
			remoteDisabled = RemoteSoftDisable
			targetCurrent = 0
			required = true
		}

		err = lp.setLimit(targetCurrent, required)
	}

	// effective disabled status
	if remoteDisabled != RemoteEnable {
		lp.publish("remoteDisabled", remoteDisabled)
	}

	if err != nil {
		lp.log.ERROR.Println(err)
	}
}<|MERGE_RESOLUTION|>--- conflicted
+++ resolved
@@ -104,20 +104,12 @@
 	chargeTimer api.ChargeTimer
 	chargeRater api.ChargeRater
 
-<<<<<<< HEAD
-	chargeMeter api.Meter     // Charger usage meter
-	vehicle     api.Vehicle   // Currently active vehicle
-	vehicles    []api.Vehicle // Assigned vehicles
-	estimator   *soc.Estimator
-	socTimer    *soc.Timer
-=======
 	chargeMeter    api.Meter     // Charger usage meter
 	vehicle        api.Vehicle   // Currently active vehicle
 	vehicles       []api.Vehicle // Assigned vehicles
 	estimator      *soc.Estimator
 	socTimer       *soc.Timer
 	vehicleIdError error // state of last vehicle identification
->>>>>>> d062e121
 
 	// cached state
 	status         api.ChargeStatus // Charger status
