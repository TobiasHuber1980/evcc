--- conflicted
+++ resolved
@@ -288,13 +288,9 @@
 	}
 	if v, err := lp.settings.Int(keys.PhasesConfigured); err == nil && (v > 0 || lp.hasPhaseSwitching()) {
 		lp.setConfiguredPhases(int(v))
-<<<<<<< HEAD
+		// for 1p3p charger, we don't know the physical state yet (phases == 0), so don't touch it
 		if !lp.hasPhaseSwitching() {
 			// TODO FIX PUBLISHING/ use setter?
-=======
-		// for 1p3p charger, we don't know the physical state yet (phases == 0), so don't touch it
-		if !lp.hasPhaseSwitching() {
->>>>>>> dd2af01e
 			lp.phases = lp.configuredPhases
 		}
 	}
