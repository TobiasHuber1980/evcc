--- conflicted
+++ resolved
@@ -210,10 +210,6 @@
 	SetVehicle(vehicle api.Vehicle)
 	// StartVehicleDetection allows triggering vehicle detection for debugging purposes
 	StartVehicleDetection()
-<<<<<<< HEAD
-	// GetSoc returns the estimated vehicle soc in %
-=======
 	// GetSoc returns the last vehicle or charger soc in %
->>>>>>> 14430276
 	GetSoc() float64
 }