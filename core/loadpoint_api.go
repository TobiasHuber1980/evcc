--- conflicted
+++ resolved
@@ -366,11 +366,8 @@
 	}
 
 	lp.planTime = finishAt
-<<<<<<< HEAD
-=======
 	lp.planPrecondition = precondition
 	lp.planEnergyOffset = lp.getChargedEnergy() / 1e3
->>>>>>> 7924922d
 	lp.publish(keys.PlanTime, finishAt)
 	lp.settings.SetTime(keys.PlanTime, finishAt)
 
