--- conflicted
+++ resolved
@@ -31,17 +31,6 @@
 	RemoteControl(string, RemoteDemand)
 
 	// energy
-<<<<<<< HEAD
-	GetMinCurrent() int64
-	SetMinCurrent(int64)
-	GetMaxCurrent() int64
-	SetMaxCurrent(int64)
-	GetMinPower() int64
-	GetMaxPower() int64
-
-	GetPhases() int64
-	SetPhases(int64)
-=======
 	GetMinCurrent() float64
 	SetMinCurrent(float64)
 	GetMaxCurrent() float64
@@ -55,7 +44,6 @@
 	lp.Lock()
 	defer lp.Unlock()
 	return lp.status
->>>>>>> 8eac76e4
 }
 
 // GetMode returns loadpoint charge mode
@@ -189,41 +177,6 @@
 	return lp.MinCurrent
 }
 
-<<<<<<< HEAD
-// SetMinCurrent sets the minimal loadpoint current
-func (lp *LoadPoint) SetMinCurrent(value int64) {
-	lp.MinCurrent = value
-}
-
-// GetMaxCurrent returns the maximum loadpoint current
-func (lp *LoadPoint) GetMaxCurrent() int64 {
-	return lp.MaxCurrent
-}
-
-// SetMaxCurrent sets the maximum loadpoint current
-func (lp *LoadPoint) SetMaxCurrent(value int64) {
-	lp.MaxCurrent = value
-}
-
-// GetMinPower returns the minimal loadpoint power for a single phase
-func (lp *LoadPoint) GetMinPower() int64 {
-	return int64(Voltage) * lp.MinCurrent
-}
-
-// GetMaxPower returns the minimal loadpoint power taking active phases into account
-func (lp *LoadPoint) GetMaxPower() int64 {
-	return int64(Voltage) * lp.Phases * lp.MaxCurrent
-}
-
-func (lp *LoadPoint) GetPhases() int64 {
-	return lp.Phases
-}
-
-func (lp *LoadPoint) SetPhases(value int64) {
-	if value > 0 {
-		lp.Phases = value
-	}
-=======
 // SetMinCurrent returns the min loadpoint current
 func (lp *LoadPoint) SetMinCurrent(current float64) {
 	lp.Lock()
@@ -261,5 +214,4 @@
 // GetMaxPower returns the max loadpoint power taking active phases into account
 func (lp *LoadPoint) GetMaxPower() float64 {
 	return Voltage * lp.GetMaxCurrent() * float64(lp.Phases)
->>>>>>> 8eac76e4
 }