--- conflicted
+++ resolved
@@ -1,15 +1,10 @@
 package core
 
 import (
-<<<<<<< HEAD
+	"time"
+	
 	"github.com/mark-sch/evcc/api"
 	"github.com/mark-sch/evcc/core/wrapper"
-=======
-	"time"
-
-	"github.com/andig/evcc/api"
-	"github.com/andig/evcc/core/wrapper"
->>>>>>> 8ea528ec
 )
 
 // LoadPointAPI is the external loadpoint API
