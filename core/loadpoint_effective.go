--- conflicted
+++ resolved
@@ -124,16 +124,12 @@
 	return 100
 }
 
-<<<<<<< HEAD
 // effectiveStepPower returns the effective step power for the currently active phases
 func (lp *Loadpoint) effectiveStepPower() float64 {
 	return Voltage * float64(lp.ActivePhases())
 }
 
-// EffectiveMinPower returns the effective min power for a single phase
-=======
 // EffectiveMinPower returns the effective min power for the minimum active phases
->>>>>>> d9a4152d
 func (lp *Loadpoint) EffectiveMinPower() float64 {
 	return Voltage * lp.effectiveMinCurrent() * float64(lp.minActivePhases())
 }
