--- conflicted
+++ resolved
@@ -93,23 +93,13 @@
 // MinActivePhases returns the minimum number of active phases for the loadpoint.
 func (lp *Loadpoint) MinActivePhases() int {
 	lp.RLock()
-<<<<<<< HEAD
-	phasesConfigured := lp.phasesConfigured
-	lp.RUnlock()
-=======
 	defer lp.RUnlock()
 	return lp.minActivePhases()
 }
->>>>>>> f93ceffa
 
 // minActivePhases returns the minimum number of active phases for the loadpoint.
 func (lp *Loadpoint) minActivePhases() int {
-	// 1p3p supported or limit 1p
-<<<<<<< HEAD
-	if lp.hasPhaseSwitching() || phasesConfigured == 1 {
-=======
 	if lp.hasPhaseSwitching() || lp.configuredPhases == 1 {
->>>>>>> f93ceffa
 		return 1
 	}
 
@@ -137,13 +127,7 @@
 
 	// if 1p3p supported then assume configured limit or 3p
 	if lp.hasPhaseSwitching() {
-<<<<<<< HEAD
-		lp.RLock()
-		physical = lp.phasesConfigured
-		lp.RUnlock()
-=======
 		physical = lp.configuredPhases
->>>>>>> f93ceffa
 	}
 
 	return min(expect(vehicle), expect(physical), expect(measured), expect(charger))
