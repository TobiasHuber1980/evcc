--- conflicted
+++ resolved
@@ -526,31 +526,11 @@
 	go cache.Run(paramC)
 
 	expect := func(key string, val interface{}) {
-<<<<<<< HEAD
-		// wrap in retry, as cache async update otherwise causes flaky tests
-		err := retry.Do(
-			func() error {
-				p := cache.Get(key)
-				t.Logf("%s: %.f", key, p.Val) // REMOVE
-				if p.Val != val {
-					return fmt.Errorf("%s wanted: %v, got %v", key, val, p.Val)
-				}
-				return nil
-			},
-			retry.OnRetry(func(n uint, err error) {
-				t.Logf("retry #%d: %s\n", n, err)
-			}),
-			retry.Attempts(3),
-		)
-		if err != nil {
-			t.Error(err)
-=======
 		time.Sleep(100 * time.Millisecond) // wait for cache to catch up
 		p := cache.Get(key)
 		t.Logf("%s: %.f", key, p.Val) // REMOVE
 		if p.Val != val {
 			t.Errorf("%s wanted: %.0f, got %v", key, val, p.Val)
->>>>>>> cf597421
 		}
 	}
 	return cache, expect
