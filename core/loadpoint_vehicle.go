--- conflicted
+++ resolved
@@ -147,18 +147,12 @@
 		lp.socEstimator = soc.NewEstimator(lp.log, lp.charger, vehicle, estimate)
 
 		lp.publish(vehiclePresent, true)
-<<<<<<< HEAD
-		lp.publish(vehicleTitle, lp.vehicle.Title())
-		lp.publish(vehicleIcon, lp.vehicle.Icon())
-		lp.publish(vehicleCapacity, lp.vehicle.Capacity())
-		lp.restoreVehicleSettings()
-=======
 		lp.publish(vehicleTitle, vehicle.Title())
 		lp.publish(vehicleIcon, vehicle.Icon())
 		lp.publish(vehicleCapacity, vehicle.Capacity())
-
->>>>>>> dd787ce5
-		lp.applyAction(vehicle.OnIdentified())
+		lp.restoreVehicleSettings()
+
+    lp.applyAction(vehicle.OnIdentified())
 		lp.addTask(lp.vehicleOdometer)
 
 		lp.progress.Reset()
