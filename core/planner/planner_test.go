package planner

import (
	"slices"
	"testing"
	"time"

	"github.com/benbjohnson/clock"
	"github.com/evcc-io/evcc/api"
	"github.com/evcc-io/evcc/tariff"
	"github.com/evcc-io/evcc/util"
	"github.com/stretchr/testify/assert"
	"github.com/stretchr/testify/require"
	"go.uber.org/mock/gomock"
)

func rates(prices []float64, start time.Time, slotDuration time.Duration) api.Rates {
	res := make(api.Rates, 0, len(prices))

	for i, v := range prices {
		slotStart := start.Add(time.Duration(i) * slotDuration)
		ar := api.Rate{
			Start: slotStart,
			End:   slotStart.Add(slotDuration),
			Value: v,
		}
		res = append(res, ar)
	}

	return res
}

<<<<<<< HEAD
=======
// func dumpRates(rr api.Rates) string {
// 	var b []byte
// 	for _, r := range rr {
// 		b = fmt.Appendf(b, "%+v\n", r)
// 	}
// 	return string(b)
// }

// TODO start before start of rates

>>>>>>> 0760db8d
func TestPlan(t *testing.T) {
	clock := clock.NewMock()
	ctrl := gomock.NewController(t)

	trf := api.NewMockTariff(ctrl)
	trf.EXPECT().Rates().AnyTimes().Return(rates([]float64{20, 60, 10, 80, 40, 90}, clock.Now(), time.Hour), nil)

	p := &Planner{
		log:   util.NewLogger("foo"),
		clock: clock,
	}

	rates, err := trf.Rates()
	require.NoError(t, err)

	slices.SortStableFunc(rates, sortByCost)

	{
		// filter rates to [now, now] window - should return empty
		filteredRates := filterRates(rates, clock.Now(), clock.Now())
		plan := p.plan(filteredRates, time.Hour, clock.Now())
		assert.Empty(t, plan)
	}

	tc := []struct {
		desc string
		// task
		duration time.Duration
		now      time.Time
		target   time.Time
		// result
		planStart time.Time
		planCost  float64
	}{
		// numbers in brackets denote inactive partial slots
		{
			"plan 0-0-60-0-0-0",
			time.Hour,
			clock.Now(),
			clock.Now().Add(6 * time.Hour),
			clock.Now().Add(2 * time.Hour),
			10,
		},
		{
			"plan 60-0-60-0-0-0",
			2 * time.Hour,
			clock.Now(),
			clock.Now().Add(6 * time.Hour),
			clock.Now().Add(0 * time.Hour),
			30,
		},
		{
			"plan (30)30-0-60-0-0-0",
			90 * time.Minute,
			clock.Now(),
			clock.Now().Add(6 * time.Hour),
			clock.Now().Add(30 * time.Minute),
			20,
		},
		{
			"plan 0-0-60-0-0-0",
			time.Hour,
			clock.Now().Add(30 * time.Minute),
			clock.Now().Add(6 * time.Hour),
			clock.Now().Add(2 * time.Hour),
			10,
		},
		{
			"plan (30)30-0-60-0-30(30)-0",
			2 * time.Hour,
			clock.Now().Add(30 * time.Minute),
			clock.Now().Add(6 * time.Hour),
			clock.Now().Add(30 * time.Minute),
			40,
		},
		{
			"plan (30)30-0-60-0-0-0",
			90 * time.Minute,
			clock.Now().Add(30 * time.Minute),
			clock.Now().Add(6 * time.Hour),
			clock.Now().Add(30 * time.Minute),
			20,
		},
	}

	for i, tc := range tc {
		t.Log(tc.desc)
		clock.Set(tc.now)
		// filter rates to [now, target] window as caller would do
		filteredRates := filterRates(rates, tc.now, tc.target)
		plan := p.plan(filteredRates, tc.duration, tc.target)

		assert.Equalf(t, tc.planStart.UTC(), Start(plan).UTC(), "case %d start", i)
		assert.Equalf(t, tc.duration, Duration(plan), "case %d duration", i)
		assert.Equalf(t, tc.planCost, AverageCost(plan)*float64(Duration(plan))/float64(time.Hour), "case %d cost", i)
	}
}

func TestNilTariff(t *testing.T) {
	clock := clock.NewMock()

	p := &Planner{
		log:   util.NewLogger("foo"),
		clock: clock,
	}

	plan := p.Plan(time.Hour, clock.Now().Add(30*time.Minute), 0, false)
	assert.Equal(t, api.Rates{
		{
			Start: clock.Now(),
			End:   clock.Now().Add(60 * time.Minute),
		},
	}, plan, "expected simple plan")
}

func TestRatesError(t *testing.T) {
	clock := clock.NewMock()
	ctrl := gomock.NewController(t)

	trf := api.NewMockTariff(ctrl)
	trf.EXPECT().Rates().AnyTimes().Return(nil, api.ErrOutdated)

	p := &Planner{
		log:    util.NewLogger("foo"),
		clock:  clock,
		tariff: trf,
	}

	plan := p.Plan(time.Hour, clock.Now().Add(30*time.Minute), 0, false)
	assert.Equal(t, api.Rates{
		{
			Start: clock.Now(),
			End:   clock.Now().Add(60 * time.Minute),
		},
	}, plan, "expected simple plan")
}

func TestFlatTariffTargetInThePast(t *testing.T) {
	clock := clock.NewMock()
	ctrl := gomock.NewController(t)

	trf := api.NewMockTariff(ctrl)
	trf.EXPECT().Rates().AnyTimes().Return(rates([]float64{0}, clock.Now(), time.Hour), nil)

	p := &Planner{
		log:    util.NewLogger("foo"),
		clock:  clock,
		tariff: trf,
	}

	simplePlan := api.Rates{
		{
			Start: clock.Now(),
			End:   clock.Now().Add(60 * time.Minute),
		},
	}

	plan := p.Plan(time.Hour, clock.Now().Add(30*time.Minute), 0, false)
	assert.Equal(t, simplePlan, plan, "expected simple plan")

	plan = p.Plan(time.Hour, clock.Now().Add(-30*time.Minute), 0, false)
	assert.Equal(t, simplePlan, plan, "expected simple plan")
}

func TestFlatTariffLongSlots(t *testing.T) {
	clock := clock.NewMock()
	ctrl := gomock.NewController(t)

	trf := api.NewMockTariff(ctrl)
	trf.EXPECT().Rates().AnyTimes().Return(rates([]float64{0}, clock.Now(), 24*time.Hour), nil)

	p := &Planner{
		log:    util.NewLogger("foo"),
		clock:  clock,
		tariff: trf,
	}

	// for a single slot, we always expect charging to start early because tariffs ensure
	// that slots are not longer than 1 hour and with that context this is not a problem

	// expect 00:00-01:00 UTC
	plan := p.Plan(time.Hour, clock.Now().Add(2*time.Hour), 0, false)
	assert.Equal(t, api.Rate{Start: clock.Now(), End: clock.Now().Add(time.Hour)}, SlotAt(clock.Now(), plan))
	assert.Equal(t, api.Rate{}, SlotAt(clock.Now().Add(time.Hour), plan))

	// expect 00:00-01:00 UTC
	plan = p.Plan(time.Hour, clock.Now().Add(time.Hour), 0, false)
	assert.Equal(t, api.Rate{Start: clock.Now(), End: clock.Now().Add(time.Hour)}, SlotAt(clock.Now(), plan))
}

func TestTargetAfterKnownPrices(t *testing.T) {
	clock := clock.NewMock()
	ctrl := gomock.NewController(t)

	trf := api.NewMockTariff(ctrl)
	trf.EXPECT().Rates().AnyTimes().Return(rates([]float64{0}, clock.Now(), time.Hour), nil)

	p := &Planner{
		log:    util.NewLogger("foo"),
		clock:  clock,
		tariff: trf,
	}

	plan := p.Plan(40*time.Minute, clock.Now().Add(2*time.Hour), 0, false) // charge efficiency does not allow to test with 1h
	assert.False(t, !SlotAt(clock.Now(), plan).IsZero(), "should not start if car can be charged completely after known prices ")

	plan = p.Plan(2*time.Hour, clock.Now().Add(2*time.Hour), 0, false)
	assert.True(t, !SlotAt(clock.Now(), plan).IsZero(), "should start if car can not be charged completely after known prices ")
}

func TestChargeAfterTargetTime(t *testing.T) {
	clock := clock.NewMock()
	ctrl := gomock.NewController(t)

	trf := api.NewMockTariff(ctrl)
	trf.EXPECT().Rates().AnyTimes().Return(rates([]float64{0, 0, 0, 0}, clock.Now(), time.Hour), nil)

	p := &Planner{
		log:    util.NewLogger("foo"),
		clock:  clock,
		tariff: trf,
	}

	simplePlan := api.Rates{
		{
			Start: clock.Now(),
			End:   clock.Now().Add(60 * time.Minute),
		},
	}

	plan := p.Plan(time.Hour, clock.Now(), 0, false)
	assert.Equal(t, simplePlan, plan, "expected simple plan")

	plan = p.Plan(time.Hour, clock.Now().Add(-time.Hour), 0, false)
	assert.Equal(t, simplePlan, plan, "expected simple plan")
}

func TestPrecondition(t *testing.T) {
	clock := clock.NewMock()
	ctrl := gomock.NewController(t)
	trf := api.NewMockTariff(ctrl)
	trf.EXPECT().Rates().AnyTimes().Return(rates([]float64{1, 2, 3, 4}, clock.Now(), tariff.SlotDuration), nil)

	p := &Planner{
		log:    util.NewLogger("foo"),
		clock:  clock,
		tariff: trf,
	}

	plan := p.Plan(tariff.SlotDuration, clock.Now().Add(4*tariff.SlotDuration), tariff.SlotDuration, false)
	assert.Equal(t, api.Rates{
		{
			Start: clock.Now().Add(3 * tariff.SlotDuration),
			End:   clock.Now().Add(4 * tariff.SlotDuration),
			Value: 4,
		},
	}, plan, "expected last slot")

<<<<<<< HEAD
	plan = p.Plan(2*tariff.SlotDuration, clock.Now().Add(4*tariff.SlotDuration), tariff.SlotDuration, false)
=======
	// NOTE: with 15min slots we no longer expect late start of the slot
	plan = p.Plan(2*time.Hour, time.Hour, clock.Now().Add(4*time.Hour))
>>>>>>> 0760db8d
	assert.Equal(t, api.Rates{
		{
			Start: clock.Now(),
			End:   clock.Now().Add(1 * tariff.SlotDuration),
			Value: 1,
		},
		{
			Start: clock.Now().Add(3 * tariff.SlotDuration),
			End:   clock.Now().Add(4 * tariff.SlotDuration),
			Value: 4,
		},
	}, plan, "expected two slots")

<<<<<<< HEAD
	plan = p.Plan(time.Duration(1.5*float64(tariff.SlotDuration)), clock.Now().Add(4*tariff.SlotDuration), tariff.SlotDuration, false)
	assert.Equal(t, api.Rates{
		{
			Start: clock.Now(),
			End:   clock.Now().Add(time.Duration(0.5 * float64(tariff.SlotDuration))),
			Value: 1,
		},
		{
			Start: clock.Now().Add(3 * tariff.SlotDuration),
			End:   clock.Now().Add(4 * tariff.SlotDuration),
			Value: 4,
		},
	}, plan, "expected trimmed slot at beginning and precondition slot")
}

func TestPrecondition_NonSlotBoundary(t *testing.T) {
	clock := clock.NewMock()
	ctrl := gomock.NewController(t)
	trf := api.NewMockTariff(ctrl)

	slotDuration := 15 * time.Minute

	// Create rates with 15-minute slots covering 8 hours (32 slots)
	prices := make([]float64, 32)
	for i := range prices {
		prices[i] = float64(i + 1)
	}
	trf.EXPECT().Rates().AnyTimes().Return(rates(prices, clock.Now(), slotDuration), nil)

	p := &Planner{
		log:    util.NewLogger("foo"),
		clock:  clock,
		tariff: trf,
	}

	// Target time at 7:20 (non-slot boundary, between 7:15 and 7:30)
	// 7:20 is 29 slots + 5 minutes from now
	targetTime := clock.Now().Add(29*slotDuration + 5*time.Minute)

	// 30 minutes preconditioning, 1 hour charging
	precondition := 30 * time.Minute
	requiredDuration := 1 * time.Hour

	plan := p.Plan(requiredDuration, targetTime, precondition, false)

	// Verify precondition ends exactly at target time
	require.NotEmpty(t, plan)
	lastSlot := plan[len(plan)-1]
	assert.Equal(t, targetTime, lastSlot.End, "precondition should end exactly at target time")

	// Calculate total precondition duration
	var precondDuration time.Duration
	// Precondition starts at targetTime - 30min = 6:50
	precondStart := targetTime.Add(-precondition)
	for _, slot := range plan {
		if !slot.Start.Before(precondStart) {
			precondDuration += slot.End.Sub(slot.Start)
		}
	}
	assert.Equal(t, precondition, precondDuration, "total precondition duration should be exactly 30 minutes")

	// Verify expected slots structure
	// Note: precondition (30min) reduces effective required duration from 1h to 30min
	// Cheapest 30min charging: slots at 01:00-01:30 (slots 0-1, prices 1,2)
	// Precondition: 07:50-08:20 (exactly 30min before target at 08:20)
	//   - 07:45-08:00 (slot 27, price 28) -> trimmed to 07:50-08:00 (10min)
	//   - 08:00-08:15 (slot 28, price 29) -> full slot (15min)
	//   - 08:15-08:30 (slot 29, price 30) -> trimmed to 08:15-08:20 (5min)
	expectedPlan := api.Rates{
		// Charging slots (cheapest 30 minutes after precondition reduction)
		{Start: clock.Now(), End: clock.Now().Add(slotDuration), Value: 1},
		{Start: clock.Now().Add(slotDuration), End: clock.Now().Add(2 * slotDuration), Value: 2},
		// Precondition slots (exactly 30min before target, trimmed at both ends)
		{Start: targetTime.Add(-precondition), End: clock.Now().Add(28 * slotDuration), Value: 28},
		{Start: clock.Now().Add(28 * slotDuration), End: clock.Now().Add(29 * slotDuration), Value: 29},
		{Start: clock.Now().Add(29 * slotDuration), End: targetTime, Value: 30},
	}

	assert.Equal(t, expectedPlan, plan, "expected charging slots and trimmed precondition slots")
=======
	plan = p.Plan(time.Hour, 30*time.Minute, clock.Now().Add(4*time.Hour))
	assert.Equal(t, api.Rates{
		{
			Start: clock.Now(),
			End:   clock.Now().Add(30 * time.Minute),
			Value: 1,
		},
		{
			Start: clock.Now().Add(210 * time.Minute), // 3.5h
			End:   clock.Now().Add(4 * time.Hour),     // 4.0h
			Value: 4,
		},
	}, plan, "expected short early and split late slot")

	plan = p.Plan(time.Hour, 24*time.Hour, clock.Now().Add(4*time.Hour))
	assert.Equal(t, api.Rates{
		{
			Start: clock.Now().Add(3 * time.Hour),
			End:   clock.Now().Add(4 * time.Hour),
			Value: 4,
		},
	}, plan, "all precondition")
>>>>>>> 0760db8d
}

func TestContinuousPlanNoTariff(t *testing.T) {
	clock := clock.NewMock()

	p := &Planner{
		log:   util.NewLogger("foo"),
		clock: clock,
	}

	plan := p.Plan(time.Hour, clock.Now(), 0, false)

	// single-slot plan
	assert.Len(t, plan, 1)
	assert.Equal(t, clock.Now(), SlotAt(clock.Now(), plan).Start)
	assert.Equal(t, clock.Now().Add(time.Hour), SlotAt(clock.Now(), plan).End)
}

func TestContinuousPlan(t *testing.T) {
	clock := clock.NewMock()
	ctrl := gomock.NewController(t)

	trf := api.NewMockTariff(ctrl)
	trf.EXPECT().Rates().AnyTimes().Return(rates([]float64{0}, clock.Now().Add(time.Hour), time.Hour), nil)

	p := &Planner{
		log:    util.NewLogger("foo"),
		clock:  clock,
		tariff: trf,
	}

	plan := p.Plan(150*time.Minute, clock.Now(), 0, false)

	// 3-slot plan
	assert.Len(t, plan, 3)
}

func TestContinuousPlanOutsideRates(t *testing.T) {
	clock := clock.NewMock()
	ctrl := gomock.NewController(t)

	trf := api.NewMockTariff(ctrl)
	trf.EXPECT().Rates().AnyTimes().Return(rates([]float64{0}, clock.Now().Add(time.Hour), time.Hour), nil)

	p := &Planner{
		log:    util.NewLogger("foo"),
		clock:  clock,
		tariff: trf,
	}

	plan := p.Plan(30*time.Minute, clock.Now(), 0, false)

	// 3-slot plan
	assert.Len(t, plan, 1)
}

// TestStartBeforeRates tests that when current time is before
// the first available rate, the planner waits and starts charging when
// rates become available, as long as there's enough time to reach the target
func TestStartBeforeRates(t *testing.T) {
	now := time.Date(1970, time.January, 1, 0, 0, 0, 0, time.UTC)
	c := clock.NewMock()
	c.Set(now)

	ctrl := gomock.NewController(t)
	log := util.NewLogger("test")

	// Rates start 2 hours in the future (gap from now until first rate)
	rates := api.Rates{
		{Start: now.Add(2 * time.Hour), End: now.Add(3 * time.Hour), Value: 0.10},
		{Start: now.Add(3 * time.Hour), End: now.Add(4 * time.Hour), Value: 0.15},
		{Start: now.Add(4 * time.Hour), End: now.Add(5 * time.Hour), Value: 0.08}, // cheapest
		{Start: now.Add(5 * time.Hour), End: now.Add(6 * time.Hour), Value: 0.20},
	}

	trf := api.NewMockTariff(ctrl)
	trf.EXPECT().Rates().AnyTimes().Return(rates, nil)

	planner := &Planner{
		log:    log,
		clock:  c,
		tariff: trf,
	}

	targetTime := now.Add(6 * time.Hour)
	requiredDuration := time.Hour

	plan := planner.Plan(requiredDuration, targetTime, 0, true) // continuous mode

	require.NotEmpty(t, plan, "plan should not be empty")
	require.Len(t, plan, 1, "should create single slot with actual price")

	// Should wait until rates are available and pick the cheapest slot
	assert.Equal(t, now.Add(4*time.Hour), plan[0].Start, "should start at cheapest available rate")
	assert.Equal(t, now.Add(5*time.Hour), plan[0].End, "should end after required duration")
	assert.Equal(t, 0.08, plan[0].Value, "should have actual price from cheapest slot")

	// Plan must not start before rates are available
	assert.False(t, plan[0].Start.Before(rates[0].Start), "plan must not start before first available rate")
}

// TestStartBeforeRatesInsufficientTime tests that when current time
// is before the first available rate AND there's not enough time after rates
// start to complete charging before target, the planner starts charging as soon
// as rates become available (best effort approach)
func TestStartBeforeRatesInsufficientTime(t *testing.T) {
	now := time.Date(1970, time.January, 1, 0, 0, 0, 0, time.UTC)
	c := clock.NewMock()
	c.Set(now)

	ctrl := gomock.NewController(t)
	log := util.NewLogger("test")

	// Rates start 2 hours in the future, but we need 3 hours to charge
	// and target is only 4 hours away (not enough time to fully charge)
	rates := api.Rates{
		{Start: now.Add(2 * time.Hour), End: now.Add(3 * time.Hour), Value: 0.10},
		{Start: now.Add(3 * time.Hour), End: now.Add(4 * time.Hour), Value: 0.15},
	}

	trf := api.NewMockTariff(ctrl)
	trf.EXPECT().Rates().AnyTimes().Return(rates, nil)

	planner := &Planner{
		log:    log,
		clock:  c,
		tariff: trf,
	}

	targetTime := now.Add(4 * time.Hour)
	requiredDuration := 3 * time.Hour // Need 3h but only 2h available after rates start

	plan := planner.Plan(requiredDuration, targetTime, 0, false) // dispersed mode

	require.NotEmpty(t, plan, "plan should not be empty - starts when rates become available")

	// Best effort: start as soon as rates are available
	assert.Equal(t, now.Add(2*time.Hour), plan[0].Start, "should start at first available rate")
	assert.Equal(t, 0.10, plan[0].Value, "should use first available rate price")
}<|MERGE_RESOLUTION|>--- conflicted
+++ resolved
@@ -30,19 +30,6 @@
 	return res
 }
 
-<<<<<<< HEAD
-=======
-// func dumpRates(rr api.Rates) string {
-// 	var b []byte
-// 	for _, r := range rr {
-// 		b = fmt.Appendf(b, "%+v\n", r)
-// 	}
-// 	return string(b)
-// }
-
-// TODO start before start of rates
-
->>>>>>> 0760db8d
 func TestPlan(t *testing.T) {
 	clock := clock.NewMock()
 	ctrl := gomock.NewController(t)
@@ -301,12 +288,11 @@
 		},
 	}, plan, "expected last slot")
 
-<<<<<<< HEAD
-	plan = p.Plan(2*tariff.SlotDuration, clock.Now().Add(4*tariff.SlotDuration), tariff.SlotDuration, false)
-=======
 	// NOTE: with 15min slots we no longer expect late start of the slot
-	plan = p.Plan(2*time.Hour, time.Hour, clock.Now().Add(4*time.Hour))
->>>>>>> 0760db8d
+	plan = p.Plan(2*time.Hour, time.Hour, clock.Now().Add(4*time.Hour), false)
+  // TODO - double check
+  // plan = p.Plan(2*tariff.SlotDuration, clock.Now().Add(4*tariff.SlotDuration), tariff.SlotDuration, false)
+
 	assert.Equal(t, api.Rates{
 		{
 			Start: clock.Now(),
@@ -320,88 +306,7 @@
 		},
 	}, plan, "expected two slots")
 
-<<<<<<< HEAD
-	plan = p.Plan(time.Duration(1.5*float64(tariff.SlotDuration)), clock.Now().Add(4*tariff.SlotDuration), tariff.SlotDuration, false)
-	assert.Equal(t, api.Rates{
-		{
-			Start: clock.Now(),
-			End:   clock.Now().Add(time.Duration(0.5 * float64(tariff.SlotDuration))),
-			Value: 1,
-		},
-		{
-			Start: clock.Now().Add(3 * tariff.SlotDuration),
-			End:   clock.Now().Add(4 * tariff.SlotDuration),
-			Value: 4,
-		},
-	}, plan, "expected trimmed slot at beginning and precondition slot")
-}
-
-func TestPrecondition_NonSlotBoundary(t *testing.T) {
-	clock := clock.NewMock()
-	ctrl := gomock.NewController(t)
-	trf := api.NewMockTariff(ctrl)
-
-	slotDuration := 15 * time.Minute
-
-	// Create rates with 15-minute slots covering 8 hours (32 slots)
-	prices := make([]float64, 32)
-	for i := range prices {
-		prices[i] = float64(i + 1)
-	}
-	trf.EXPECT().Rates().AnyTimes().Return(rates(prices, clock.Now(), slotDuration), nil)
-
-	p := &Planner{
-		log:    util.NewLogger("foo"),
-		clock:  clock,
-		tariff: trf,
-	}
-
-	// Target time at 7:20 (non-slot boundary, between 7:15 and 7:30)
-	// 7:20 is 29 slots + 5 minutes from now
-	targetTime := clock.Now().Add(29*slotDuration + 5*time.Minute)
-
-	// 30 minutes preconditioning, 1 hour charging
-	precondition := 30 * time.Minute
-	requiredDuration := 1 * time.Hour
-
-	plan := p.Plan(requiredDuration, targetTime, precondition, false)
-
-	// Verify precondition ends exactly at target time
-	require.NotEmpty(t, plan)
-	lastSlot := plan[len(plan)-1]
-	assert.Equal(t, targetTime, lastSlot.End, "precondition should end exactly at target time")
-
-	// Calculate total precondition duration
-	var precondDuration time.Duration
-	// Precondition starts at targetTime - 30min = 6:50
-	precondStart := targetTime.Add(-precondition)
-	for _, slot := range plan {
-		if !slot.Start.Before(precondStart) {
-			precondDuration += slot.End.Sub(slot.Start)
-		}
-	}
-	assert.Equal(t, precondition, precondDuration, "total precondition duration should be exactly 30 minutes")
-
-	// Verify expected slots structure
-	// Note: precondition (30min) reduces effective required duration from 1h to 30min
-	// Cheapest 30min charging: slots at 01:00-01:30 (slots 0-1, prices 1,2)
-	// Precondition: 07:50-08:20 (exactly 30min before target at 08:20)
-	//   - 07:45-08:00 (slot 27, price 28) -> trimmed to 07:50-08:00 (10min)
-	//   - 08:00-08:15 (slot 28, price 29) -> full slot (15min)
-	//   - 08:15-08:30 (slot 29, price 30) -> trimmed to 08:15-08:20 (5min)
-	expectedPlan := api.Rates{
-		// Charging slots (cheapest 30 minutes after precondition reduction)
-		{Start: clock.Now(), End: clock.Now().Add(slotDuration), Value: 1},
-		{Start: clock.Now().Add(slotDuration), End: clock.Now().Add(2 * slotDuration), Value: 2},
-		// Precondition slots (exactly 30min before target, trimmed at both ends)
-		{Start: targetTime.Add(-precondition), End: clock.Now().Add(28 * slotDuration), Value: 28},
-		{Start: clock.Now().Add(28 * slotDuration), End: clock.Now().Add(29 * slotDuration), Value: 29},
-		{Start: clock.Now().Add(29 * slotDuration), End: targetTime, Value: 30},
-	}
-
-	assert.Equal(t, expectedPlan, plan, "expected charging slots and trimmed precondition slots")
-=======
-	plan = p.Plan(time.Hour, 30*time.Minute, clock.Now().Add(4*time.Hour))
+	plan = p.Plan(time.Hour, 30*time.Minute, clock.Now().Add(4*time.Hour), false)
 	assert.Equal(t, api.Rates{
 		{
 			Start: clock.Now(),
@@ -415,7 +320,7 @@
 		},
 	}, plan, "expected short early and split late slot")
 
-	plan = p.Plan(time.Hour, 24*time.Hour, clock.Now().Add(4*time.Hour))
+	plan = p.Plan(time.Hour, 24*time.Hour, clock.Now().Add(4*time.Hour), false)
 	assert.Equal(t, api.Rates{
 		{
 			Start: clock.Now().Add(3 * time.Hour),
@@ -423,7 +328,6 @@
 			Value: 4,
 		},
 	}, plan, "all precondition")
->>>>>>> 0760db8d
 }
 
 func TestContinuousPlanNoTariff(t *testing.T) {
