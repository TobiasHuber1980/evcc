package core

import (
	"context"
	"fmt"
	"math"
	"strings"
	"sync"
	"testing"
	"time"

	"github.com/benbjohnson/clock"
	"github.com/cenkalti/backoff/v4"
	"github.com/evcc-io/evcc/api"
	"github.com/evcc-io/evcc/cmd/shutdown"
	"github.com/evcc-io/evcc/core/circuit"
	"github.com/evcc-io/evcc/core/coordinator"
	"github.com/evcc-io/evcc/core/keys"
	"github.com/evcc-io/evcc/core/loadpoint"
	"github.com/evcc-io/evcc/core/planner"
	"github.com/evcc-io/evcc/core/prioritizer"
	"github.com/evcc-io/evcc/core/session"
	"github.com/evcc-io/evcc/core/site"
	"github.com/evcc-io/evcc/core/soc"
	"github.com/evcc-io/evcc/core/vehicle"
	"github.com/evcc-io/evcc/push"
	"github.com/evcc-io/evcc/server/db"
	"github.com/evcc-io/evcc/server/db/settings"
	"github.com/evcc-io/evcc/tariff"
	"github.com/evcc-io/evcc/util"
	"github.com/evcc-io/evcc/util/config"
	"github.com/evcc-io/evcc/util/telemetry"
	"github.com/samber/lo"
	"github.com/smallnest/chanx"
	"golang.org/x/sync/errgroup"
)

const standbyPower = 10 // consider less than 10W as charger in standby

// updater abstracts the Loadpoint implementation for testing
type updater interface {
	loadpoint.API
	Update(sitePower, batteryBoostPower float64, rates api.Rates, batteryBuffered, batteryStart bool, greenShare float64, effectivePrice, effectiveCo2 *float64)
}

// measurement is used as slice element for publishing structured data
type measurement struct {
	config.Properties `json:",inline,omitempty"`
	Power             float64   `json:"power"`
	Energy            float64   `json:"energy,omitempty"`
	Powers            []float64 `json:"powers,omitempty"`
	Currents          []float64 `json:"currents,omitempty"`
	ExcessDCPower     float64   `json:"excessdcpower,omitempty"`
	Capacity          *float64  `json:"capacity,omitempty"`
	Soc               *float64  `json:"soc,omitempty"`
	Controllable      *bool     `json:"controllable,omitempty"`
}

var _ site.API = (*Site)(nil)

// Site is the main configuration container. A site can host multiple loadpoints.
type Site struct {
	uiChan       chan<- util.Param // client push messages
	lpUpdateChan chan *Loadpoint

	*Health

	sync.RWMutex
	log *util.Logger

	// configuration
	Title         string       `mapstructure:"title"`         // UI title
	Voltage       float64      `mapstructure:"voltage"`       // Operating voltage. 230V for Germany.
	ResidualPower float64      `mapstructure:"residualPower"` // PV meter only: household usage. Grid meter: household safety margin
	Meters        MetersConfig `mapstructure:"meters"`        // Meter references
	// TODO deprecated
	CircuitRef_                        string  `mapstructure:"circuit"`                           // Circuit reference
	MaxGridSupplyWhileBatteryCharging_ float64 `mapstructure:"maxGridSupplyWhileBatteryCharging"` // ignore battery charging if AC consumption is above this value

	// meters
	circuit       api.Circuit                // Circuit
	gridMeter     api.Meter                  // Grid usage meter
	pvMeters      []config.Device[api.Meter] // PV generation meters
	batteryMeters []config.Device[api.Meter] // Battery charging meters
	extMeters     []config.Device[api.Meter] // External meters - for monitoring only
	auxMeters     []config.Device[api.Meter] // Auxiliary meters

	// battery settings
	prioritySoc             float64  // prefer battery up to this Soc
	bufferSoc               float64  // continue charging on battery above this Soc
	bufferStartSoc          float64  // start charging on battery above this Soc
	batteryDischargeControl bool     // prevent battery discharge for fast and planned charging
	batteryGridChargeLimit  *float64 // grid charging limit

	loadpoints  []*Loadpoint             // Loadpoints
	tariffs     *tariff.Tariffs          // Tariffs
	coordinator *coordinator.Coordinator // Vehicles
	prioritizer *prioritizer.Prioritizer // Power budgets
	stats       *Stats                   // Stats
	fcstEnergy  *meterEnergy
	pvEnergy    map[string]*meterEnergy

	// cached state
	gridPower       float64         // Grid power
	pvPower         float64         // PV power
	excessDCPower   float64         // PV excess DC charge power (hybrid only)
	auxPower        float64         // Aux power
	batteryPower    float64         // Battery power (charge negative, discharge positive)
	batterySoc      float64         // Battery soc
	batteryCapacity float64         // Battery capacity
	batteryMode     api.BatteryMode // Battery mode (runtime only, not persisted)
}

// MetersConfig contains the site's meter configuration
type MetersConfig struct {
	GridMeterRef     string   `mapstructure:"grid"`    // Grid usage meter
	PVMetersRef      []string `mapstructure:"pv"`      // PV meter
	BatteryMetersRef []string `mapstructure:"battery"` // Battery charging meter
	ExtMetersRef     []string `mapstructure:"ext"`     // Meters used only for monitoring
	AuxMetersRef     []string `mapstructure:"aux"`     // Auxiliary meters
}

// NewSiteFromConfig creates a new site
func NewSiteFromConfig(other map[string]interface{}) (*Site, error) {
	site := NewSite()

	// TODO remove
	if err := util.DecodeOther(other, site); err != nil {
		return nil, err
	}

	// add meters from config
	site.restoreMetersAndTitle()

	// TODO title
	Voltage = site.Voltage

	return site, nil
}

func (site *Site) Boot(log *util.Logger, loadpoints []*Loadpoint, tariffs *tariff.Tariffs) error {
	site.loadpoints = loadpoints
	site.tariffs = tariffs

	handler := config.Vehicles()
	site.coordinator = coordinator.New(log, config.Instances(handler.Devices()))
	handler.Subscribe(site.updateVehicles)

	site.prioritizer = prioritizer.New(log)
	site.stats = NewStats()

	// upload telemetry on shutdown
	if telemetry.Enabled() {
		shutdown.Register(func() {
			telemetry.Persist(log)
		})
	}

	tariff := site.GetTariff(api.TariffUsagePlanner)

	// give loadpoints access to vehicles and database
	for _, lp := range loadpoints {
		lp.coordinator = coordinator.NewAdapter(lp, site.coordinator)
		lp.planner = planner.New(lp.log, tariff)

		if db.Instance != nil {
			var err error
			if lp.db, err = session.NewStore(lp.GetTitle(), db.Instance); err != nil {
				return err
			}
			// Fix any dangling history
			if err := lp.db.ClosePendingSessionsInHistory(lp.chargeMeterTotal()); err != nil {
				return err
			}

			// NOTE: this requires stopSession to respect async access
			shutdown.Register(lp.stopSession)
		}
	}

	// circuit
	if c := circuit.Root(); c != nil {
		site.circuit = c
	}

	// grid meter
	if site.Meters.GridMeterRef != "" {
		dev, err := config.Meters().ByName(site.Meters.GridMeterRef)
		if err != nil {
			return err
		}
		site.gridMeter = dev.Instance()
	}

	// multiple pv
	for _, ref := range site.Meters.PVMetersRef {
		dev, err := config.Meters().ByName(ref)
		if err != nil {
			return err
		}
<<<<<<< HEAD
		site.pvMeters = append(site.pvMeters, dev)
=======
		site.pvMeters = append(site.pvMeters, dev.Instance())

		// accumulator
		site.pvEnergy[ref] = &meterEnergy{clock: clock.New()}
>>>>>>> 4c005820
	}

	// multiple batteries
	for _, ref := range site.Meters.BatteryMetersRef {
		dev, err := config.Meters().ByName(ref)
		if err != nil {
			return err
		}
		site.batteryMeters = append(site.batteryMeters, dev)
	}

	// meters used only for monitoring
	for _, ref := range site.Meters.ExtMetersRef {
		dev, err := config.Meters().ByName(ref)
		if err != nil {
			return err
		}
		site.extMeters = append(site.extMeters, dev)
	}

	// auxiliary meters
	for _, ref := range site.Meters.AuxMetersRef {
		dev, err := config.Meters().ByName(ref)
		if err != nil {
			return err
		}
		site.auxMeters = append(site.auxMeters, dev)
	}

	if site.MaxGridSupplyWhileBatteryCharging_ != 0 {
		site.log.WARN.Println("`MaxGridSupplyWhileBatteryCharging` is deprecated- use `maxACPower` in pv configuration instead")
	}

	// revert battery mode on shutdown
	shutdown.Register(func() {
		if mode := site.GetBatteryMode(); batteryModeModified(mode) {
			if err := site.applyBatteryMode(api.BatteryNormal); err != nil {
				site.log.ERROR.Println("battery mode:", err)
			}
		}
	})

	return nil
}

// NewSite creates a Site with sane defaults
func NewSite() *Site {
	site := &Site{
		log:        util.NewLogger("site"),
		Voltage:    230, // V
		pvEnergy:   make(map[string]*meterEnergy),
		fcstEnergy: &meterEnergy{clock: clock.New()},
	}

	return site
}

// restoreMetersAndTitle restores site meter configuration
func (site *Site) restoreMetersAndTitle() {
	if testing.Testing() {
		return
	}
	if v, err := settings.String(keys.Title); err == nil {
		site.Title = v
	}
	if v, err := settings.String(keys.GridMeter); err == nil && v != "" {
		site.Meters.GridMeterRef = v
	}
	if v, err := settings.String(keys.PvMeters); err == nil && v != "" {
		site.Meters.PVMetersRef = append(site.Meters.PVMetersRef, filterConfigurable(strings.Split(v, ","))...)
	}
	if v, err := settings.String(keys.BatteryMeters); err == nil && v != "" {
		site.Meters.BatteryMetersRef = append(site.Meters.BatteryMetersRef, filterConfigurable(strings.Split(v, ","))...)
	}
	if v, err := settings.String(keys.ExtMeters); err == nil && v != "" {
		site.Meters.ExtMetersRef = append(site.Meters.ExtMetersRef, filterConfigurable(strings.Split(v, ","))...)
	}
	if v, err := settings.String(keys.AuxMeters); err == nil && v != "" {
		site.Meters.AuxMetersRef = append(site.Meters.AuxMetersRef, filterConfigurable(strings.Split(v, ","))...)
	}
}

// restoreSettings restores site settings
func (site *Site) restoreSettings() error {
	if testing.Testing() {
		return nil
	}
	if v, err := settings.Float(keys.BufferSoc); err == nil {
		if err := site.SetBufferSoc(v); err != nil {
			return err
		}
	}
	if v, err := settings.Float(keys.BufferStartSoc); err == nil {
		if err := site.SetBufferStartSoc(v); err != nil {
			return err
		}
	}
	// TODO migrate from YAML
	if v, err := settings.Float(keys.PrioritySoc); err == nil {
		if err := site.SetPrioritySoc(v); err != nil {
			return err
		}
	}
	if v, err := settings.Bool(keys.BatteryDischargeControl); err == nil {
		if err := site.SetBatteryDischargeControl(v); err != nil {
			return err
		}
	}
	if v, err := settings.Float(keys.ResidualPower); err == nil {
		if err := site.SetResidualPower(v); err != nil {
			return err
		}
	}
	if v, err := settings.Float(keys.BatteryGridChargeLimit); err == nil {
		site.SetBatteryGridChargeLimit(&v)
	}

	// restore accumulated energy
	pvEnergy := make(map[string]float64)
	fcstEnergy, err := settings.Float(keys.SolarAccForecast)

	if err == nil && settings.Json(keys.SolarAccYield, &pvEnergy) == nil {
		site.fcstEnergy.Accumulated = fcstEnergy

		for _, name := range site.Meters.PVMetersRef {
			if fcst, ok := pvEnergy[name]; ok {
				site.pvEnergy[name].Accumulated = fcst
			} else {
				// TODO decide auto-reset?
				site.log.WARN.Printf("cannot restore accumulated solar yield for: %s (may need to reset solar statistics)", name)
			}
		}
	}

	return nil
}

func meterCapabilities(name string, meter interface{}) string {
	_, power := meter.(api.Meter)
	_, energy := meter.(api.MeterEnergy)
	_, currents := meter.(api.PhaseCurrents)

	name += ":"
	return fmt.Sprintf("    %-10s power %s energy %s currents %s",
		name,
		presence[power],
		presence[energy],
		presence[currents],
	)
}

// DumpConfig site configuration
func (site *Site) DumpConfig() {
	// verify vehicle detection
	if vehicles := site.Vehicles().Instances(); len(vehicles) > 1 {
		for _, v := range vehicles {
			if _, ok := v.(api.ChargeState); !ok && len(v.Identifiers()) == 0 {
				site.log.WARN.Printf("vehicle '%s' does not support automatic detection", v.Title())
			}
		}
	}

	site.log.INFO.Println("site config:")
	site.log.INFO.Printf("  meters:      grid %s pv %s battery %s",
		presence[site.gridMeter != nil],
		presence[len(site.pvMeters) > 0],
		presence[len(site.batteryMeters) > 0],
	)

	if site.gridMeter != nil {
		site.log.INFO.Println(meterCapabilities("grid", site.gridMeter))
	}

	if len(site.pvMeters) > 0 {
		for i, pv := range site.pvMeters {
			site.log.INFO.Println(meterCapabilities(fmt.Sprintf("pv %d", i+1), pv))
		}
	}

	if len(site.batteryMeters) > 0 {
		for i, battery := range site.batteryMeters {
			_, ok := battery.(api.Battery)
			_, hasCapacity := battery.(api.BatteryCapacity)

			site.log.INFO.Println(
				meterCapabilities(fmt.Sprintf("battery %d", i+1), battery),
				fmt.Sprintf("soc %s capacity %s", presence[ok], presence[hasCapacity]),
			)
		}
	}

	if vehicles := site.Vehicles().Instances(); len(vehicles) > 0 {
		site.log.INFO.Println("  vehicles:")

		for i, v := range vehicles {
			_, rng := v.(api.VehicleRange)
			_, finish := v.(api.VehicleFinishTimer)
			_, status := v.(api.ChargeState)
			_, climate := v.(api.VehicleClimater)
			_, wakeup := v.(api.Resurrector)
			site.log.INFO.Printf("    vehicle %d: range %s finish %s status %s climate %s wakeup %s",
				i+1, presence[rng], presence[finish], presence[status], presence[climate], presence[wakeup],
			)
		}
	}

	site.log.INFO.Println("  tariffs:")
	trf := func(u api.TariffUsage) string {
		if t := site.GetTariff(u); t != nil {
			return t.Type().String()
		}
		return presence[false]
	}
	site.log.INFO.Printf("    grid:      %s", trf(api.TariffUsageGrid))
	site.log.INFO.Printf("    feed-in:   %s", trf(api.TariffUsageFeedIn))
	site.log.INFO.Printf("    co2:       %s", trf(api.TariffUsageCo2))
	site.log.INFO.Printf("    solar:     %s", trf(api.TariffUsageSolar))

	for i, lp := range site.loadpoints {
		lp.log.INFO.Printf("loadpoint %d:", i+1)
		lp.log.INFO.Printf("  mode:        %s", lp.GetMode())

		_, power := lp.charger.(api.Meter)
		_, energy := lp.charger.(api.MeterEnergy)
		_, currents := lp.charger.(api.PhaseCurrents)
		_, phases := lp.charger.(api.PhaseSwitcher)
		_, wakeup := lp.charger.(api.Resurrector)

		lp.log.INFO.Printf("  charger:     power %s energy %s currents %s phases %s wakeup %s",
			presence[power],
			presence[energy],
			presence[currents],
			presence[phases],
			presence[wakeup],
		)

		lp.log.INFO.Printf("  meters:      charge %s", presence[lp.HasChargeMeter()])

		if lp.HasChargeMeter() {
			lp.log.INFO.Println(meterCapabilities("charge", lp.chargeMeter))
		}
	}
}

// publish sends values to UI and databases
func (site *Site) publish(key string, val interface{}) {
	// test helper
	if site.uiChan == nil {
		return
	}

	site.uiChan <- util.Param{Key: key, Val: val}
}

func (site *Site) collectMeters(key string, meters []config.Device[api.Meter]) []measurement {
	var wg sync.WaitGroup
	mm := make([]measurement, len(meters))

	fun := func(i int, dev config.Device[api.Meter]) {
		meter := dev.Instance()

		// power
		power, err := backoff.RetryWithData(meter.CurrentPower, bo())
		if err == nil {
			site.log.DEBUG.Printf("%s %d power: %.0fW", key, i+1, power)
		} else {
			site.log.ERROR.Printf("%s %d power: %v", key, i+1, err)
		}

		// energy (production)
		var energy float64
		if m, ok := meter.(api.MeterEnergy); err == nil && ok {
			energy, err = m.TotalEnergy()
			if err != nil {
				site.log.ERROR.Printf("%s %d energy: %v", key, i+1, err)
			}
		}

		mm[i] = measurement{
			Properties: deviceProperties(dev),
			Power:      power,
			Energy:     energy,
		}

		wg.Done()
	}

	wg.Add(len(meters))
	for i, meter := range meters {
		go fun(i, meter)
	}
	wg.Wait()

	return mm
}

// updatePvMeters updates pv meters. All measurements are optional.
func (site *Site) updatePvMeters() {
	if len(site.pvMeters) == 0 {
		return
	}

	mm := site.collectMeters("pv", site.pvMeters)

	for i, meter := range site.pvMeters {
		power := mm[i].Power

		if power < -500 {
			site.log.WARN.Printf("pv %d power: %.0fW is negative - check configuration if sign is correct", i+1, power)
		}

		if m, ok := meter.(api.MaxACPowerGetter); ok {
			if dc := power - m.MaxACPower(); dc > 0 && power > 0 {
				mm[i].ExcessDCPower = dc
				site.log.DEBUG.Printf("pv %d excess DC: %.0fW", i+1, dc)
			}
		}
	}

	site.pvPower = lo.SumBy(mm, func(m measurement) float64 {
		return max(0, m.Power)
	})
	site.excessDCPower = lo.SumBy(mm, func(m measurement) float64 {
		return math.Abs(m.ExcessDCPower)
	})
	totalEnergy := lo.SumBy(mm, func(m measurement) float64 {
		return m.Energy
	})

	if len(site.pvMeters) > 1 {
		var excessStr string
		if site.excessDCPower > 0 {
			excessStr = fmt.Sprintf(" (includes %.0fW excess DC)", site.excessDCPower)
		}

		site.log.DEBUG.Printf("pv power: %.0fW"+excessStr, site.pvPower)
	}

	site.publish(keys.PvPower, site.pvPower)
	site.publish(keys.PvEnergy, totalEnergy)
	site.publish(keys.Pv, mm)

	// update solar yield
	for i, name := range site.Meters.PVMetersRef {
		if mm[i].Energy > 0 {
			site.pvEnergy[name].AddMeterTotal(mm[i].Energy)
		} else {
			site.pvEnergy[name].AddPower(mm[i].Power)
		}
	}

	// store
	if err := settings.SetJson(keys.SolarAccYield, site.pvEnergy); err != nil {
		site.log.ERROR.Println("accumulated solar yield:", err)
	}
}

// updateBatteryMeters updates battery meters
func (site *Site) updateBatteryMeters() {
	if len(site.batteryMeters) == 0 {
		return
	}

	mm := site.collectMeters("battery", site.batteryMeters)

	for i, meter := range site.batteryMeters {
		// battery soc and capacity
		var batSoc, capacity float64
		var err error

		if m, ok := meter.(api.Battery); ok {
			batSoc, err = soc.Guard(m.Soc())
			if err == nil {
				if m, ok := m.(api.BatteryCapacity); ok {
					capacity = m.Capacity()
				}

				site.log.DEBUG.Printf("battery %d soc: %.0f%%", i+1, batSoc)
			} else {
				site.log.ERROR.Printf("battery %d soc: %v", i+1, err)
			}
		}

		_, controllable := meter.(api.BatteryController)

		mm[i].Soc = lo.ToPtr(batSoc)
		mm[i].Capacity = lo.ToPtr(capacity)
		mm[i].Controllable = lo.ToPtr(controllable)
	}

	batterySocAcc := lo.SumBy(mm, func(m measurement) float64 {
		// weigh soc by capacity
		if *m.Capacity > 0 {
			return *m.Soc * *m.Capacity
		}
		return *m.Soc
	})
	totalCapacity := lo.SumBy(mm, func(m measurement) float64 {
		return *m.Capacity
	})

	// convert weighed socs to total soc
	if totalCapacity == 0 {
		totalCapacity = float64(len(site.batteryMeters))
	}
	site.batterySoc = batterySocAcc / totalCapacity
	site.batteryCapacity = totalCapacity

	site.batteryPower = lo.SumBy(mm, func(m measurement) float64 {
		return m.Power
	})
	totalEnergy := lo.SumBy(mm, func(m measurement) float64 {
		return m.Energy
	})

	if len(site.batteryMeters) > 1 {
		site.log.DEBUG.Printf("battery power: %.0fW", site.batteryPower)
		site.log.DEBUG.Printf("battery soc: %.0f%%", math.Round(site.batterySoc))
	}

	site.publish(keys.BatteryCapacity, site.batteryCapacity)
	site.publish(keys.BatterySoc, site.batterySoc)

	site.publish(keys.BatteryPower, site.batteryPower)
	site.publish(keys.BatteryEnergy, totalEnergy)
	site.publish(keys.Battery, mm)
}

// updateAuxMeters updates aux meters
func (site *Site) updateAuxMeters() {
	if len(site.auxMeters) == 0 {
		return
	}

	mm := site.collectMeters("aux", site.auxMeters)
	site.auxPower = lo.SumBy(mm, func(m measurement) float64 {
		return m.Power
	})

	if len(site.auxMeters) > 1 {
		site.log.DEBUG.Printf("aux power: %.0fW", site.auxPower)
	}

	site.publish(keys.AuxPower, site.auxPower)
	site.publish(keys.Aux, mm)
}

// updateExtMeters updates ext meters
func (site *Site) updateExtMeters() {
	if len(site.extMeters) == 0 {
		return
	}

	mm := site.collectMeters("ext", site.extMeters)
	site.publish(keys.Ext, mm)
}

// updateGridMeter updates grid meter
func (site *Site) updateGridMeter() error {
	if site.gridMeter == nil {
		return nil
	}

	var mm measurement

	if res, err := backoff.RetryWithData(site.gridMeter.CurrentPower, bo()); err == nil {
		mm.Power = res
		site.gridPower = res
		site.log.DEBUG.Printf("grid power: %.0fW", res)
	} else {
		return fmt.Errorf("grid power: %v", err)
	}

	// grid phase currents (signed)
	if phaseMeter, ok := site.gridMeter.(api.PhaseCurrents); ok {
		// grid phase powers
		var p1, p2, p3 float64
		if phaseMeter, ok := site.gridMeter.(api.PhasePowers); ok {
			var err error // phases needed for signed currents
			if p1, p2, p3, err = phaseMeter.Powers(); err == nil {
				mm.Powers = []float64{p1, p2, p3}
				site.log.DEBUG.Printf("grid powers: %.0fW", mm.Powers)
			} else {
				site.log.ERROR.Printf("grid powers: %v", err)
			}
		}

		if i1, i2, i3, err := phaseMeter.Currents(); err == nil {
			mm.Currents = []float64{util.SignFromPower(i1, p1), util.SignFromPower(i2, p2), util.SignFromPower(i3, p3)}
			site.log.DEBUG.Printf("grid currents: %.3gA", mm.Currents)
		} else {
			site.log.ERROR.Printf("grid currents: %v", err)
		}
	}

	// grid energy (import)
	if energyMeter, ok := site.gridMeter.(api.MeterEnergy); ok {
		if f, err := energyMeter.TotalEnergy(); err == nil {
			mm.Energy = f
		} else {
			site.log.ERROR.Printf("grid energy: %v", err)
		}
	}

	site.publish(keys.Grid, mm)

	return nil
}

func (site *Site) updateMeters() error {
	var eg errgroup.Group

	eg.Go(func() error { site.updatePvMeters(); return nil })
	eg.Go(func() error { site.updateBatteryMeters(); return nil })
	eg.Go(func() error { site.updateAuxMeters(); return nil })
	eg.Go(func() error { site.updateExtMeters(); return nil })

	eg.Go(site.updateGridMeter)

	return eg.Wait()
}

// sitePower returns
//   - the net power exported by the site minus a residual margin
//     (negative values mean grid: export, battery: charging
//   - if battery buffer can be used for charging
func (site *Site) sitePower(totalChargePower, flexiblePower float64) (float64, bool, bool, error) {
	if err := site.updateMeters(); err != nil {
		return 0, false, false, err
	}

	// allow using PV as estimate for grid power
	if site.gridMeter == nil {
		site.gridPower = totalChargePower - site.pvPower
		site.publish(keys.Grid, measurement{Power: site.gridPower})
	}

	// ensure safe default for residual power
	residualPower := site.GetResidualPower()
	if len(site.batteryMeters) > 0 && site.batterySoc < site.prioritySoc && residualPower <= 0 {
		residualPower = 100 // Wsite.publish(keys.PvPower,
	}

	// allow using grid and charge as estimate for pv power
	if site.pvMeters == nil {
		site.pvPower = totalChargePower - site.gridPower + residualPower
		if site.pvPower < 0 {
			site.pvPower = 0
		}
		site.log.DEBUG.Printf("pv power: %.0fW", site.pvPower)
		site.publish(keys.PvPower, site.pvPower)
	}

	// honour battery priority
	batteryPower := site.batteryPower
	excessDCPower := site.excessDCPower

	// handed to loadpoint
	var batteryBuffered, batteryStart bool

	if len(site.batteryMeters) > 0 {
		site.RLock()
		defer site.RUnlock()

		// if battery is charging below prioritySoc give it priority
		if site.batterySoc < site.prioritySoc && batteryPower < 0 {
			site.log.DEBUG.Printf("battery has priority at soc %.0f%% (< %.0f%%)", site.batterySoc, site.prioritySoc)
			batteryPower = 0
			excessDCPower = 0
		} else {
			// if battery is above bufferSoc allow using it for charging
			batteryBuffered = site.bufferSoc > 0 && site.batterySoc > site.bufferSoc
			batteryStart = site.bufferStartSoc > 0 && site.batterySoc > site.bufferStartSoc
		}
	}

	sitePower := site.gridPower + batteryPower + excessDCPower + residualPower - site.auxPower - flexiblePower

	// handle priority
	var flexStr string
	if flexiblePower > 0 {
		flexStr = fmt.Sprintf(" (including %.0fW prioritized power)", flexiblePower)
	}

	site.log.DEBUG.Printf("site power: %.0fW"+flexStr, sitePower)

	return sitePower, batteryBuffered, batteryStart, nil
}

// updateLoadpoints updates all loadpoints' charge power
func (site *Site) updateLoadpoints(rates api.Rates) float64 {
	var (
		wg  sync.WaitGroup
		mu  sync.Mutex
		sum float64
	)

	wg.Add(len(site.loadpoints))
	for _, lp := range site.loadpoints {
		go func() {
			power := lp.UpdateChargePowerAndCurrents()
			site.prioritizer.UpdateChargePowerFlexibility(lp, rates)

			mu.Lock()
			sum += power
			mu.Unlock()

			wg.Done()
		}()
	}
	wg.Wait()

	return sum
}

func (site *Site) update(lp updater) {
	site.log.DEBUG.Println("----")

	// smart cost and battery mode handling
	rates, err := site.plannerRates()
	if err != nil {
		site.log.WARN.Println("planner:", err)
	}

	// update loadpoints
	totalChargePower := site.updateLoadpoints(rates)

	// update all circuits' power and currents
	if site.circuit != nil {
		if err := site.circuit.Update(site.loadpointsAsCircuitDevices()); err != nil {
			site.log.ERROR.Println(err)
		}

		site.publishCircuits()
	}

	// prioritize if possible
	var flexiblePower float64
	if lp.GetMode() == api.ModePV {
		flexiblePower = site.prioritizer.GetChargePowerFlexibility(lp)
	}

	rate, err := rates.At(time.Now())
	if rates != nil && err != nil {
		msg := fmt.Sprintf("no matching rate for: %s", time.Now().Format(time.RFC3339))
		if len(rates) > 0 {
			msg += fmt.Sprintf(", %d rates (%s to %s)", len(rates),
				rates[0].Start.Local().Format(time.RFC3339),
				rates[len(rates)-1].End.Local().Format(time.RFC3339),
			)
		}

		site.log.WARN.Println("planner:", msg)
	}

	batteryGridChargeActive := site.batteryGridChargeActive(rate)
	site.publish(keys.BatteryGridChargeActive, batteryGridChargeActive)

	if batteryMode := site.requiredBatteryMode(batteryGridChargeActive, rate); batteryMode != api.BatteryUnknown {
		if err := site.applyBatteryMode(batteryMode); err == nil {
			site.SetBatteryMode(batteryMode)
		} else {
			site.log.ERROR.Println("battery mode:", err)
		}
	}

	if sitePower, batteryBuffered, batteryStart, err := site.sitePower(totalChargePower, flexiblePower); err == nil {
		// ignore negative pvPower values as that means it is not an energy source but consumption
		homePower := site.gridPower + max(0, site.pvPower) + site.batteryPower - totalChargePower
		homePower = max(homePower, 0)
		site.publish(keys.HomePower, homePower)

		// add battery charging power to homePower to ignore all consumption which does not occur on loadpoints
		// fix for: https://github.com/evcc-io/evcc/issues/11032
		nonChargePower := homePower + max(0, -site.batteryPower)
		greenShareHome := site.greenShare(0, homePower)
		greenShareLoadpoints := site.greenShare(nonChargePower, nonChargePower+totalChargePower)

		lp.Update(
			sitePower, max(0, site.batteryPower), rates, batteryBuffered, batteryStart,
			greenShareLoadpoints, site.effectivePrice(greenShareLoadpoints), site.effectiveCo2(greenShareLoadpoints),
		)

		site.Health.Update()

		site.publishTariffs(greenShareHome, greenShareLoadpoints)

		if telemetry.Enabled() && totalChargePower > standbyPower {
			go telemetry.UpdateChargeProgress(site.log, totalChargePower, greenShareLoadpoints)
		}
	} else {
		site.log.ERROR.Println(err)
	}

	site.stats.Update(site)
}

// prepare publishes initial values
func (site *Site) prepare() {
	if err := site.restoreSettings(); err != nil {
		site.log.ERROR.Println(err)
	}

	site.publish(keys.SiteTitle, site.Title)

	site.publish(keys.GridConfigured, site.gridMeter != nil)
	site.publish(keys.Grid, api.Meter(nil))
	site.publish(keys.Pv, make([]api.Meter, len(site.pvMeters)))
	site.publish(keys.Battery, make([]api.Meter, len(site.batteryMeters)))
	site.publish(keys.Aux, make([]api.Meter, len(site.auxMeters)))
	site.publish(keys.Ext, make([]api.Meter, len(site.extMeters)))
	site.publish(keys.PrioritySoc, site.prioritySoc)
	site.publish(keys.BufferSoc, site.bufferSoc)
	site.publish(keys.BufferStartSoc, site.bufferStartSoc)
	site.publish(keys.BatteryMode, site.batteryMode)
	site.publish(keys.BatteryDischargeControl, site.batteryDischargeControl)
	site.publish(keys.ResidualPower, site.GetResidualPower())

	site.publish(keys.Currency, site.tariffs.Currency)
	if tariff := site.GetTariff(api.TariffUsagePlanner); tariff != nil {
		site.publish(keys.SmartCostType, tariff.Type())
	} else {
		site.publish(keys.SmartCostType, nil)
	}

	site.publishVehicles()
	vehicle.Publish = site.publishVehicles
}

// Prepare attaches communication channels to site and loadpoints
func (site *Site) Prepare(uiChan chan<- util.Param, pushChan chan<- push.Event) {
	// https://github.com/evcc-io/evcc/issues/11191 prevent deadlock
	// https://github.com/evcc-io/evcc/pull/11675 maintain message order

	// infinite queue with channel semantics
	ch := chanx.NewUnboundedChan[util.Param](context.Background(), 2)

	// use ch.In for writing
	site.uiChan = ch.In

	// use ch.Out for reading
	go func() {
		for p := range ch.Out {
			uiChan <- p
		}
	}()

	site.lpUpdateChan = make(chan *Loadpoint, 1) // 1 capacity to avoid deadlock

	site.prepare()

	for id, lp := range site.loadpoints {
		lpUIChan := make(chan util.Param)
		lpPushChan := make(chan push.Event)

		// pipe messages through go func to add id
		go func(id int) {
			for {
				select {
				case param := <-lpUIChan:
					param.Loadpoint = &id
					site.uiChan <- param
				case ev := <-lpPushChan:
					ev.Loadpoint = &id
					pushChan <- ev
				}
			}
		}(id)

		lp.Prepare(lpUIChan, lpPushChan, site.lpUpdateChan)
	}
}

// loopLoadpoints keeps iterating across loadpoints sending the next to the given channel
func (site *Site) loopLoadpoints(next chan<- updater) {
	for {
		for _, lp := range site.loadpoints {
			next <- lp
		}
	}
}

// Run is the main control loop. It reacts to trigger events by
// updating measurements and executing control logic.
func (site *Site) Run(stopC chan struct{}, interval time.Duration) {
	site.Health = NewHealth(time.Minute + interval)

	if max := 30 * time.Second; interval < max {
		site.log.WARN.Printf("interval <%.0fs can lead to unexpected behavior, see https://docs.evcc.io/docs/reference/configuration/interval", max.Seconds())
	}

	loadpointChan := make(chan updater)
	go site.loopLoadpoints(loadpointChan)

	site.update(<-loadpointChan) // start immediately

	for tick := time.Tick(interval); ; {
		select {
		case <-tick:
			site.update(<-loadpointChan)
		case lp := <-site.lpUpdateChan:
			site.update(lp)
		case <-stopC:
			return
		}
	}
}<|MERGE_RESOLUTION|>--- conflicted
+++ resolved
@@ -198,14 +198,10 @@
 		if err != nil {
 			return err
 		}
-<<<<<<< HEAD
 		site.pvMeters = append(site.pvMeters, dev)
-=======
-		site.pvMeters = append(site.pvMeters, dev.Instance())
 
 		// accumulator
 		site.pvEnergy[ref] = &meterEnergy{clock: clock.New()}
->>>>>>> 4c005820
 	}
 
 	// multiple batteries
