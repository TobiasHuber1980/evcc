--- conflicted
+++ resolved
@@ -216,14 +216,9 @@
 			_, finish := v.(api.VehicleFinishTimer)
 			_, status := v.(api.ChargeState)
 			_, climate := v.(api.VehicleClimater)
-<<<<<<< HEAD
 			_, providerLogin := v.(api.ProviderLogin)
 			lp.log.INFO.Printf("    vehicle %d: range %s finish %s status %s climate %s providerLogin %s",
 				i, presence[rng], presence[finish], presence[status], presence[climate], presence[providerLogin],
-=======
-			lp.log.INFO.Printf("    vehicle %d: range %s finish %s status %s climate %s",
-				i, presence[rng], presence[finish], presence[status], presence[climate],
->>>>>>> eff74f47
 			)
 		}
 	}
