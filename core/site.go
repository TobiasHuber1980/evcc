package core

import (
	"context"
	"errors"
	"fmt"
	"math"
	"strings"
	"sync"
	"testing"
	"time"

	"github.com/cenkalti/backoff/v4"
	"github.com/evcc-io/evcc/api"
	"github.com/evcc-io/evcc/cmd/shutdown"
	"github.com/evcc-io/evcc/core/coordinator"
	"github.com/evcc-io/evcc/core/keys"
	"github.com/evcc-io/evcc/core/loadpoint"
	"github.com/evcc-io/evcc/core/planner"
	"github.com/evcc-io/evcc/core/prioritizer"
	"github.com/evcc-io/evcc/core/session"
	"github.com/evcc-io/evcc/core/soc"
	"github.com/evcc-io/evcc/core/vehicle"
	"github.com/evcc-io/evcc/push"
	"github.com/evcc-io/evcc/server/db"
	"github.com/evcc-io/evcc/server/db/settings"
	"github.com/evcc-io/evcc/tariff"
	"github.com/evcc-io/evcc/util"
	"github.com/evcc-io/evcc/util/config"
	"github.com/evcc-io/evcc/util/telemetry"
	"github.com/smallnest/chanx"
)

const standbyPower = 10 // consider less than 10W as charger in standby

// updater abstracts the Loadpoint implementation for testing
type updater interface {
	loadpoint.API
	Update(availablePower float64, autoCharge, batteryBuffered, batteryStart bool, greenShare float64, effectivePrice, effectiveCo2 *float64)
}

// meterMeasurement is used as slice element for publishing structured data
type meterMeasurement struct {
	Power  float64 `json:"power"`
	Energy float64 `json:"energy,omitempty"`
}

// batteryMeasurement is used as slice element for publishing structured data
type batteryMeasurement struct {
	Power        float64 `json:"power"`
	Energy       float64 `json:"energy,omitempty"`
	Soc          float64 `json:"soc,omitempty"`
	Capacity     float64 `json:"capacity,omitempty"`
	Controllable bool    `json:"controllable"`
}

// Site is the main configuration container. A site can host multiple loadpoints.
type Site struct {
	uiChan       chan<- util.Param // client push messages
	lpUpdateChan chan *Loadpoint

	*Health

	sync.RWMutex
	log *util.Logger

	// configuration
	Title         string       `mapstructure:"title"`         // UI title
	Voltage       float64      `mapstructure:"voltage"`       // Operating voltage. 230V for Germany.
	ResidualPower float64      `mapstructure:"residualPower"` // PV meter only: household usage. Grid meter: household safety margin
	Meters        MetersConfig `mapstructure:"meters"`        // Meter references
	CircuitRef    string       `mapstructure:"circuit"`       // Circuit reference

	MaxGridSupplyWhileBatteryCharging float64 `mapstructure:"maxGridSupplyWhileBatteryCharging"` // ignore battery charging if AC consumption is above this value

	// meters
	circuit       api.Circuit // Circuit
	gridMeter     api.Meter   // Grid usage meter
	pvMeters      []api.Meter // PV generation meters
	batteryMeters []api.Meter // Battery charging meters
	auxMeters     []api.Meter // Auxiliary meters

	// battery settings
	prioritySoc                       float64 // prefer battery up to this Soc
	bufferSoc                         float64 // continue charging on battery above this Soc
	bufferStartSoc                    float64 // start charging on battery above this Soc
	maxGridSupplyWhileBatteryCharging float64 // ignore battery charging if AC consumption is above this value
	batteryDischargeControl           bool    // prevent battery discharge for fast and planned charging

	loadpoints  []*Loadpoint             // Loadpoints
	tariffs     *tariff.Tariffs          // Tariffs
	coordinator *coordinator.Coordinator // Vehicles
	prioritizer *prioritizer.Prioritizer // Power budgets
	stats       *Stats                   // Stats

	// cached state
	gridPower    float64         // Grid power
	pvPower      float64         // PV power
	batteryPower float64         // Battery charge power
	batterySoc   float64         // Battery soc
	batteryMode  api.BatteryMode // Battery mode

	publishCache map[string]any // store last published values to avoid unnecessary republishing
}

// MetersConfig contains the site's meter configuration
type MetersConfig struct {
	GridMeterRef     string   `mapstructure:"grid"`    // Grid usage meter
	PVMetersRef      []string `mapstructure:"pv"`      // PV meter
	BatteryMetersRef []string `mapstructure:"battery"` // Battery charging meter
	AuxMetersRef     []string `mapstructure:"aux"`     // Auxiliary meters
}

// NewSiteFromConfig creates a new site
func NewSiteFromConfig(other map[string]interface{}) (*Site, error) {
	site := NewSite()

	// TODO remove
	if err := util.DecodeOther(other, site); err != nil {
		return nil, err
	}

	// add meters from config
	site.restoreMetersAndTitle()

	// TODO title
	Voltage = site.Voltage

	return site, nil
}

func (site *Site) Boot(log *util.Logger, loadpoints []*Loadpoint, tariffs *tariff.Tariffs) error {
	site.loadpoints = loadpoints
	site.tariffs = tariffs

	handler := config.Vehicles()
	site.coordinator = coordinator.New(log, config.Instances(handler.Devices()))
	handler.Subscribe(site.updateVehicles)

	site.prioritizer = prioritizer.New(log)
	site.stats = NewStats()

	// upload telemetry on shutdown
	if telemetry.Enabled() {
		shutdown.Register(func() {
			telemetry.Persist(log)
		})
	}

	tariff := site.GetTariff(PlannerTariff)

	// give loadpoints access to vehicles and database
	for _, lp := range loadpoints {
		lp.coordinator = coordinator.NewAdapter(lp, site.coordinator)
		lp.planner = planner.New(lp.log, tariff)

		if db.Instance != nil {
			var err error
<<<<<<< HEAD
			if lp.db, err = session.NewStore(lp.GetTitle(), db.Instance); err != nil {
				return nil, err
=======
			if lp.db, err = session.NewStore(lp.Title(), db.Instance); err != nil {
				return err
>>>>>>> 554ce1db
			}
			// Fix any dangling history
			if err := lp.db.ClosePendingSessionsInHistory(lp.chargeMeterTotal()); err != nil {
				return err
			}

			// NOTE: this requires stopSession to respect async access
			shutdown.Register(lp.stopSession)
		}
	}

	// circuit
	if site.CircuitRef != "" {
		dev, err := config.Circuits().ByName(site.CircuitRef)
		if err != nil {
			return err
		}
		site.circuit = dev.Instance()
	}

	// grid meter
	if site.Meters.GridMeterRef != "" {
		dev, err := config.Meters().ByName(site.Meters.GridMeterRef)
		if err != nil {
			return err
		}
		site.gridMeter = dev.Instance()
	}

	// multiple pv
	for _, ref := range site.Meters.PVMetersRef {
		dev, err := config.Meters().ByName(ref)
		if err != nil {
			return err
		}
		site.pvMeters = append(site.pvMeters, dev.Instance())
	}

	// multiple batteries
	for _, ref := range site.Meters.BatteryMetersRef {
		dev, err := config.Meters().ByName(ref)
		if err != nil {
			return err
		}
		site.batteryMeters = append(site.batteryMeters, dev.Instance())
	}

	if len(site.batteryMeters) > 0 && site.GetResidualPower() <= 0 {
		site.log.WARN.Println("battery configured but residualPower is missing or <= 0 (add residualPower: 100 to site), see https://docs.evcc.io/en/docs/reference/configuration/site#residualpower")
	}

	// auxiliary meters
	for _, ref := range site.Meters.AuxMetersRef {
		dev, err := config.Meters().ByName(ref)
		if err != nil {
			return err
		}
		site.auxMeters = append(site.auxMeters, dev.Instance())
	}

	// configure meter from references
	if site.gridMeter == nil && len(site.pvMeters) == 0 {
		return errors.New("missing either grid or pv meter")
	}

	// revert battery mode on shutdown
	shutdown.Register(func() {
		if mode := site.GetBatteryMode(); batteryModeModified(mode) {
			if err := site.applyBatteryMode(api.BatteryNormal); err != nil {
				site.log.ERROR.Println("battery mode:", err)
			}
		}
	})

	return nil
}

// NewSite creates a Site with sane defaults
func NewSite() *Site {
	lp := &Site{
		log:          util.NewLogger("site"),
		publishCache: make(map[string]any),
		Voltage:      230, // V
	}

	return lp
}

// restoreMetersAndTitle restores site meter configuration
func (site *Site) restoreMetersAndTitle() {
	if testing.Testing() {
		return
	}
	if v, err := settings.String(keys.Title); err == nil {
		site.Title = v
	}
	if v, err := settings.String(keys.GridMeter); err == nil && v != "" {
		site.Meters.GridMeterRef = v
	}
	if v, err := settings.String(keys.PvMeters); err == nil && v != "" {
		site.Meters.PVMetersRef = append(site.Meters.PVMetersRef, filterConfigurable(strings.Split(v, ","))...)
	}
	if v, err := settings.String(keys.BatteryMeters); err == nil && v != "" {
		site.Meters.BatteryMetersRef = append(site.Meters.BatteryMetersRef, filterConfigurable(strings.Split(v, ","))...)
	}
	if v, err := settings.String(keys.AuxMeters); err == nil && v != "" {
		site.Meters.AuxMetersRef = append(site.Meters.AuxMetersRef, filterConfigurable(strings.Split(v, ","))...)
	}
}

// restoreSettings restores site settings
func (site *Site) restoreSettings() error {
	if testing.Testing() {
		return nil
	}
	if v, err := settings.Float(keys.BufferSoc); err == nil {
		if err := site.SetBufferSoc(v); err != nil {
			return err
		}
	}
	if v, err := settings.Float(keys.BufferStartSoc); err == nil {
		if err := site.SetBufferStartSoc(v); err != nil {
			return err
		}
	}
	// TODO migrate from YAML
	if v, err := settings.Float(keys.MaxGridSupplyWhileBatteryCharging); err == nil {
		if err := site.SetMaxGridSupplyWhileBatteryCharging(v); err != nil {
			return err
		}
	}
	if v, err := settings.Float(keys.PrioritySoc); err == nil {
		if err := site.SetPrioritySoc(v); err != nil {
			return err
		}
	}
	if v, err := settings.Bool(keys.BatteryDischargeControl); err == nil {
		if err := site.SetBatteryDischargeControl(v); err != nil {
			return err
		}
	}
	if v, err := settings.Float(keys.ResidualPower); err == nil {
		if err := site.SetResidualPower(v); err != nil {
			return err
		}
	}
	return nil
}

func meterCapabilities(name string, meter interface{}) string {
	_, power := meter.(api.Meter)
	_, energy := meter.(api.MeterEnergy)
	_, currents := meter.(api.PhaseCurrents)

	name += ":"
	return fmt.Sprintf("    %-10s power %s energy %s currents %s",
		name,
		presence[power],
		presence[energy],
		presence[currents],
	)
}

// DumpConfig site configuration
func (site *Site) DumpConfig() {
	// verify vehicle detection
	if vehicles := site.Vehicles().Instances(); len(vehicles) > 1 {
		for _, v := range vehicles {
			if _, ok := v.(api.ChargeState); !ok {
				site.log.WARN.Printf("vehicle '%s' does not support automatic detection", v.Title())
			}
		}
	}

	site.log.INFO.Println("site config:")
	site.log.INFO.Printf("  meters:      grid %s pv %s battery %s",
		presence[site.gridMeter != nil],
		presence[len(site.pvMeters) > 0],
		presence[len(site.batteryMeters) > 0],
	)

	if site.gridMeter != nil {
		site.log.INFO.Println(meterCapabilities("grid", site.gridMeter))
	}

	if len(site.pvMeters) > 0 {
		for i, pv := range site.pvMeters {
			site.log.INFO.Println(meterCapabilities(fmt.Sprintf("pv %d", i+1), pv))
		}
	}

	if len(site.batteryMeters) > 0 {
		for i, battery := range site.batteryMeters {
			_, ok := battery.(api.Battery)
			_, hasCapacity := battery.(api.BatteryCapacity)

			site.log.INFO.Println(
				meterCapabilities(fmt.Sprintf("battery %d", i+1), battery),
				fmt.Sprintf("soc %s capacity %s", presence[ok], presence[hasCapacity]),
			)
		}
	}

	if vehicles := site.Vehicles().Instances(); len(vehicles) > 0 {
		site.log.INFO.Println("  vehicles:")

		for i, v := range vehicles {
			_, rng := v.(api.VehicleRange)
			_, finish := v.(api.VehicleFinishTimer)
			_, status := v.(api.ChargeState)
			_, climate := v.(api.VehicleClimater)
			_, wakeup := v.(api.Resurrector)
			site.log.INFO.Printf("    vehicle %d: range %s finish %s status %s climate %s wakeup %s",
				i+1, presence[rng], presence[finish], presence[status], presence[climate], presence[wakeup],
			)
		}
	}

	for i, lp := range site.loadpoints {
		lp.log.INFO.Printf("loadpoint %d:", i+1)
		lp.log.INFO.Printf("  mode:        %s", lp.GetMode())

		_, power := lp.charger.(api.Meter)
		_, energy := lp.charger.(api.MeterEnergy)
		_, currents := lp.charger.(api.PhaseCurrents)
		_, phases := lp.charger.(api.PhaseSwitcher)
		_, wakeup := lp.charger.(api.Resurrector)

		lp.log.INFO.Printf("  charger:     power %s energy %s currents %s phases %s wakeup %s",
			presence[power],
			presence[energy],
			presence[currents],
			presence[phases],
			presence[wakeup],
		)

		lp.log.INFO.Printf("  meters:      charge %s", presence[lp.HasChargeMeter()])

		if lp.HasChargeMeter() {
			lp.log.INFO.Printf(meterCapabilities("charge", lp.chargeMeter))
		}
	}
}

// publish sends values to UI and databases
func (site *Site) publish(key string, val interface{}) {
	// test helper
	if site.uiChan == nil {
		return
	}

	site.uiChan <- util.Param{Key: key, Val: val}
}

// publishDelta deduplicates messages before publishing
func (site *Site) publishDelta(key string, val interface{}) {
	if v, ok := site.publishCache[key]; ok && v == val {
		return
	}

	site.publishCache[key] = val
	site.publish(key, val)
}

// updatePvMeters updates pv meters. All measurements are optional.
func (site *Site) updatePvMeters() {
	if len(site.pvMeters) == 0 {
		return
	}

	var totalEnergy float64

	site.pvPower = 0

	mm := make([]meterMeasurement, len(site.pvMeters))

	for i, meter := range site.pvMeters {
		// pv power
		power, err := backoff.RetryWithData(meter.CurrentPower, bo())
		if err == nil {
			// ignore negative values which represent self-consumption
			site.pvPower += max(0, power)
			if power < -500 {
				site.log.WARN.Printf("pv %d power: %.0fW is negative - check configuration if sign is correct", i+1, power)
			}
		} else {
			site.log.ERROR.Printf("pv %d power: %v", i+1, err)
		}

		// pv energy (production)
		var energy float64
		if m, ok := meter.(api.MeterEnergy); err == nil && ok {
			energy, err = m.TotalEnergy()
			if err == nil {
				totalEnergy += energy
			} else {
				site.log.ERROR.Printf("pv %d energy: %v", i+1, err)
			}
		}

		mm[i] = meterMeasurement{
			Power:  power,
			Energy: energy,
		}
	}

	site.log.DEBUG.Printf("pv power: %.0fW", site.pvPower)
	site.publish(keys.PvPower, site.pvPower)
	site.publish(keys.PvEnergy, totalEnergy)
	site.publish(keys.Pv, mm)
}

// updateBatteryMeters updates battery meters. Power is retried, other measurements are optional.
func (site *Site) updateBatteryMeters() error {
	if len(site.batteryMeters) == 0 {
		return nil
	}

	var totalCapacity, totalEnergy float64

	site.batteryPower = 0
	site.batterySoc = 0

	mm := make([]batteryMeasurement, len(site.batteryMeters))

	for i, meter := range site.batteryMeters {
		power, err := backoff.RetryWithData(meter.CurrentPower, bo())
		if err != nil {
			// power is required- return on error
			return fmt.Errorf("battery %d power: %v", i+1, err)
		}

		site.batteryPower += power
		if len(site.batteryMeters) > 1 {
			site.log.DEBUG.Printf("battery %d power: %.0fW", i+1, power)
		}

		// battery energy (discharge)
		var energy float64
		if m, ok := meter.(api.MeterEnergy); ok {
			energy, err = m.TotalEnergy()
			if err == nil {
				totalEnergy += energy
			} else {
				site.log.ERROR.Printf("battery %d energy: %v", i+1, err)
			}
		}

		// battery soc and capacity
		var batSoc, capacity float64
		if meter, ok := meter.(api.Battery); ok {
			batSoc, err = soc.Guard(meter.Soc())

			if err == nil {
				// weigh soc by capacity and accumulate total capacity
				weighedSoc := batSoc
				if m, ok := meter.(api.BatteryCapacity); ok {
					capacity = m.Capacity()
					totalCapacity += capacity
					weighedSoc *= capacity
				}

				site.batterySoc += weighedSoc
				if len(site.batteryMeters) > 1 {
					site.log.DEBUG.Printf("battery %d soc: %.0f%%", i+1, batSoc)
				}
			} else {
				site.log.ERROR.Printf("battery %d soc: %v", i+1, err)
			}
		}

		_, controllable := meter.(api.BatteryController)

		mm[i] = batteryMeasurement{
			Power:        power,
			Energy:       energy,
			Soc:          batSoc,
			Capacity:     capacity,
			Controllable: controllable,
		}
	}

	site.publish(keys.BatteryCapacity, totalCapacity)

	// convert weighed socs to total soc
	if totalCapacity == 0 {
		totalCapacity = float64(len(site.batteryMeters))
	}
	site.batterySoc /= totalCapacity

	site.log.DEBUG.Printf("battery soc: %.0f%%", math.Round(site.batterySoc))
	site.publish(keys.BatterySoc, site.batterySoc)

	site.log.DEBUG.Printf("battery power: %.0fW", site.batteryPower)
	site.publish(keys.BatteryPower, site.batteryPower)
	site.publish(keys.BatteryEnergy, totalEnergy)
	site.publish(keys.Battery, mm)

	return nil
}

// updateGridMeter updates grid meter. Power is retried, other measurements are optional.
func (site *Site) updateGridMeter() error {
	if site.gridMeter == nil {
		return nil
	}

	if res, err := backoff.RetryWithData(site.gridMeter.CurrentPower, bo()); err == nil {
		site.gridPower = res
		site.log.DEBUG.Printf("grid meter: %.0fW", res)
		site.publish(keys.GridPower, res)
	} else {
		return fmt.Errorf("grid meter: %v", err)
	}

	// grid phase powers
	var p1, p2, p3 float64
	if phaseMeter, ok := site.gridMeter.(api.PhasePowers); ok {
		var err error // phases needed for signed currents
		if p1, p2, p3, err = phaseMeter.Powers(); err == nil {
			phases := []float64{p1, p2, p3}
			site.log.DEBUG.Printf("grid powers: %.0fW", phases)
			site.publish(keys.GridPowers, phases)
		} else {
			site.log.ERROR.Printf("grid powers: %v", err)
		}
	}

	// grid phase currents (signed)
	if phaseMeter, ok := site.gridMeter.(api.PhaseCurrents); ok {
		if i1, i2, i3, err := phaseMeter.Currents(); err == nil {
			phases := []float64{util.SignFromPower(i1, p1), util.SignFromPower(i2, p2), util.SignFromPower(i3, p3)}
			site.log.DEBUG.Printf("grid currents: %.3gA", phases)
			site.publish(keys.GridCurrents, phases)
		} else {
			site.log.ERROR.Printf("grid currents: %v", err)
		}
	}

	// grid energy (import)
	if energyMeter, ok := site.gridMeter.(api.MeterEnergy); ok {
		if f, err := energyMeter.TotalEnergy(); err == nil {
			site.publish(keys.GridEnergy, f)
		} else {
			site.log.ERROR.Printf("grid energy: %v", err)
		}
	}

	return nil
}

// updateMeter updates and publishes single meter
func (site *Site) updateMeters() error {
	// TODO parallelize once modbus supports that
	site.updatePvMeters()
	if err := site.updateBatteryMeters(); err != nil {
		return err
	}
	return site.updateGridMeter()
}

// sitePower returns
//   - the net power exported by the site minus a residual margin
//     (negative values mean grid: export, battery: charging
//   - if battery buffer can be used for charging
func (site *Site) sitePower(totalChargePower, flexiblePower float64) (float64, bool, bool, error) {
	if err := site.updateMeters(); err != nil {
		return 0, false, false, err
	}

	// allow using PV as estimate for grid power
	if site.gridMeter == nil {
		site.gridPower = totalChargePower - site.pvPower
		site.publish(keys.GridPower, site.gridPower)
	}

	// allow using grid and charge as estimate for pv power
	if site.pvMeters == nil {
		site.pvPower = totalChargePower - site.gridPower + site.GetResidualPower()
		if site.pvPower < 0 {
			site.pvPower = 0
		}
		site.log.DEBUG.Printf("pv power: %.0fW", site.pvPower)
		site.publish(keys.PvPower, site.pvPower)
	}

	// honour battery priority
	batteryPower := site.batteryPower

	// handed to loadpoint
	var batteryBuffered, batteryStart bool

	if len(site.batteryMeters) > 0 {
		site.RLock()
		defer site.RUnlock()

		// if battery is charging below prioritySoc give it priority
		if site.batterySoc < site.prioritySoc && batteryPower < 0 {
			site.log.DEBUG.Printf("battery has priority at soc %.0f%% (< %.0f%%)", site.batterySoc, site.prioritySoc)
			batteryPower = 0
		} else {
			// if battery is above bufferSoc allow using it for charging
			batteryBuffered = site.bufferSoc > 0 && site.batterySoc > site.bufferSoc
			batteryStart = site.bufferStartSoc > 0 && site.batterySoc > site.bufferStartSoc
		}
	}

	sitePower := sitePower(site.log, site.GetMaxGridSupplyWhileBatteryCharging(), site.gridPower, batteryPower, site.GetResidualPower())

	// deduct smart loads
	if len(site.auxMeters) > 0 {
		var auxPower float64
		mm := make([]meterMeasurement, len(site.auxMeters))

		for i, meter := range site.auxMeters {
			if power, err := meter.CurrentPower(); err == nil {
				auxPower += power
				mm[i].Power = power
				site.log.DEBUG.Printf("aux power %d: %.0fW", i+1, power)
			} else {
				site.log.ERROR.Printf("aux meter %d: %v", i+1, err)
			}
		}

		sitePower -= auxPower

		site.log.DEBUG.Printf("aux power: %.0fW", auxPower)
		site.publish(keys.AuxPower, auxPower)

		site.publish(keys.Aux, mm)
	}

	// handle priority
	if flexiblePower > 0 {
		site.log.DEBUG.Printf("giving loadpoint priority for additional: %.0fW", flexiblePower)
		sitePower -= flexiblePower
	}

	site.log.DEBUG.Printf("site power: %.0fW", sitePower)

	return sitePower, batteryBuffered, batteryStart, nil
}

// greenShare returns
//   - the current green share, calculated for the part of the consumption between powerFrom and powerTo
//     the consumption below powerFrom will get the available green power first
func (site *Site) greenShare(powerFrom float64, powerTo float64) float64 {
	greenPower := math.Max(0, site.pvPower) + math.Max(0, site.batteryPower)
	greenPowerAvailable := math.Max(0, greenPower-powerFrom)

	power := powerTo - powerFrom
	share := math.Min(greenPowerAvailable, power) / power

	if math.IsNaN(share) {
		if greenPowerAvailable > 0 {
			share = 1
		} else {
			share = 0
		}
	}

	return share
}

// effectivePrice calculates the real energy price based on self-produced and grid-imported energy.
func (site *Site) effectivePrice(greenShare float64) *float64 {
	if grid, err := site.tariffs.CurrentGridPrice(); err == nil {
		feedin, err := site.tariffs.CurrentFeedInPrice()
		if err != nil {
			feedin = 0
		}
		effPrice := grid*(1-greenShare) + feedin*greenShare
		return &effPrice
	}
	return nil
}

// effectiveCo2 calculates the amount of emitted co2 based on self-produced and grid-imported energy.
func (site *Site) effectiveCo2(greenShare float64) *float64 {
	if co2, err := site.tariffs.CurrentCo2(); err == nil {
		effCo2 := co2 * (1 - greenShare)
		return &effCo2
	}
	return nil
}

func (site *Site) publishTariffs(greenShareHome float64, greenShareLoadpoints float64) {
	site.publish(keys.GreenShareHome, greenShareHome)
	site.publish(keys.GreenShareLoadpoints, greenShareLoadpoints)

	if gridPrice, err := site.tariffs.CurrentGridPrice(); err == nil {
		site.publishDelta(keys.TariffGrid, gridPrice)
	}
	if feedInPrice, err := site.tariffs.CurrentFeedInPrice(); err == nil {
		site.publishDelta(keys.TariffFeedIn, feedInPrice)
	}
	if co2, err := site.tariffs.CurrentCo2(); err == nil {
		site.publishDelta(keys.TariffCo2, co2)
	}
	if price := site.effectivePrice(greenShareHome); price != nil {
		site.publish(keys.TariffPriceHome, price)
	}
	if co2 := site.effectiveCo2(greenShareHome); co2 != nil {
		site.publish(keys.TariffCo2Home, co2)
	}
	if price := site.effectivePrice(greenShareLoadpoints); price != nil {
		site.publish(keys.TariffPriceLoadpoints, price)
	}
	if co2 := site.effectiveCo2(greenShareLoadpoints); co2 != nil {
		site.publish(keys.TariffCo2Loadpoints, co2)
	}
}

func (site *Site) update(lp updater) {
	site.log.DEBUG.Println("----")

	// update all loadpoints charge power
	var totalChargePower float64
	for _, lp := range site.loadpoints {
		lp.UpdateChargePowerAndCurrents()
		totalChargePower += lp.GetChargePower()

		site.prioritizer.UpdateChargePowerFlexibility(lp)
	}

	// update all circuits' power and currents
	if site.circuit != nil {
		if err := site.circuit.Update(site.loadpointsAsCircuitDevices()); err != nil {
			site.log.ERROR.Println(err)
		}

		site.publishCircuits()
	}

	// prioritize if possible
	var flexiblePower float64
	if lp.GetMode() == api.ModePV {
		flexiblePower = site.prioritizer.GetChargePowerFlexibility(lp)
	}

	var smartCostActive bool
	if rate, err := site.plannerRate(); err == nil {
		smartCostActive = site.smartCostActive(lp, rate)
	} else {
		site.log.WARN.Println("smartCost:", err)
	}

	if sitePower, batteryBuffered, batteryStart, err := site.sitePower(totalChargePower, flexiblePower); err == nil {
		// ignore negative pvPower values as that means it is not an energy source but consumption
		homePower := site.gridPower + max(0, site.pvPower) + site.batteryPower - totalChargePower
		homePower = max(homePower, 0)
		site.publish(keys.HomePower, homePower)

		// add battery charging power to homePower to ignore all consumption which does not occur on loadpoints
		// fix for: https://github.com/evcc-io/evcc/issues/11032
		nonChargePower := homePower + max(0, -site.batteryPower)
		greenShareHome := site.greenShare(0, homePower)
		greenShareLoadpoints := site.greenShare(nonChargePower, nonChargePower+totalChargePower)

		lp.Update(sitePower, smartCostActive, batteryBuffered, batteryStart, greenShareLoadpoints, site.effectivePrice(greenShareLoadpoints), site.effectiveCo2(greenShareLoadpoints))

		site.Health.Update()

		site.publishTariffs(greenShareHome, greenShareLoadpoints)

		if telemetry.Enabled() && totalChargePower > standbyPower {
			go telemetry.UpdateChargeProgress(site.log, totalChargePower, greenShareLoadpoints)
		}
	} else {
		site.log.ERROR.Println(err)
	}

	if site.GetBatteryDischargeControl() {
		site.updateBatteryMode()
	}

	site.stats.Update(site)
}

// prepare publishes initial values
func (site *Site) prepare() {
	if err := site.restoreSettings(); err != nil {
		site.log.ERROR.Println(err)
	}

	site.publish(keys.SiteTitle, site.Title)

	site.publish(keys.GridConfigured, site.gridMeter != nil)
	site.publish(keys.Pv, make([]api.Meter, len(site.pvMeters)))
	site.publish(keys.Battery, make([]api.Meter, len(site.batteryMeters)))
	site.publish(keys.PrioritySoc, site.prioritySoc)
	site.publish(keys.BufferSoc, site.bufferSoc)
	site.publish(keys.BufferStartSoc, site.bufferStartSoc)
	site.publish(keys.MaxGridSupplyWhileBatteryCharging, site.maxGridSupplyWhileBatteryCharging)
	site.publish(keys.BatteryMode, site.batteryMode)
	site.publish(keys.BatteryDischargeControl, site.batteryDischargeControl)
	site.publish(keys.ResidualPower, site.GetResidualPower())

	site.publish(keys.Currency, site.tariffs.Currency)
	if tariff := site.GetTariff(PlannerTariff); tariff != nil {
		site.publish(keys.SmartCostType, tariff.Type())
	} else {
		site.publish(keys.SmartCostType, nil)
	}

	site.publishVehicles()
	vehicle.Publish = site.publishVehicles
}

// Prepare attaches communication channels to site and loadpoints
func (site *Site) Prepare(uiChan chan<- util.Param, pushChan chan<- push.Event) {
	// https://github.com/evcc-io/evcc/issues/11191 prevent deadlock
	// https://github.com/evcc-io/evcc/pull/11675 maintain message order

	// infinite queue with channel semantics
	ch := chanx.NewUnboundedChan[util.Param](context.Background(), 2)

	// use ch.In for writing
	site.uiChan = ch.In

	// use ch.Out for reading
	go func() {
		for p := range ch.Out {
			uiChan <- p
		}
	}()

	site.lpUpdateChan = make(chan *Loadpoint, 1) // 1 capacity to avoid deadlock

	site.prepare()

	for id, lp := range site.loadpoints {
		lpUIChan := make(chan util.Param)
		lpPushChan := make(chan push.Event)

		// pipe messages through go func to add id
		go func(id int) {
			for {
				select {
				case param := <-lpUIChan:
					param.Loadpoint = &id
					site.uiChan <- param
				case ev := <-lpPushChan:
					ev.Loadpoint = &id
					pushChan <- ev
				}
			}
		}(id)

		lp.Prepare(lpUIChan, lpPushChan, site.lpUpdateChan)
	}
}

// loopLoadpoints keeps iterating across loadpoints sending the next to the given channel
func (site *Site) loopLoadpoints(next chan<- updater) {
	for {
		for _, lp := range site.loadpoints {
			next <- lp
		}
	}
}

// Run is the main control loop. It reacts to trigger events by
// updating measurements and executing control logic.
func (site *Site) Run(stopC chan struct{}, interval time.Duration) {
	site.Health = NewHealth(time.Minute + interval)

	if max := 30 * time.Second; interval < max {
		site.log.WARN.Printf("interval <%.0fs can lead to unexpected behavior, see https://docs.evcc.io/docs/reference/configuration/interval", max.Seconds())
	}

	loadpointChan := make(chan updater)
	go site.loopLoadpoints(loadpointChan)

	ticker := time.NewTicker(interval)
	site.update(<-loadpointChan) // start immediately

	for {
		select {
		case <-ticker.C:
			site.update(<-loadpointChan)
		case lp := <-site.lpUpdateChan:
			site.update(lp)
		case <-stopC:
			return
		}
	}
}<|MERGE_RESOLUTION|>--- conflicted
+++ resolved
@@ -156,13 +156,8 @@
 
 		if db.Instance != nil {
 			var err error
-<<<<<<< HEAD
 			if lp.db, err = session.NewStore(lp.GetTitle(), db.Instance); err != nil {
-				return nil, err
-=======
-			if lp.db, err = session.NewStore(lp.Title(), db.Instance); err != nil {
 				return err
->>>>>>> 554ce1db
 			}
 			// Fix any dangling history
 			if err := lp.db.ClosePendingSessionsInHistory(lp.chargeMeterTotal()); err != nil {
