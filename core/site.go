package core

import (
	"errors"
	"fmt"
	"math"
	"strings"
	"sync"
	"time"

	"github.com/avast/retry-go/v4"
	"github.com/evcc-io/evcc/api"
	"github.com/evcc-io/evcc/cmd/shutdown"
	"github.com/evcc-io/evcc/core/coordinator"
	"github.com/evcc-io/evcc/core/keys"
	"github.com/evcc-io/evcc/core/loadpoint"
	"github.com/evcc-io/evcc/core/planner"
	"github.com/evcc-io/evcc/core/prioritizer"
	"github.com/evcc-io/evcc/core/session"
	"github.com/evcc-io/evcc/core/soc"
	"github.com/evcc-io/evcc/core/vehicle"
	"github.com/evcc-io/evcc/push"
	"github.com/evcc-io/evcc/server/db"
	"github.com/evcc-io/evcc/server/db/settings"
	"github.com/evcc-io/evcc/tariff"
	"github.com/evcc-io/evcc/util"
	"github.com/evcc-io/evcc/util/config"
	"github.com/evcc-io/evcc/util/telemetry"
)

const standbyPower = 10 // consider less than 10W as charger in standby

// Updater abstracts the Loadpoint implementation for testing
type Updater interface {
	loadpoint.API
	Update(availablePower float64, autoCharge, batteryBuffered, batteryStart bool, greenShare float64, effectivePrice, effectiveCo2 *float64)
}

// meterMeasurement is used as slice element for publishing structured data
type meterMeasurement struct {
	Power  float64 `json:"power"`
	Energy float64 `json:"energy,omitempty"`
}

// batteryMeasurement is used as slice element for publishing structured data
type batteryMeasurement struct {
	Power        float64 `json:"power"`
	Energy       float64 `json:"energy,omitempty"`
	Soc          float64 `json:"soc,omitempty"`
	Capacity     float64 `json:"capacity,omitempty"`
	Controllable bool    `json:"controllable"`
}

// Site is the main configuration container. A site can host multiple loadpoints.
type Site struct {
	uiChan       chan<- util.Param // client push messages
	lpUpdateChan chan *Loadpoint

	*Health

	sync.RWMutex
	log *util.Logger

	// configuration
	Title                             string       `mapstructure:"title"`         // UI title
	Voltage                           float64      `mapstructure:"voltage"`       // Operating voltage. 230V for Germany.
	ResidualPower                     float64      `mapstructure:"residualPower"` // PV meter only: household usage. Grid meter: household safety margin
	Meters                            MetersConfig // Meter references
	MaxGridSupplyWhileBatteryCharging float64      `mapstructure:"maxGridSupplyWhileBatteryCharging"` // ignore battery charging if AC consumption is above this value
	SmartCostLimit                    float64      `mapstructure:"smartCostLimit"`                    // always charge if cost is below this value
	BatteryDischargeControl           bool         `mapstructure:"batteryDischargeControl"`           // prevent battery discharge for fast and planned charging

	// meters
	gridMeter     api.Meter   // Grid usage meter
	pvMeters      []api.Meter // PV generation meters
	batteryMeters []api.Meter // Battery charging meters
	auxMeters     []api.Meter // Auxiliary meters

	// battery settings
	prioritySoc    float64 // prefer battery up to this Soc
	bufferSoc      float64 // continue charging on battery above this Soc
	bufferStartSoc float64 // start charging on battery above this Soc

	tariffs     tariff.Tariffs           // Tariff
	loadpoints  []*Loadpoint             // Loadpoints
	coordinator *coordinator.Coordinator // Vehicles
	prioritizer *prioritizer.Prioritizer // Power budgets
	stats       *Stats                   // Stats

	// cached state
	gridPower    float64         // Grid power
	pvPower      float64         // PV power
	batteryPower float64         // Battery charge power
	batterySoc   float64         // Battery soc
	batteryMode  api.BatteryMode // Battery mode

	publishCache map[string]any // store last published values to avoid unnecessary republishing
}

// MetersConfig contains the loadpoint's meter configuration
type MetersConfig struct {
	GridMeterRef     string   `mapstructure:"grid"`    // Grid usage meter
	PVMetersRef      []string `mapstructure:"pv"`      // PV meter
	BatteryMetersRef []string `mapstructure:"battery"` // Battery charging meter
	AuxMetersRef     []string `mapstructure:"aux"`     // Auxiliary meters
}

// NewSiteFromConfig creates a new site
func NewSiteFromConfig(
	log *util.Logger,
	other map[string]interface{},
	loadpoints []*Loadpoint,
	tariffs tariff.Tariffs,
) (*Site, error) {
	site := NewSite()
	if err := util.DecodeOther(other, site); err != nil {
		return nil, err
	}

	Voltage = site.Voltage
	site.loadpoints = loadpoints
	site.tariffs = tariffs

	handler := config.Vehicles()
	site.coordinator = coordinator.New(log, config.Instances(handler.Devices()))
	handler.Subscribe(site.updateVehicles)

	site.prioritizer = prioritizer.New(log)
	site.stats = NewStats()

	// upload telemetry on shutdown
	if telemetry.Enabled() {
		shutdown.Register(func() {
			telemetry.Persist(log)
		})
	}

	tariff := site.GetTariff(PlannerTariff)

	// give loadpoints access to vehicles and database
	for _, lp := range loadpoints {
		lp.coordinator = coordinator.NewAdapter(lp, site.coordinator)
		lp.planner = planner.New(lp.log, tariff)

		if db.Instance != nil {
			var err error
			if lp.db, err = session.NewStore(lp.Title(), db.Instance); err != nil {
				return nil, err
			}
			// Fix any dangling history
			if err := lp.db.ClosePendingSessionsInHistory(lp.chargeMeterTotal()); err != nil {
				return nil, err
			}

			// NOTE: this requires stopSession to respect async access
			shutdown.Register(lp.stopSession)
		}
	}

	// grid meter
	if site.Meters.GridMeterRef != "" {
		dev, err := config.Meters().ByName(site.Meters.GridMeterRef)
		if err != nil {
			return nil, err
		}
		site.gridMeter = dev.Instance()
	}

	// multiple pv
	for _, ref := range site.Meters.PVMetersRef {
		dev, err := config.Meters().ByName(ref)
		if err != nil {
			return nil, err
		}
		site.pvMeters = append(site.pvMeters, dev.Instance())
	}

	// multiple batteries
	for _, ref := range site.Meters.BatteryMetersRef {
		dev, err := config.Meters().ByName(ref)
		if err != nil {
			return nil, err
		}
		site.batteryMeters = append(site.batteryMeters, dev.Instance())
	}

	if len(site.batteryMeters) > 0 && site.ResidualPower <= 0 {
		site.log.WARN.Println("battery configured but residualPower is missing or <= 0 (add residualPower: 100 to site), see https://docs.evcc.io/en/docs/reference/configuration/site#residualpower")
	}

	// auxiliary meters
	for _, ref := range site.Meters.AuxMetersRef {
		dev, err := config.Meters().ByName(ref)
		if err != nil {
			return nil, err
		}
		site.auxMeters = append(site.auxMeters, dev.Instance())
	}

	// configure meter from references
	if site.gridMeter == nil && len(site.pvMeters) == 0 {
		return nil, errors.New("missing either grid or pv meter")
	}

	// revert battery mode on shutdown
	shutdown.Register(func() {
		if mode := site.GetBatteryMode(); mode != api.BatteryUnknown && mode != api.BatteryNormal {
			if err := site.updateBatteryMode(api.BatteryNormal); err != nil {
				site.log.ERROR.Println("battery mode:", err)
			}
		}
	})

	return site, nil
}

// NewSite creates a Site with sane defaults
func NewSite() *Site {
	lp := &Site{
		log:          util.NewLogger("site"),
		publishCache: make(map[string]any),
		Voltage:      230, // V
	}

	return lp
}

// restoreSettings restores site settings
func (site *Site) restoreSettings() error {
	if v, err := settings.Float(keys.BufferSoc); err == nil {
		if err := site.SetBufferSoc(v); err != nil {
			return err
		}
	}
<<<<<<< HEAD
	return res
}

func (site *Site) restoreSettings() {
	if v, err := settings.String("site.title"); err == nil {
		site.Title = v
	}
	if v, err := settings.String("site.grid"); err == nil {
		site.Meters.GridMeterRef = v
	}
	if v, err := settings.String("site.pv"); err == nil {
		site.Meters.PVMetersRef = strings.Split(v, ",")
	}
	if v, err := settings.String("site.battery"); err == nil {
		site.Meters.BatteryMetersRef = strings.Split(v, ",")
	}
	if v, err := settings.Float("site.bufferSoc"); err == nil {
		site.BufferSoc = v
=======
	if v, err := settings.Float(keys.BufferStartSoc); err == nil {
		if err := site.SetBufferStartSoc(v); err != nil {
			return err
		}
>>>>>>> 93efec25
	}
	if v, err := settings.Float(keys.SmartCostLimit); err == nil {
		if err := site.SetSmartCostLimit(v); err != nil {
			return err
		}
	}
	if v, err := settings.Float(keys.PrioritySoc); err == nil {
		if err := site.SetPrioritySoc(v); err != nil {
			return err
		}
	}
	if v, err := settings.Bool(keys.BatteryDischargeControl); err == nil {
		site.BatteryDischargeControl = v
	}
	return nil
}

func meterCapabilities(name string, meter interface{}) string {
	_, power := meter.(api.Meter)
	_, energy := meter.(api.MeterEnergy)
	_, currents := meter.(api.PhaseCurrents)

	name += ":"
	return fmt.Sprintf("    %-10s power %s energy %s currents %s",
		name,
		presence[power],
		presence[energy],
		presence[currents],
	)
}

// DumpConfig site configuration
func (site *Site) DumpConfig() {
	// verify vehicle detection
	if vehicles := site.Vehicles().All(); len(vehicles) > 1 {
		for _, v := range vehicles {
			if _, ok := v.(api.ChargeState); !ok {
				site.log.WARN.Printf("vehicle '%s' does not support automatic detection", v.Instance().Title())
			}
		}
	}

	site.log.INFO.Println("site config:")
	site.log.INFO.Printf("  meters:      grid %s pv %s battery %s",
		presence[site.gridMeter != nil],
		presence[len(site.pvMeters) > 0],
		presence[len(site.batteryMeters) > 0],
	)

	if site.gridMeter != nil {
		site.log.INFO.Println(meterCapabilities("grid", site.gridMeter))
	}

	if len(site.pvMeters) > 0 {
		for i, pv := range site.pvMeters {
			site.log.INFO.Println(meterCapabilities(fmt.Sprintf("pv %d", i+1), pv))
		}
	}

	if len(site.batteryMeters) > 0 {
		for i, battery := range site.batteryMeters {
			_, ok := battery.(api.Battery)
			_, hasCapacity := battery.(api.BatteryCapacity)

			site.log.INFO.Println(
				meterCapabilities(fmt.Sprintf("battery %d", i+1), battery),
				fmt.Sprintf("soc %s capacity %s", presence[ok], presence[hasCapacity]),
			)
		}
	}

	if vehicles := site.Vehicles().All(); len(vehicles) > 0 {
		site.log.INFO.Println("  vehicles:")

		for i, v := range vehicles {
			_, rng := v.(api.VehicleRange)
			_, finish := v.(api.VehicleFinishTimer)
			_, status := v.(api.ChargeState)
			_, climate := v.(api.VehicleClimater)
			_, wakeup := v.(api.Resurrector)
			site.log.INFO.Printf("    vehicle %d: range %s finish %s status %s climate %s wakeup %s",
				i+1, presence[rng], presence[finish], presence[status], presence[climate], presence[wakeup],
			)
		}
	}

	for i, lp := range site.loadpoints {
		lp.log.INFO.Printf("loadpoint %d:", i+1)
		lp.log.INFO.Printf("  mode:        %s", lp.GetMode())

		_, power := lp.charger.(api.Meter)
		_, energy := lp.charger.(api.MeterEnergy)
		_, currents := lp.charger.(api.PhaseCurrents)
		_, phases := lp.charger.(api.PhaseSwitcher)
		_, wakeup := lp.charger.(api.Resurrector)

		lp.log.INFO.Printf("  charger:     power %s energy %s currents %s phases %s wakeup %s",
			presence[power],
			presence[energy],
			presence[currents],
			presence[phases],
			presence[wakeup],
		)

		lp.log.INFO.Printf("  meters:      charge %s", presence[lp.HasChargeMeter()])

		if lp.HasChargeMeter() {
			lp.log.INFO.Printf(meterCapabilities("charge", lp.chargeMeter))
		}
	}
}

// publish sends values to UI and databases
func (site *Site) publish(key string, val interface{}) {
	// test helper
	if site.uiChan == nil {
		return
	}

	if s, ok := val.(fmt.Stringer); ok {
		val = s.String()
	}

	site.uiChan <- util.Param{
		Key: key,
		Val: val,
	}
}

// publishDelta deduplicates messages before publishing
func (site *Site) publishDelta(key string, val interface{}) {
	if v, ok := site.publishCache[key]; ok && v == val {
		return
	}

	site.publishCache[key] = val
	site.publish(key, val)
}

// updateMeter updates and publishes single meter
func (site *Site) updateMeter(meter api.Meter, power *float64) func() error {
	return func() error {
		value, err := meter.CurrentPower()
		if err == nil {
			*power = value // update value if no error
		}

		return err
	}
}

// retryMeter retries meter update
func (site *Site) retryMeter(name string, meter api.Meter, power *float64) error {
	if meter == nil {
		return nil
	}

	err := retry.Do(site.updateMeter(meter, power), retryOptions...)

	if err == nil {
		site.log.DEBUG.Printf("%s power: %.0fW", name, *power)
		site.publish(name+"Power", *power)
	} else {
		err = fmt.Errorf("%s meter: %v", name, err)
		site.log.ERROR.Println(err)
	}

	return err
}

// updateMeter updates and publishes single meter
func (site *Site) updateMeters() error {
	if len(site.pvMeters) > 0 {
		var totalEnergy float64

		site.pvPower = 0

		mm := make([]meterMeasurement, len(site.pvMeters))

		for i, meter := range site.pvMeters {
			// pv power
			var power float64
			err := retry.Do(site.updateMeter(meter, &power), retryOptions...)

			if err == nil {
				// ignore negative values which represent self-consumption
				site.pvPower += max(0, power)
				if power < -500 {
					site.log.WARN.Printf("pv %d power: %.0fW is negative - check configuration if sign is correct", i+1, power)
				}
			} else {
				err = fmt.Errorf("pv %d power: %v", i+1, err)
				site.log.ERROR.Println(err)
			}

			// pv energy (production)
			var energy float64
			if m, ok := meter.(api.MeterEnergy); err == nil && ok {
				energy, err = m.TotalEnergy()
				if err == nil {
					totalEnergy += energy
				} else {
					site.log.ERROR.Printf("pv %d energy: %v", i+1, err)
				}
			}

			mm[i] = meterMeasurement{
				Power:  power,
				Energy: energy,
			}
		}

		site.log.DEBUG.Printf("pv power: %.0fW", site.pvPower)
		site.publish(keys.PvPower, site.pvPower)

		site.publish(keys.PvEnergy, totalEnergy)

		site.publish(keys.Pv, mm)
	}

	if len(site.batteryMeters) > 0 {
		var totalCapacity float64
		var totalEnergy float64

		site.batteryPower = 0
		site.batterySoc = 0

		mm := make([]batteryMeasurement, len(site.batteryMeters))

		for i, meter := range site.batteryMeters {
			// battery power
			var power float64

			// NOTE battery errors are logged but ignored as we don't consider them relevant
			err := retry.Do(site.updateMeter(meter, &power), retryOptions...)

			if err == nil {
				site.batteryPower += power
				if len(site.batteryMeters) > 1 {
					site.log.DEBUG.Printf("battery %d power: %.0fW", i+1, power)
				}
			} else {
				site.log.ERROR.Printf("battery %d power: %v", i+1, err)
			}

			// battery energy (discharge)
			var energy float64
			if m, ok := meter.(api.MeterEnergy); err == nil && ok {
				energy, err = m.TotalEnergy()
				if err == nil {
					totalEnergy += energy
				} else {
					site.log.ERROR.Printf("battery %d energy: %v", i+1, err)
				}
			}

			// battery soc and capacity
			var batSoc, capacity float64
			if meter, ok := meter.(api.Battery); ok {
				batSoc, err = soc.Guard(meter.Soc())

				if err == nil {
					// weigh soc by capacity and accumulate total capacity
					weighedSoc := batSoc
					if m, ok := meter.(api.BatteryCapacity); ok {
						capacity = m.Capacity()
						totalCapacity += capacity
						weighedSoc *= capacity
					}

					site.batterySoc += weighedSoc
					if len(site.batteryMeters) > 1 {
						site.log.DEBUG.Printf("battery %d soc: %.0f%%", i+1, batSoc)
					}
				} else {
					site.log.ERROR.Printf("battery %d soc: %v", i+1, err)
				}
			}

			_, controllable := meter.(api.BatteryController)

			mm[i] = batteryMeasurement{
				Power:        power,
				Energy:       energy,
				Soc:          batSoc,
				Capacity:     capacity,
				Controllable: controllable,
			}
		}

		site.publish(keys.BatteryCapacity, totalCapacity)

		// convert weighed socs to total soc
		if totalCapacity == 0 {
			totalCapacity = float64(len(site.batteryMeters))
		}
		site.batterySoc /= totalCapacity

		site.log.DEBUG.Printf("battery soc: %.0f%%", math.Round(site.batterySoc))
		site.publish(keys.BatterySoc, site.batterySoc)

		site.log.DEBUG.Printf("battery power: %.0fW", site.batteryPower)
		site.publish(keys.BatteryPower, site.batteryPower)

		site.publish(keys.BatteryEnergy, totalEnergy)

		site.publish(keys.Battery, mm)
	}

	// grid power
	err := site.retryMeter("grid", site.gridMeter, &site.gridPower)

	// grid phase powers
	var p1, p2, p3 float64
	if phaseMeter, ok := site.gridMeter.(api.PhasePowers); err == nil && ok {
		p1, p2, p3, err = phaseMeter.Powers()
		if err == nil {
			phases := []float64{p1, p2, p3}
			site.log.DEBUG.Printf("grid powers: %.0fW", phases)
			site.publish(keys.GridPowers, phases)
		} else {
			err = fmt.Errorf("grid powers: %w", err)
		}
	}

	// grid phase currents (signed)
	if phaseMeter, ok := site.gridMeter.(api.PhaseCurrents); err == nil && ok {
		var i1, i2, i3 float64
		i1, i2, i3, err = phaseMeter.Currents()
		if err == nil {
			phases := []float64{util.SignFromPower(i1, p1), util.SignFromPower(i2, p2), util.SignFromPower(i3, p3)}
			site.log.DEBUG.Printf("grid currents: %.3gA", phases)
			site.publish(keys.GridCurrents, phases)
		} else {
			err = fmt.Errorf("grid currents: %w", err)
		}
	}

	// grid energy (import)
	if energyMeter, ok := site.gridMeter.(api.MeterEnergy); err == nil && ok {
		var f float64
		f, err = energyMeter.TotalEnergy()
		if err == nil {
			site.publish(keys.GridEnergy, f)
		} else {
			site.log.ERROR.Printf("grid energy: %v", err)
		}
	}

	return err
}

// sitePower returns
//   - the net power exported by the site minus a residual margin
//     (negative values mean grid: export, battery: charging
//   - if battery buffer can be used for charging
func (site *Site) sitePower(totalChargePower, flexiblePower float64) (float64, bool, bool, error) {
	if err := site.updateMeters(); err != nil {
		return 0, false, false, err
	}

	// allow using PV as estimate for grid power
	if site.gridMeter == nil {
		site.gridPower = totalChargePower - site.pvPower
	}

	// allow using grid and charge as estimate for pv power
	if site.pvMeters == nil {
		site.pvPower = totalChargePower - site.gridPower + site.ResidualPower
		if site.pvPower < 0 {
			site.pvPower = 0
		}
		site.log.DEBUG.Printf("pv power: %.0fW", site.pvPower)
		site.publish(keys.PvPower, site.pvPower)
	}

	// honour battery priority
	batteryPower := site.batteryPower

	// handed to loadpoint
	var batteryBuffered, batteryStart bool

	if len(site.batteryMeters) > 0 {
		site.RLock()
		defer site.RUnlock()

		// if battery is charging below prioritySoc give it priority
		if site.batterySoc < site.prioritySoc && batteryPower < 0 {
			site.log.DEBUG.Printf("battery has priority at soc %.0f%% (< %.0f%%)", site.batterySoc, site.prioritySoc)
			batteryPower = 0
		} else {
			// if battery is above bufferSoc allow using it for charging
			batteryBuffered = site.bufferSoc > 0 && site.batterySoc > site.bufferSoc
			batteryStart = site.bufferStartSoc > 0 && site.batterySoc > site.bufferStartSoc
		}
	}

	sitePower := sitePower(site.log, site.MaxGridSupplyWhileBatteryCharging, site.gridPower, batteryPower, site.ResidualPower)

	// deduct smart loads
	if len(site.auxMeters) > 0 {
		var auxPower float64
		mm := make([]meterMeasurement, len(site.auxMeters))

		for i, meter := range site.auxMeters {
			if power, err := meter.CurrentPower(); err == nil {
				auxPower += power
				mm[i].Power = power
				site.log.DEBUG.Printf("aux power %d: %.0fW", i+1, power)
			} else {
				site.log.ERROR.Printf("aux meter %d: %v", i+1, err)
			}
		}

		sitePower -= auxPower

		site.log.DEBUG.Printf("aux power: %.0fW", auxPower)
		site.publish(keys.AuxPower, auxPower)

		site.publish(keys.Aux, mm)
	}

	// handle priority
	if flexiblePower > 0 {
		site.log.DEBUG.Printf("giving loadpoint priority for additional: %.0fW", flexiblePower)
		sitePower -= flexiblePower
	}

	site.log.DEBUG.Printf("site power: %.0fW", sitePower)

	return sitePower, batteryBuffered, batteryStart, nil
}

// greenShare returns
//   - the current green share, calculated for the part of the consumption between powerFrom and powerTo
//     the consumption below powerFrom will get the available green power first
func (site *Site) greenShare(powerFrom float64, powerTo float64) float64 {
	greenPower := math.Max(0, site.pvPower) + math.Max(0, site.batteryPower)
	greenPowerAvailable := math.Max(0, greenPower-powerFrom)

	power := powerTo - powerFrom
	share := math.Min(greenPowerAvailable, power) / power

	if math.IsNaN(share) {
		if greenPowerAvailable > 0 {
			share = 1
		} else {
			share = 0
		}
	}

	return share
}

// effectivePrice calculates the real energy price based on self-produced and grid-imported energy.
func (site *Site) effectivePrice(greenShare float64) *float64 {
	if grid, err := site.tariffs.CurrentGridPrice(); err == nil {
		feedin, err := site.tariffs.CurrentFeedInPrice()
		if err != nil {
			feedin = 0
		}
		effPrice := grid*(1-greenShare) + feedin*greenShare
		return &effPrice
	}
	return nil
}

// effectiveCo2 calculates the amount of emitted co2 based on self-produced and grid-imported energy.
func (site *Site) effectiveCo2(greenShare float64) *float64 {
	if co2, err := site.tariffs.CurrentCo2(); err == nil {
		effCo2 := co2 * (1 - greenShare)
		return &effCo2
	}
	return nil
}

func (site *Site) publishTariffs(greenShareHome float64, greenShareLoadpoints float64) {
	site.publish(keys.GreenShareHome, greenShareHome)
	site.publish(keys.GreenShareLoadpoints, greenShareLoadpoints)

	if gridPrice, err := site.tariffs.CurrentGridPrice(); err == nil {
		site.publishDelta(keys.TariffGrid, gridPrice)
	}
	if feedInPrice, err := site.tariffs.CurrentFeedInPrice(); err == nil {
		site.publishDelta(keys.TariffFeedIn, feedInPrice)
	}
	if co2, err := site.tariffs.CurrentCo2(); err == nil {
		site.publishDelta(keys.TariffCo2, co2)
	}
	if price := site.effectivePrice(greenShareHome); price != nil {
		site.publish(keys.TariffPriceHome, price)
	}
	if co2 := site.effectiveCo2(greenShareHome); co2 != nil {
		site.publish(keys.TariffCo2Home, co2)
	}
	if price := site.effectivePrice(greenShareLoadpoints); price != nil {
		site.publish(keys.TariffPriceLoadpoints, price)
	}
	if co2 := site.effectiveCo2(greenShareLoadpoints); co2 != nil {
		site.publish(keys.TariffCo2Loadpoints, co2)
	}
}

func (site *Site) update(lp Updater) {
	site.log.DEBUG.Println("----")

	// update all loadpoint's charge power
	var totalChargePower float64
	for _, lp := range site.loadpoints {
		lp.UpdateChargePower()
		totalChargePower += lp.GetChargePower()

		site.prioritizer.UpdateChargePowerFlexibility(lp)
	}

	// prioritize if possible
	var flexiblePower float64
	if lp.GetMode() == api.ModePV {
		flexiblePower = site.prioritizer.GetChargePowerFlexibility(lp)
	}

	var smartCostActive bool
	if tariff := site.GetTariff(PlannerTariff); tariff != nil {
		rates, err := tariff.Rates()

		var rate api.Rate
		if err == nil {
			rate, err = rates.Current(time.Now())
		}

		if err == nil {
			limit := site.GetSmartCostLimit()
			smartCostActive = limit != 0 && rate.Price <= limit
			site.publish(keys.SmartCostActive, smartCostActive)
		} else {
			site.log.ERROR.Println("smartCost:", err)
		}
	}

	if sitePower, batteryBuffered, batteryStart, err := site.sitePower(totalChargePower, flexiblePower); err == nil {
		// ignore negative pvPower values as that means it is not an energy source but consumption
		homePower := site.gridPower + max(0, site.pvPower) + site.batteryPower - totalChargePower
		homePower = max(homePower, 0)
		site.publish(keys.HomePower, homePower)

		greenShareHome := site.greenShare(0, homePower)
		greenShareLoadpoints := site.greenShare(homePower, homePower+totalChargePower)

		lp.Update(sitePower, smartCostActive, batteryBuffered, batteryStart, greenShareLoadpoints, site.effectivePrice(greenShareLoadpoints), site.effectiveCo2(greenShareLoadpoints))

		site.Health.Update()

		site.publishTariffs(greenShareHome, greenShareLoadpoints)

		if telemetry.Enabled() && totalChargePower > standbyPower {
			go telemetry.UpdateChargeProgress(site.log, totalChargePower, greenShareLoadpoints)
		}
	} else {
		site.log.ERROR.Println(err)
	}

	if batMode := site.GetBatteryMode(); site.BatteryDischargeControl {
		if mode := site.determineBatteryMode(site.Loadpoints()); mode != batMode {
			if err := site.updateBatteryMode(mode); err != nil {
				site.log.ERROR.Println("battery mode:", err)
			}
		}
	}

	site.stats.Update(site)
}

// prepare publishes initial values
func (site *Site) prepare() {
	site.publish(keys.SiteTitle, site.Title)

	site.publish(keys.GridConfigured, site.gridMeter != nil)
	site.publish(keys.PvConfigured, len(site.pvMeters) > 0)
	site.publish(keys.BatteryConfigured, len(site.batteryMeters) > 0)
	site.publish(keys.BufferSoc, site.bufferSoc)
	site.publish(keys.BufferStartSoc, site.bufferStartSoc)
	site.publish(keys.PrioritySoc, site.prioritySoc)
	site.publish(keys.ResidualPower, site.ResidualPower)
	site.publish(keys.SmartCostLimit, site.SmartCostLimit)
	site.publish(keys.SmartCostType, nil)
	site.publish(keys.SmartCostActive, false)
	if tariff := site.GetTariff(PlannerTariff); tariff != nil {
		site.publish(keys.SmartCostType, tariff.Type().String())
	}
	site.publish(keys.Currency, site.tariffs.Currency.String())

	site.publish(keys.BatteryDischargeControl, site.BatteryDischargeControl)
	site.publish(keys.BatteryMode, site.batteryMode.String())

	if err := site.restoreSettings(); err != nil {
		site.log.ERROR.Println(err)
	}

	site.publishVehicles()
	vehicle.Publish = site.publishVehicles
}

// Prepare attaches communication channels to site and loadpoints
func (site *Site) Prepare(uiChan chan<- util.Param, pushChan chan<- push.Event) {
	site.uiChan = uiChan
	site.lpUpdateChan = make(chan *Loadpoint, 1) // 1 capacity to avoid deadlock

	site.prepare()

	for id, lp := range site.loadpoints {
		lpUIChan := make(chan util.Param)
		lpPushChan := make(chan push.Event)

		// pipe messages through go func to add id
		go func(id int) {
			for {
				select {
				case param := <-lpUIChan:
					param.Loadpoint = &id
					uiChan <- param
				case ev := <-lpPushChan:
					ev.Loadpoint = &id
					pushChan <- ev
				}
			}
		}(id)

		lp.Prepare(lpUIChan, lpPushChan, site.lpUpdateChan)
	}
}

// loopLoadpoints keeps iterating across loadpoints sending the next to the given channel
func (site *Site) loopLoadpoints(next chan<- Updater) {
	for {
		for _, lp := range site.loadpoints {
			next <- lp
		}
	}
}

// Run is the main control loop. It reacts to trigger events by
// updating measurements and executing control logic.
func (site *Site) Run(stopC chan struct{}, interval time.Duration) {
	site.Health = NewHealth(time.Minute + interval)

	if max := 30 * time.Second; interval < max {
		site.log.WARN.Printf("interval <%.0fs can lead to unexpected behavior, see https://docs.evcc.io/docs/reference/configuration/interval", max.Seconds())
	}

	loadpointChan := make(chan Updater)
	go site.loopLoadpoints(loadpointChan)

	ticker := time.NewTicker(interval)
	site.update(<-loadpointChan) // start immediately

	for {
		select {
		case <-ticker.C:
			site.update(<-loadpointChan)
		case lp := <-site.lpUpdateChan:
			site.update(lp)
		case <-stopC:
			return
		}
	}
}<|MERGE_RESOLUTION|>--- conflicted
+++ resolved
@@ -227,36 +227,25 @@
 
 // restoreSettings restores site settings
 func (site *Site) restoreSettings() error {
-	if v, err := settings.Float(keys.BufferSoc); err == nil {
-		if err := site.SetBufferSoc(v); err != nil {
-			return err
-		}
-	}
-<<<<<<< HEAD
-	return res
-}
-
-func (site *Site) restoreSettings() {
-	if v, err := settings.String("site.title"); err == nil {
+	if v, err := settings.String(keys.SettingsTitle); err == nil {
 		site.Title = v
 	}
-	if v, err := settings.String("site.grid"); err == nil {
+	if v, err := settings.String(keys.SettingsGrid); err == nil {
 		site.Meters.GridMeterRef = v
 	}
-	if v, err := settings.String("site.pv"); err == nil {
+	if v, err := settings.String(keys.SettingsPv); err == nil {
 		site.Meters.PVMetersRef = strings.Split(v, ",")
 	}
-	if v, err := settings.String("site.battery"); err == nil {
+	if v, err := settings.String(keys.SettingsBattery); err == nil {
 		site.Meters.BatteryMetersRef = strings.Split(v, ",")
 	}
-	if v, err := settings.Float("site.bufferSoc"); err == nil {
-		site.BufferSoc = v
-=======
-	if v, err := settings.Float(keys.BufferStartSoc); err == nil {
+	if v, err := settings.Float(keys.SettingsBufferSoc); err == nil {
+		site.bufferSoc = v
+	}
+	if v, err := settings.Float(keys.SettingsBufferStartSoc); err == nil {
 		if err := site.SetBufferStartSoc(v); err != nil {
 			return err
 		}
->>>>>>> 93efec25
 	}
 	if v, err := settings.Float(keys.SmartCostLimit); err == nil {
 		if err := site.SetSmartCostLimit(v); err != nil {
@@ -268,7 +257,7 @@
 			return err
 		}
 	}
-	if v, err := settings.Bool(keys.BatteryDischargeControl); err == nil {
+	if v, err := settings.Bool(keys.SettingsBatteryDischargeControl); err == nil {
 		site.BatteryDischargeControl = v
 	}
 	return nil
