package core

import (
	"bytes"
	"context"
	"fmt"
	"math"
	"strings"
	"sync"
	"testing"
	"time"

	"github.com/benbjohnson/clock"
	"github.com/cenkalti/backoff/v4"
	"github.com/evcc-io/evcc/api"
	"github.com/evcc-io/evcc/cmd/shutdown"
	"github.com/evcc-io/evcc/core/circuit"
	"github.com/evcc-io/evcc/core/coordinator"
	"github.com/evcc-io/evcc/core/keys"
	"github.com/evcc-io/evcc/core/loadpoint"
	"github.com/evcc-io/evcc/core/planner"
	"github.com/evcc-io/evcc/core/prioritizer"
	"github.com/evcc-io/evcc/core/session"
	"github.com/evcc-io/evcc/core/site"
	"github.com/evcc-io/evcc/core/soc"
	"github.com/evcc-io/evcc/core/vehicle"
	"github.com/evcc-io/evcc/push"
	"github.com/evcc-io/evcc/server/db"
	"github.com/evcc-io/evcc/server/db/settings"
	"github.com/evcc-io/evcc/tariff"
	"github.com/evcc-io/evcc/util"
	"github.com/evcc-io/evcc/util/config"
	"github.com/evcc-io/evcc/util/telemetry"
	"github.com/samber/lo"
	"github.com/smallnest/chanx"
	"golang.org/x/sync/errgroup"
)

const standbyPower = 10 // consider less than 10W as charger in standby

// updater abstracts the Loadpoint implementation for testing
type updater interface {
	loadpoint.API
	Update(sitePower, batteryBoostPower float64, rates api.Rates, batteryBuffered, batteryStart bool, greenShare float64, effectivePrice, effectiveCo2 *float64)
}

// measurement is used as slice element for publishing structured data
type measurement struct {
	Title         string    `json:"title,omitempty"`
	Icon          string    `json:"icon,omitempty"`
	Power         float64   `json:"power"`
	Energy        float64   `json:"energy,omitempty"`
	Powers        []float64 `json:"powers,omitempty"`
	Currents      []float64 `json:"currents,omitempty"`
	ExcessDCPower float64   `json:"excessdcpower,omitempty"`
	Capacity      *float64  `json:"capacity,omitempty"`
	Soc           *float64  `json:"soc,omitempty"`
	Controllable  *bool     `json:"controllable,omitempty"`
}

var _ site.API = (*Site)(nil)

// Site is the main configuration container. A site can host multiple loadpoints.
type Site struct {
	uiChan       chan<- util.Param // client push messages
	lpUpdateChan chan *Loadpoint

	*Health

	sync.RWMutex
	log *util.Logger

	// configuration
	Title         string       `mapstructure:"title"`         // UI title
	Voltage       float64      `mapstructure:"voltage"`       // Operating voltage. 230V for Germany.
	ResidualPower float64      `mapstructure:"residualPower"` // PV meter only: household usage. Grid meter: household safety margin
	Meters        MetersConfig `mapstructure:"meters"`        // Meter references
	// TODO deprecated
	CircuitRef_                        string  `mapstructure:"circuit"`                           // Circuit reference
	MaxGridSupplyWhileBatteryCharging_ float64 `mapstructure:"maxGridSupplyWhileBatteryCharging"` // ignore battery charging if AC consumption is above this value

	// meters
	circuit       api.Circuit                // Circuit
	gridMeter     api.Meter                  // Grid usage meter
	pvMeters      []config.Device[api.Meter] // PV generation meters
	batteryMeters []config.Device[api.Meter] // Battery charging meters
	extMeters     []config.Device[api.Meter] // External meters - for monitoring only
	auxMeters     []config.Device[api.Meter] // Auxiliary meters

	// battery settings
	prioritySoc             float64  // prefer battery up to this Soc
	bufferSoc               float64  // continue charging on battery above this Soc
	bufferStartSoc          float64  // start charging on battery above this Soc
	batteryDischargeControl bool     // prevent battery discharge for fast and planned charging
	batteryGridChargeLimit  *float64 // grid charging limit

	loadpoints  []*Loadpoint             // Loadpoints
	tariffs     *tariff.Tariffs          // Tariffs
	coordinator *coordinator.Coordinator // Vehicles
	prioritizer *prioritizer.Prioritizer // Power budgets
	stats       *Stats                   // Stats
	fcstEnergy  *meterEnergy
	pvEnergy    map[string]*meterEnergy

	// cached state
<<<<<<< HEAD
	gridPower     float64         // Grid power
	pvPower       float64         // PV power
	excessDCPower float64         // PV excess DC charge power (hybrid only)
	auxPower      float64         // Aux power
	batteryPower  float64         // Battery charge power
	batterySoc    float64         // Battery soc
	batteryMode   api.BatteryMode // Battery mode (runtime only, not persisted)

	// external battery control
	batteryModeExternal api.BatteryMode // Battery mode (external, runtime only, not persisted)
	
	publishCache map[string]any // store last published values to avoid unnecessary republishing
=======
	gridPower       float64         // Grid power
	pvPower         float64         // PV power
	excessDCPower   float64         // PV excess DC charge power (hybrid only)
	auxPower        float64         // Aux power
	batteryPower    float64         // Battery power (charge negative, discharge positive)
	batterySoc      float64         // Battery soc
	batteryCapacity float64         // Battery capacity
	batteryMode     api.BatteryMode // Battery mode (runtime only, not persisted)
>>>>>>> 61e79f39
}

// MetersConfig contains the site's meter configuration
type MetersConfig struct {
	GridMeterRef     string   `mapstructure:"grid"`    // Grid usage meter
	PVMetersRef      []string `mapstructure:"pv"`      // PV meter
	BatteryMetersRef []string `mapstructure:"battery"` // Battery charging meter
	ExtMetersRef     []string `mapstructure:"ext"`     // Meters used only for monitoring
	AuxMetersRef     []string `mapstructure:"aux"`     // Auxiliary meters
}

// NewSiteFromConfig creates a new site
func NewSiteFromConfig(other map[string]interface{}) (*Site, error) {
	site := NewSite()

	// TODO remove
	if err := util.DecodeOther(other, site); err != nil {
		return nil, err
	}

	// add meters from config
	site.restoreMetersAndTitle()

	// TODO title
	Voltage = site.Voltage

	return site, nil
}

func (site *Site) Boot(log *util.Logger, loadpoints []*Loadpoint, tariffs *tariff.Tariffs) error {
	site.loadpoints = loadpoints
	site.tariffs = tariffs

	handler := config.Vehicles()
	site.coordinator = coordinator.New(log, config.Instances(handler.Devices()))
	handler.Subscribe(site.updateVehicles)

	site.prioritizer = prioritizer.New(log)
	site.stats = NewStats()

	// upload telemetry on shutdown
	if telemetry.Enabled() {
		shutdown.Register(func() {
			telemetry.Persist(log)
		})
	}

	tariff := site.GetTariff(api.TariffUsagePlanner)

	// give loadpoints access to vehicles and database
	for _, lp := range loadpoints {
		lp.coordinator = coordinator.NewAdapter(lp, site.coordinator)
		lp.planner = planner.New(lp.log, tariff)

		if db.Instance != nil {
			var err error
			if lp.db, err = session.NewStore(lp.GetTitle(), db.Instance); err != nil {
				return err
			}
			// Fix any dangling history
			if err := lp.db.ClosePendingSessionsInHistory(lp.chargeMeterTotal()); err != nil {
				return err
			}

			// NOTE: this requires stopSession to respect async access
			shutdown.Register(lp.stopSession)
		}
	}

	// circuit
	if c := circuit.Root(); c != nil {
		site.circuit = c
	}

	// grid meter
	if site.Meters.GridMeterRef != "" {
		dev, err := config.Meters().ByName(site.Meters.GridMeterRef)
		if err != nil {
			return err
		}
		site.gridMeter = dev.Instance()
	}

	// multiple pv
	for _, ref := range site.Meters.PVMetersRef {
		dev, err := config.Meters().ByName(ref)
		if err != nil {
			return err
		}
		site.pvMeters = append(site.pvMeters, dev)

		// accumulator
		site.pvEnergy[ref] = &meterEnergy{clock: clock.New()}
	}

	// multiple batteries
	for _, ref := range site.Meters.BatteryMetersRef {
		dev, err := config.Meters().ByName(ref)
		if err != nil {
			return err
		}
		site.batteryMeters = append(site.batteryMeters, dev)
	}

	// meters used only for monitoring
	for _, ref := range site.Meters.ExtMetersRef {
		dev, err := config.Meters().ByName(ref)
		if err != nil {
			return err
		}
		site.extMeters = append(site.extMeters, dev)
	}

	// auxiliary meters
	for _, ref := range site.Meters.AuxMetersRef {
		dev, err := config.Meters().ByName(ref)
		if err != nil {
			return err
		}
		site.auxMeters = append(site.auxMeters, dev)
	}

	if site.MaxGridSupplyWhileBatteryCharging_ != 0 {
		site.log.WARN.Println("`MaxGridSupplyWhileBatteryCharging` is deprecated- use `maxACPower` in pv configuration instead")
	}

	// revert battery mode on shutdown
	shutdown.Register(func() {
		if mode := site.GetBatteryMode(); batteryModeModified(mode) {
			if err := site.applyBatteryMode(api.BatteryNormal); err != nil {
				site.log.ERROR.Println("battery mode:", err)
			}
		}
	})

	return nil
}

// NewSite creates a Site with sane defaults
func NewSite() *Site {
	site := &Site{
		log:        util.NewLogger("site"),
		Voltage:    230, // V
		pvEnergy:   make(map[string]*meterEnergy),
		fcstEnergy: &meterEnergy{clock: clock.New()},
	}

	return site
}

// restoreMetersAndTitle restores site meter configuration
func (site *Site) restoreMetersAndTitle() {
	if testing.Testing() {
		return
	}
	if v, err := settings.String(keys.Title); err == nil {
		site.Title = v
	}
	if v, err := settings.String(keys.GridMeter); err == nil && v != "" {
		site.Meters.GridMeterRef = v
	}
	if v, err := settings.String(keys.PvMeters); err == nil && v != "" {
		site.Meters.PVMetersRef = append(site.Meters.PVMetersRef, filterConfigurable(strings.Split(v, ","))...)
	}
	if v, err := settings.String(keys.BatteryMeters); err == nil && v != "" {
		site.Meters.BatteryMetersRef = append(site.Meters.BatteryMetersRef, filterConfigurable(strings.Split(v, ","))...)
	}
	if v, err := settings.String(keys.ExtMeters); err == nil && v != "" {
		site.Meters.ExtMetersRef = append(site.Meters.ExtMetersRef, filterConfigurable(strings.Split(v, ","))...)
	}
	if v, err := settings.String(keys.AuxMeters); err == nil && v != "" {
		site.Meters.AuxMetersRef = append(site.Meters.AuxMetersRef, filterConfigurable(strings.Split(v, ","))...)
	}
}

// restoreSettings restores site settings
func (site *Site) restoreSettings() error {
	if testing.Testing() {
		return nil
	}
	if v, err := settings.Float(keys.BufferSoc); err == nil {
		if err := site.SetBufferSoc(v); err != nil {
			return err
		}
	}
	if v, err := settings.Float(keys.BufferStartSoc); err == nil {
		if err := site.SetBufferStartSoc(v); err != nil {
			return err
		}
	}
	// TODO migrate from YAML
	if v, err := settings.Float(keys.PrioritySoc); err == nil {
		if err := site.SetPrioritySoc(v); err != nil {
			return err
		}
	}
	if v, err := settings.Bool(keys.BatteryDischargeControl); err == nil {
		if err := site.SetBatteryDischargeControl(v); err != nil {
			return err
		}
	}
	if v, err := settings.Float(keys.ResidualPower); err == nil {
		if err := site.SetResidualPower(v); err != nil {
			return err
		}
	}
	if v, err := settings.Float(keys.BatteryGridChargeLimit); err == nil {
		site.SetBatteryGridChargeLimit(&v)
	}

	// restore accumulated energy
	pvEnergy := make(map[string]float64)
	fcstEnergy, err := settings.Float(keys.SolarAccForecast)

	if err == nil && settings.Json(keys.SolarAccYield, &pvEnergy) == nil {
		var nok bool
		for _, name := range site.Meters.PVMetersRef {
			if fcst, ok := pvEnergy[name]; ok {
				site.pvEnergy[name].Accumulated = fcst
			} else {
				nok = true
				site.log.WARN.Printf("accumulated solar yield: cannot restore %s", name)
			}
		}

		if !nok {
			site.fcstEnergy.Accumulated = fcstEnergy
			site.log.DEBUG.Printf("accumulated solar yield: restored %.3fkWh forecasted, %+v produced", fcstEnergy, pvEnergy)
		} else {
			// reset metrics
			site.log.WARN.Printf("accumulated solar yield: metrics reset")

			settings.Delete(keys.SolarAccForecast)
			settings.Delete(keys.SolarAccYield)

			for _, pe := range site.pvEnergy {
				pe.Accumulated = 0
			}
		}
	}

	return nil
}

func meterCapabilities(name string, meter any) string {
	if _, ok := meter.(api.Meter); !ok {
		panic("not a meter: " + name)
	}

	_, power := meter.(api.Meter)
	_, energy := meter.(api.MeterEnergy)
	_, currents := meter.(api.PhaseCurrents)

	name += ":"
	return fmt.Sprintf("    %-10s power %s energy %s currents %s",
		name,
		presence[power],
		presence[energy],
		presence[currents],
	)
}

// DumpConfig site configuration
func (site *Site) DumpConfig() {
	// verify vehicle detection
	if vehicles := site.Vehicles().Instances(); len(vehicles) > 1 {
		for _, v := range vehicles {
			if _, ok := v.(api.ChargeState); !ok && len(v.Identifiers()) == 0 {
				site.log.WARN.Printf("vehicle '%s' does not support automatic detection", v.Title())
			}
		}
	}

	site.log.INFO.Println("site config:")
	site.log.INFO.Printf("  meters:      grid %s pv %s battery %s",
		presence[site.gridMeter != nil],
		presence[len(site.pvMeters) > 0],
		presence[len(site.batteryMeters) > 0],
	)

	if site.gridMeter != nil {
		site.log.INFO.Println(meterCapabilities("grid", site.gridMeter))
	}

	if len(site.pvMeters) > 0 {
		for i, pv := range site.pvMeters {
			site.log.INFO.Println(meterCapabilities(fmt.Sprintf("pv %d", i+1), pv.Instance()))
		}
	}

	if len(site.batteryMeters) > 0 {
		for i, dev := range site.batteryMeters {
			battery := dev.Instance()
			_, ok := battery.(api.Battery)
			_, hasCapacity := battery.(api.BatteryCapacity)

			site.log.INFO.Println(
				meterCapabilities(fmt.Sprintf("battery %d", i+1), battery),
				fmt.Sprintf("soc %s capacity %s", presence[ok], presence[hasCapacity]),
			)
		}
	}

	if vehicles := site.Vehicles().Instances(); len(vehicles) > 0 {
		site.log.INFO.Println("  vehicles:")

		for i, v := range vehicles {
			_, rng := v.(api.VehicleRange)
			_, finish := v.(api.VehicleFinishTimer)
			_, status := v.(api.ChargeState)
			_, climate := v.(api.VehicleClimater)
			_, wakeup := v.(api.Resurrector)
			site.log.INFO.Printf("    vehicle %d: range %s finish %s status %s climate %s wakeup %s",
				i+1, presence[rng], presence[finish], presence[status], presence[climate], presence[wakeup],
			)
		}
	}

	site.log.INFO.Println("  tariffs:")
	trf := func(u api.TariffUsage) string {
		if t := site.GetTariff(u); t != nil {
			return t.Type().String()
		}
		return presence[false]
	}
	site.log.INFO.Printf("    grid:      %s", trf(api.TariffUsageGrid))
	site.log.INFO.Printf("    feed-in:   %s", trf(api.TariffUsageFeedIn))
	site.log.INFO.Printf("    co2:       %s", presence[site.GetTariff(api.TariffUsageCo2) != nil])
	site.log.INFO.Printf("    solar:     %s", presence[site.GetTariff(api.TariffUsageSolar) != nil])

	for i, lp := range site.loadpoints {
		lp.log.INFO.Printf("loadpoint %d:", i+1)
		lp.log.INFO.Printf("  mode:        %s", lp.GetMode())

		_, power := lp.charger.(api.Meter)
		_, energy := lp.charger.(api.MeterEnergy)
		_, currents := lp.charger.(api.PhaseCurrents)
		_, phases := lp.charger.(api.PhaseSwitcher)
		_, wakeup := lp.charger.(api.Resurrector)

		lp.log.INFO.Printf("  charger:     power %s energy %s currents %s phases %s wakeup %s",
			presence[power],
			presence[energy],
			presence[currents],
			presence[phases],
			presence[wakeup],
		)

		lp.log.INFO.Printf("  meters:      charge %s", presence[lp.HasChargeMeter()])

		if lp.HasChargeMeter() {
			lp.log.INFO.Println(meterCapabilities("charge", lp.chargeMeter))
		}
	}
}

// publish sends values to UI and databases
func (site *Site) publish(key string, val interface{}) {
	// test helper
	if site.uiChan == nil {
		return
	}

	site.uiChan <- util.Param{Key: key, Val: val}
}

func (site *Site) collectMeters(key string, meters []config.Device[api.Meter]) []measurement {
	var wg sync.WaitGroup
	mm := make([]measurement, len(meters))

	fun := func(i int, dev config.Device[api.Meter]) {
		meter := dev.Instance()

		// power
		var b bytes.Buffer
		power, err := backoff.RetryWithData(func() (float64, error) {
			start := time.Now()
			f, err := meter.CurrentPower()
			if err != nil {
				d := time.Since(start)
				fmt.Fprintf(&b, "%v !! %3dms %v\n", start, d.Milliseconds(), err)
			}
			return f, err
		}, bo())
		if err == nil {
			site.log.DEBUG.Printf("%s %d power: %.0fW", key, i+1, power)
		} else {
			if b.Len() > 0 {
				site.log.ERROR.Println("\n" + b.String())
			}
			site.log.ERROR.Printf("%s %d power: %v", key, i+1, err)
		}

		// energy (production)
		var energy float64
		if m, ok := meter.(api.MeterEnergy); err == nil && ok {
			energy, err = m.TotalEnergy()
			if err != nil {
				site.log.ERROR.Printf("%s %d energy: %v", key, i+1, err)
			}
		}

		props := deviceProperties(dev)
		mm[i] = measurement{
			Title:  props.Title,
			Icon:   props.Icon,
			Power:  power,
			Energy: energy,
		}

		wg.Done()
	}

	wg.Add(len(meters))
	for i, meter := range meters {
		go fun(i, meter)
	}
	wg.Wait()

	return mm
}

// updatePvMeters updates pv meters. All measurements are optional.
func (site *Site) updatePvMeters() {
	if len(site.pvMeters) == 0 {
		return
	}

	mm := site.collectMeters("pv", site.pvMeters)

	for i, dev := range site.pvMeters {
		meter := dev.Instance()
		if _, ok := meter.(api.Meter); !ok {
			panic("not a meter: pv")
		}

		power := mm[i].Power
		if power < -500 {
			site.log.WARN.Printf("pv %d power: %.0fW is negative - check configuration if sign is correct", i+1, power)
		}

		if m, ok := meter.(api.MaxACPowerGetter); ok {
			if dc := power - m.MaxACPower(); dc > 0 && power > 0 {
				mm[i].ExcessDCPower = dc
				site.log.DEBUG.Printf("pv %d excess DC: %.0fW", i+1, dc)
			}
		}
	}

	site.pvPower = lo.SumBy(mm, func(m measurement) float64 {
		return max(0, m.Power)
	})
	site.excessDCPower = lo.SumBy(mm, func(m measurement) float64 {
		return math.Abs(m.ExcessDCPower)
	})
	totalEnergy := lo.SumBy(mm, func(m measurement) float64 {
		return m.Energy
	})

	if len(site.pvMeters) > 1 {
		var excessStr string
		if site.excessDCPower > 0 {
			excessStr = fmt.Sprintf(" (includes %.0fW excess DC)", site.excessDCPower)
		}

		site.log.DEBUG.Printf("pv power: %.0fW"+excessStr, site.pvPower)
	}

	site.publish(keys.PvPower, site.pvPower)
	site.publish(keys.PvEnergy, totalEnergy)
	site.publish(keys.Pv, mm)

	// update solar yield
	for i, dev := range site.pvMeters {
		// use stored devices, not ui-updated instances!
		if _, ok := dev.(config.Device[api.Meter]); !ok {
			panic(fmt.Sprintf("not a device: pv %d", i+1))
		}

		name := dev.Config().Name

		if mm[i].Energy > 0 {
			site.pvEnergy[name].AddMeterTotal(mm[i].Energy)
		} else {
			site.pvEnergy[name].AddPower(mm[i].Power)
		}
	}

	// store
	if err := settings.SetJson(keys.SolarAccYield, site.pvEnergy); err != nil {
		site.log.ERROR.Println("accumulated solar yield:", err)
		for k, v := range site.pvEnergy {
			site.log.ERROR.Printf("!! %s: %+v", k, v)
		}
	}
}

// updateBatteryMeters updates battery meters
func (site *Site) updateBatteryMeters() {
	if len(site.batteryMeters) == 0 {
		return
	}

	mm := site.collectMeters("battery", site.batteryMeters)

	for i, dev := range site.batteryMeters {
		meter := dev.Instance()
		if _, ok := meter.(api.Meter); !ok {
			panic("not a meter: battery")
		}

		// battery soc and capacity
		var batSoc, capacity float64
		var err error

		if m, ok := meter.(api.Battery); ok {
			batSoc, err = soc.Guard(m.Soc())
			if err == nil {
				if m, ok := m.(api.BatteryCapacity); ok {
					capacity = m.Capacity()
				}

				site.log.DEBUG.Printf("battery %d soc: %.0f%%", i+1, batSoc)
			} else {
				site.log.ERROR.Printf("battery %d soc: %v", i+1, err)
			}
		}

		_, controllable := meter.(api.BatteryController)

		mm[i].Soc = lo.ToPtr(batSoc)
		mm[i].Capacity = lo.ToPtr(capacity)
		mm[i].Controllable = lo.ToPtr(controllable)
	}

	batterySocAcc := lo.SumBy(mm, func(m measurement) float64 {
		// weigh soc by capacity
		if *m.Capacity > 0 {
			return *m.Soc * *m.Capacity
		}
		return *m.Soc
	})
	totalCapacity := lo.SumBy(mm, func(m measurement) float64 {
		return *m.Capacity
	})

	// convert weighed socs to total soc
	if totalCapacity == 0 {
		totalCapacity = float64(len(site.batteryMeters))
	}
	site.batterySoc = batterySocAcc / totalCapacity
	site.batteryCapacity = totalCapacity

	site.batteryPower = lo.SumBy(mm, func(m measurement) float64 {
		return m.Power
	})
	totalEnergy := lo.SumBy(mm, func(m measurement) float64 {
		return m.Energy
	})

	if len(site.batteryMeters) > 1 {
		site.log.DEBUG.Printf("battery power: %.0fW", site.batteryPower)
		site.log.DEBUG.Printf("battery soc: %.0f%%", math.Round(site.batterySoc))
	}

	site.publish(keys.BatteryCapacity, site.batteryCapacity)
	site.publish(keys.BatterySoc, site.batterySoc)

	site.publish(keys.BatteryPower, site.batteryPower)
	site.publish(keys.BatteryEnergy, totalEnergy)
	site.publish(keys.Battery, mm)
}

// updateAuxMeters updates aux meters
func (site *Site) updateAuxMeters() {
	if len(site.auxMeters) == 0 {
		return
	}

	mm := site.collectMeters("aux", site.auxMeters)
	site.auxPower = lo.SumBy(mm, func(m measurement) float64 {
		return m.Power
	})

	if len(site.auxMeters) > 1 {
		site.log.DEBUG.Printf("aux power: %.0fW", site.auxPower)
	}

	site.publish(keys.AuxPower, site.auxPower)
	site.publish(keys.Aux, mm)
}

// updateExtMeters updates ext meters
func (site *Site) updateExtMeters() {
	if len(site.extMeters) == 0 {
		return
	}

	mm := site.collectMeters("ext", site.extMeters)
	site.publish(keys.Ext, mm)
}

// updateGridMeter updates grid meter
func (site *Site) updateGridMeter() error {
	if site.gridMeter == nil {
		return nil
	}

	var mm measurement

	if res, err := backoff.RetryWithData(site.gridMeter.CurrentPower, bo()); err == nil {
		mm.Power = res
		site.gridPower = res
		site.log.DEBUG.Printf("grid power: %.0fW", res)
	} else {
		return fmt.Errorf("grid power: %v", err)
	}

	// grid phase currents (signed)
	if phaseMeter, ok := site.gridMeter.(api.PhaseCurrents); ok {
		// grid phase powers
		var p1, p2, p3 float64
		if phaseMeter, ok := site.gridMeter.(api.PhasePowers); ok {
			var err error // phases needed for signed currents
			if p1, p2, p3, err = phaseMeter.Powers(); err == nil {
				mm.Powers = []float64{p1, p2, p3}
				site.log.DEBUG.Printf("grid powers: %.0fW", mm.Powers)
			} else {
				site.log.ERROR.Printf("grid powers: %v", err)
			}
		}

		if i1, i2, i3, err := phaseMeter.Currents(); err == nil {
			mm.Currents = []float64{util.SignFromPower(i1, p1), util.SignFromPower(i2, p2), util.SignFromPower(i3, p3)}
			site.log.DEBUG.Printf("grid currents: %.3gA", mm.Currents)
		} else {
			site.log.ERROR.Printf("grid currents: %v", err)
		}
	}

	// grid energy (import)
	if energyMeter, ok := site.gridMeter.(api.MeterEnergy); ok {
		if f, err := energyMeter.TotalEnergy(); err == nil {
			mm.Energy = f
		} else {
			site.log.ERROR.Printf("grid energy: %v", err)
		}
	}

	site.publish(keys.Grid, mm)

	return nil
}

func (site *Site) updateMeters() error {
	var eg errgroup.Group

	eg.Go(func() error { site.updatePvMeters(); return nil })
	eg.Go(func() error { site.updateBatteryMeters(); return nil })
	eg.Go(func() error { site.updateAuxMeters(); return nil })
	eg.Go(func() error { site.updateExtMeters(); return nil })

	eg.Go(site.updateGridMeter)

	return eg.Wait()
}

// sitePower returns
//   - the net power exported by the site minus a residual margin
//     (negative values mean grid: export, battery: charging
//   - if battery buffer can be used for charging
func (site *Site) sitePower(totalChargePower, flexiblePower float64) (float64, bool, bool, error) {
	if err := site.updateMeters(); err != nil {
		return 0, false, false, err
	}

	// allow using PV as estimate for grid power
	if site.gridMeter == nil {
		site.gridPower = totalChargePower - site.pvPower
		site.publish(keys.Grid, measurement{Power: site.gridPower})
	}

	// ensure safe default for residual power
	residualPower := site.GetResidualPower()
	if len(site.batteryMeters) > 0 && site.batterySoc < site.prioritySoc && residualPower <= 0 {
		residualPower = 100 // Wsite.publish(keys.PvPower,
	}

	// allow using grid and charge as estimate for pv power
	if site.pvMeters == nil {
		site.pvPower = totalChargePower - site.gridPower + residualPower
		if site.pvPower < 0 {
			site.pvPower = 0
		}
		site.log.DEBUG.Printf("pv power: %.0fW", site.pvPower)
		site.publish(keys.PvPower, site.pvPower)
	}

	// honour battery priority
	batteryPower := site.batteryPower
	excessDCPower := site.excessDCPower

	// handed to loadpoint
	var batteryBuffered, batteryStart bool

	if len(site.batteryMeters) > 0 {
		site.RLock()
		defer site.RUnlock()

		// if battery is charging below prioritySoc give it priority
		if site.batterySoc < site.prioritySoc && batteryPower < 0 {
			site.log.DEBUG.Printf("battery has priority at soc %.0f%% (< %.0f%%)", site.batterySoc, site.prioritySoc)
			batteryPower = 0
			excessDCPower = 0
		} else {
			// if battery is above bufferSoc allow using it for charging
			batteryBuffered = site.bufferSoc > 0 && site.batterySoc > site.bufferSoc
			batteryStart = site.bufferStartSoc > 0 && site.batterySoc > site.bufferStartSoc
		}
	}

	sitePower := site.gridPower + batteryPower + excessDCPower + residualPower - site.auxPower - flexiblePower

	// handle priority
	var flexStr string
	if flexiblePower > 0 {
		flexStr = fmt.Sprintf(" (including %.0fW prioritized power)", flexiblePower)
	}

	site.log.DEBUG.Printf("site power: %.0fW"+flexStr, sitePower)

	return sitePower, batteryBuffered, batteryStart, nil
}

// updateLoadpoints updates all loadpoints' charge power
func (site *Site) updateLoadpoints(rates api.Rates) float64 {
	var (
		wg  sync.WaitGroup
		mu  sync.Mutex
		sum float64
	)

	wg.Add(len(site.loadpoints))
	for _, lp := range site.loadpoints {
		go func() {
			power := lp.UpdateChargePowerAndCurrents()
			site.prioritizer.UpdateChargePowerFlexibility(lp, rates)

			mu.Lock()
			sum += power
			mu.Unlock()

			wg.Done()
		}()
	}
	wg.Wait()

	return sum
}

func (site *Site) update(lp updater) {
	site.log.DEBUG.Println("----")

	// smart cost and battery mode handling
	rates, err := site.plannerRates()
	if err != nil {
		site.log.WARN.Println("planner:", err)
	}

	// update loadpoints
	totalChargePower := site.updateLoadpoints(rates)

	// update all circuits' power and currents
	if site.circuit != nil {
		if err := site.circuit.Update(site.loadpointsAsCircuitDevices()); err != nil {
			site.log.ERROR.Println(err)
		}

		site.publishCircuits()
	}

	// prioritize if possible
	var flexiblePower float64
	if lp.GetMode() == api.ModePV {
		flexiblePower = site.prioritizer.GetChargePowerFlexibility(lp)
	}

	rate, err := rates.At(time.Now())
	if rates != nil && err != nil {
		msg := fmt.Sprintf("no matching rate for: %s", time.Now().Format(time.RFC3339))
		if len(rates) > 0 {
			msg += fmt.Sprintf(", %d rates (%s to %s)", len(rates),
				rates[0].Start.Local().Format(time.RFC3339),
				rates[len(rates)-1].End.Local().Format(time.RFC3339),
			)
		}

		site.log.WARN.Println("planner:", msg)
	}

	batteryGridChargeActive := site.batteryGridChargeActive(rate)
	site.publish(keys.BatteryGridChargeActive, batteryGridChargeActive)

	if batteryMode := site.requiredBatteryMode(batteryGridChargeActive, rate); batteryMode != api.BatteryUnknown {
		if err := site.applyBatteryMode(batteryMode); err == nil {
			site.SetBatteryMode(batteryMode)
		} else {
			site.log.ERROR.Println("battery mode:", err)
		}
	}

	if sitePower, batteryBuffered, batteryStart, err := site.sitePower(totalChargePower, flexiblePower); err == nil {
		// ignore negative pvPower values as that means it is not an energy source but consumption
		homePower := site.gridPower + max(0, site.pvPower) + site.batteryPower - totalChargePower
		homePower = max(homePower, 0)
		site.publish(keys.HomePower, homePower)

		// add battery charging power to homePower to ignore all consumption which does not occur on loadpoints
		// fix for: https://github.com/evcc-io/evcc/issues/11032
		nonChargePower := homePower + max(0, -site.batteryPower)
		greenShareHome := site.greenShare(0, homePower)
		greenShareLoadpoints := site.greenShare(nonChargePower, nonChargePower+totalChargePower)

		lp.Update(
			sitePower, max(0, site.batteryPower), rates, batteryBuffered, batteryStart,
			greenShareLoadpoints, site.effectivePrice(greenShareLoadpoints), site.effectiveCo2(greenShareLoadpoints),
		)

		site.Health.Update()

		site.publishTariffs(greenShareHome, greenShareLoadpoints)

		if telemetry.Enabled() && totalChargePower > standbyPower {
			go telemetry.UpdateChargeProgress(site.log, totalChargePower, greenShareLoadpoints)
		}
	} else {
		site.log.ERROR.Println(err)
	}

	site.stats.Update(site)
}

// prepare publishes initial values
func (site *Site) prepare() {
	if err := site.restoreSettings(); err != nil {
		site.log.ERROR.Println(err)
	}

	site.publish(keys.SiteTitle, site.Title)

	site.publish(keys.GridConfigured, site.gridMeter != nil)
	site.publish(keys.Grid, api.Meter(nil))
	site.publish(keys.Pv, []api.Meter{})
	site.publish(keys.Battery, []api.Meter{})
	site.publish(keys.Aux, []api.Meter{})
	site.publish(keys.Ext, []api.Meter{})
	site.publish(keys.PrioritySoc, site.prioritySoc)
	site.publish(keys.BufferSoc, site.bufferSoc)
	site.publish(keys.BufferStartSoc, site.bufferStartSoc)
	site.publish(keys.BatteryMode, site.batteryMode)
	site.publish(keys.BatteryDischargeControl, site.batteryDischargeControl)
	site.publish(keys.ResidualPower, site.GetResidualPower())

	site.publish(keys.Currency, site.tariffs.Currency)
	if tariff := site.GetTariff(api.TariffUsagePlanner); tariff != nil {
		site.publish(keys.SmartCostType, tariff.Type())
	} else {
		site.publish(keys.SmartCostType, nil)
	}

	site.publishVehicles()
	site.publishTariffs(0, 0)
	vehicle.Publish = site.publishVehicles
}

// Prepare attaches communication channels to site and loadpoints
func (site *Site) Prepare(uiChan chan<- util.Param, pushChan chan<- push.Event) {
	// https://github.com/evcc-io/evcc/issues/11191 prevent deadlock
	// https://github.com/evcc-io/evcc/pull/11675 maintain message order

	// infinite queue with channel semantics
	ch := chanx.NewUnboundedChan[util.Param](context.Background(), 2)

	// use ch.In for writing
	site.uiChan = ch.In

	// use ch.Out for reading
	go func() {
		for p := range ch.Out {
			uiChan <- p
		}
	}()

	site.lpUpdateChan = make(chan *Loadpoint, 1) // 1 capacity to avoid deadlock

	site.prepare()

	for id, lp := range site.loadpoints {
		lpUIChan := make(chan util.Param)
		lpPushChan := make(chan push.Event)

		// pipe messages through go func to add id
		go func(id int) {
			for {
				select {
				case param := <-lpUIChan:
					param.Loadpoint = &id
					site.uiChan <- param
				case ev := <-lpPushChan:
					ev.Loadpoint = &id
					pushChan <- ev
				}
			}
		}(id)

		lp.Prepare(lpUIChan, lpPushChan, site.lpUpdateChan)
	}
}

// loopLoadpoints keeps iterating across loadpoints sending the next to the given channel
func (site *Site) loopLoadpoints(next chan<- updater) {
	for {
		for _, lp := range site.loadpoints {
			next <- lp
		}
	}
}

// Run is the main control loop. It reacts to trigger events by
// updating measurements and executing control logic.
func (site *Site) Run(stopC chan struct{}, interval time.Duration) {
	site.Health = NewHealth(time.Minute + interval)

	if max := 30 * time.Second; interval < max {
		site.log.WARN.Printf("interval <%.0fs can lead to unexpected behavior, see https://docs.evcc.io/docs/reference/configuration/interval", max.Seconds())
	}

	loadpointChan := make(chan updater)
	if len(site.loadpoints) > 0 {
		go site.loopLoadpoints(loadpointChan)
	}

	site.update(<-loadpointChan) // start immediately

	for tick := time.Tick(interval); ; {
		select {
		case <-tick:
			site.update(<-loadpointChan)
		case lp := <-site.lpUpdateChan:
			site.update(lp)
		case <-stopC:
			return
		}
	}
}<|MERGE_RESOLUTION|>--- conflicted
+++ resolved
@@ -103,20 +103,6 @@
 	pvEnergy    map[string]*meterEnergy
 
 	// cached state
-<<<<<<< HEAD
-	gridPower     float64         // Grid power
-	pvPower       float64         // PV power
-	excessDCPower float64         // PV excess DC charge power (hybrid only)
-	auxPower      float64         // Aux power
-	batteryPower  float64         // Battery charge power
-	batterySoc    float64         // Battery soc
-	batteryMode   api.BatteryMode // Battery mode (runtime only, not persisted)
-
-	// external battery control
-	batteryModeExternal api.BatteryMode // Battery mode (external, runtime only, not persisted)
-	
-	publishCache map[string]any // store last published values to avoid unnecessary republishing
-=======
 	gridPower       float64         // Grid power
 	pvPower         float64         // PV power
 	excessDCPower   float64         // PV excess DC charge power (hybrid only)
@@ -125,7 +111,7 @@
 	batterySoc      float64         // Battery soc
 	batteryCapacity float64         // Battery capacity
 	batteryMode     api.BatteryMode // Battery mode (runtime only, not persisted)
->>>>>>> 61e79f39
+  batteryModeExternal api.BatteryMode // Battery mode (external, runtime only, not persisted)
 }
 
 // MetersConfig contains the site's meter configuration
