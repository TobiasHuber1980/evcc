package core

import (
	"testing"
	"time"

	"github.com/evcc-io/evcc/api"
	"github.com/evcc-io/evcc/core/loadpoint"
<<<<<<< HEAD
=======
	"github.com/evcc-io/evcc/core/metrics"
	"github.com/evcc-io/evcc/server/db"
	"github.com/jinzhu/now"
>>>>>>> a40a1575
	"github.com/stretchr/testify/require"
	"go.uber.org/mock/gomock"
)

<<<<<<< HEAD
func TestCombineSlots(t *testing.T) {
	// Create test profile with known values
	// Slots 0-3: hour 0, values 1,2,3,4 -> sum = 10
	// Slots 4-7: hour 1, values 5,6,7,8 -> sum = 26
	// Slots 8-11: hour 2, values 9,10,11,12 -> sum = 42
	profile := make([]float64, 96)
	for i := range 96 {
		profile[i] = float64(i + 1)
	}

	t.Run("standard profile", func(t *testing.T) {
		result := combineSlots(profile)
		require.Equal(t, 24, len(result), "should return 24 hours")
		require.InDelta(t, 10, result[0], 0.01, "hour 0: slots 0-3 (1+2+3+4)")
		require.InDelta(t, 26, result[1], 0.01, "hour 1: slots 4-7 (5+6+7+8)")
		require.InDelta(t, 42, result[2], 0.01, "hour 2: slots 8-11 (9+10+11+12)")
		require.InDelta(t, 378, result[23], 0.01, "hour 23: slots 92-95 (93+94+95+96)")
	})

	t.Run("nil profile", func(t *testing.T) {
		result := combineSlots(nil)
		require.Empty(t, result)
	})
}

func TestProrateFirstHour(t *testing.T) {
	// Create test hourly profile with known values
	// Hour 0: 10, Hour 1: 20, Hour 2: 30, etc.
	profile := make([]float64, 24)
	for i := range 24 {
		profile[i] = float64((i + 1) * 10)
	}

	tests := []struct {
		name              string
		now               time.Time
		expectedFirstHour float64
		expectedLength    int
		expectedSecond    float64
	}{
		{
			name:              "start of hour 0 - no proration",
			now:               time.Date(2024, 1, 1, 0, 0, 0, 0, time.UTC),
			expectedFirstHour: 10.0, // full hour: no proration applied
			expectedLength:    24,   // all 24 hours remain
			expectedSecond:    20.0, // hour 1 value
		},
		{
			name:              "30 minutes into hour 0",
			now:               time.Date(2024, 1, 1, 0, 30, 0, 0, time.UTC),
			expectedFirstHour: 5.0,  // 30min remaining: 10 * 0.5 = 5
			expectedLength:    24,   // all 24 hours remain
			expectedSecond:    20.0, // hour 1 value unchanged
		},
		{
			name:              "start of hour 2 - no proration",
			now:               time.Date(2024, 1, 1, 2, 0, 0, 0, time.UTC),
			expectedFirstHour: 30.0, // hour 2 value: 30
			expectedLength:    22,   // hours 2-23 remain (22 hours)
			expectedSecond:    40.0, // hour 3 value
		},
		{
			name:              "15 minutes into hour 2",
			now:               time.Date(2024, 1, 1, 2, 15, 0, 0, time.UTC),
			expectedFirstHour: 22.5, // 45min remaining: 30 * 0.75 = 22.5
			expectedLength:    22,   // hours 2-23 remain (22 hours)
			expectedSecond:    40.0, // hour 3 value unchanged
		},
		{
			name:              "45 minutes into hour 5",
			now:               time.Date(2024, 1, 1, 5, 45, 0, 0, time.UTC),
			expectedFirstHour: 15.0, // 15min remaining: 60 * 0.25 = 15.0
			expectedLength:    19,   // hours 5-23 remain (19 hours)
			expectedSecond:    70.0, // hour 6 value unchanged
		},
		{
			name:              "10 minutes into hour 10",
			now:               time.Date(2024, 1, 1, 10, 10, 0, 0, time.UTC),
			expectedFirstHour: 91.67, // 50min remaining: 110 * (50/60) = 91.67
			expectedLength:    14,    // hours 10-23 remain (14 hours)
			expectedSecond:    120.0, // hour 11 value unchanged
		},
		{
			name:              "near end of day - hour 23",
			now:               time.Date(2024, 1, 1, 23, 30, 0, 0, time.UTC),
			expectedFirstHour: 120.0, // 30min remaining: 240 * 0.5 = 120
			expectedLength:    1,     // only hour 23 remains
			expectedSecond:    0.0,   // no second hour
		},
	}

	for _, tt := range tests {
		t.Run(tt.name, func(t *testing.T) {
			result := prorateFirstHour(tt.now, profile)
			require.Equal(t, tt.expectedLength, len(result), "length mismatch")
			if len(result) > 0 {
				require.InDelta(t, tt.expectedFirstHour, result[0], 0.01, "first hour value mismatch")
				// Verify second hour is unchanged (if exists)
				if len(result) > 1 {
					require.Equal(t, tt.expectedSecond, result[1], "second hour should be unchanged")
				}
			}
		})
=======
func TestSqliteTimestamp(t *testing.T) {
	clock := clock.NewMock()
	clock.Add(time.Hour)

	require.NoError(t, db.NewInstance("sqlite", ":memory:"))
	require.NoError(t, metrics.Init())

	metrics.Persist(clock.Now(), 0)

	db, err := db.Instance.DB()
	require.NoError(t, err)

	var (
		ts  metrics.SqlTime
		val float64
	)

	for _, sql := range []string{
		`SELECT ts, val FROM meters`,
		`SELECT min(ts), val FROM meters`,
		`SELECT unixepoch(ts), val FROM meters`,
		`SELECT unixepoch(min(ts)), val FROM meters`,
		`SELECT min(ts) AS ts, avg(val) AS val
			FROM meters
			GROUP BY strftime("%H:%M", ts)
			ORDER BY ts`,
	} {
		require.NoError(t, db.QueryRow(sql).Scan(&ts, &val))
		require.True(t, clock.Now().Equal(time.Time(ts)), "expected %v, got %v", clock.Now().Local(), time.Time(ts).Local())
	}

	require.NoError(t, db.QueryRow(`SELECT ts, val FROM meters WHERE ts >= ?`, clock.Now()).Scan(&ts, &val))
	require.True(t, clock.Now().Equal(time.Time(ts)), "expected %v, got %v", clock.Now().Local(), time.Time(ts).Local())
}

func TestUpdateHouseholdProfile(t *testing.T) {
	clock := clock.NewMock()

	// make sure test data added starting 00:00 local time
	clock.Set(now.With(clock.Now()).BeginningOfDay())

	require.NoError(t, db.NewInstance("sqlite", ":memory:"))
	metrics.Init()

	// 2 days of data
	// day 1:   0 ...  95
	// day 2:  96 ... 181
	for i := range 4 * 2 * 24 {
		metrics.Persist(clock.Now(), float64(i))
		clock.Add(15 * time.Minute)
	}

	{
		from := clock.Now().Local().AddDate(0, 0, -2).Add(12 * time.Hour) // 12:00 of day 0

		prof, err := metrics.Profile(from)
		require.NoError(t, err)

		var expected [96]float64
		for i := range expected {
			if i < 48 {
				expected[i] = float64(48+i+144+i) / 2
				continue
			}
			expected[i] = float64(96 - 48 + i)
		}

		require.Equal(t, expected, *prof, "partial profile: expected %v, got %v", expected, *prof)
	}

	{
		from := clock.Now().Local().AddDate(0, 0, -3).Add(12 * time.Hour) // 12:00 of day -1

		prof, err := metrics.Profile(from)
		require.NoError(t, err)

		var expected [96]float64
		for i := range expected {
			expected[i] = float64(0+96+2*i) / 2
		}

		require.Equal(t, expected, *prof, "full profile: expected %v, got %v", expected, *prof)
>>>>>>> a40a1575
	}
}

func TestLoadpointProfile(t *testing.T) {
	ctrl := gomock.NewController(t)

	lp := loadpoint.NewMockAPI(ctrl)
	lp.EXPECT().GetMode().Return(api.ModeMinPV).AnyTimes()
	lp.EXPECT().GetStatus().Return(api.StatusC).AnyTimes()
	lp.EXPECT().GetChargePower().Return(10000.0).AnyTimes()   //  10 kW
	lp.EXPECT().EffectiveMinPower().Return(1000.0).AnyTimes() //   1 kW
	lp.EXPECT().GetRemainingEnergy().Return(1.8).AnyTimes()   // 1.8 kWh

	// expected slots: 0.25 kWh...
	require.Equal(t, []float64{250, 250, 250, 250, 250, 250, 250, 50}, loadpointProfile(lp, 8))
}<|MERGE_RESOLUTION|>--- conflicted
+++ resolved
@@ -2,210 +2,37 @@
 
 import (
 	"testing"
-	"time"
 
 	"github.com/evcc-io/evcc/api"
 	"github.com/evcc-io/evcc/core/loadpoint"
-<<<<<<< HEAD
-=======
-	"github.com/evcc-io/evcc/core/metrics"
-	"github.com/evcc-io/evcc/server/db"
-	"github.com/jinzhu/now"
->>>>>>> a40a1575
 	"github.com/stretchr/testify/require"
 	"go.uber.org/mock/gomock"
 )
 
-<<<<<<< HEAD
-func TestCombineSlots(t *testing.T) {
-	// Create test profile with known values
-	// Slots 0-3: hour 0, values 1,2,3,4 -> sum = 10
-	// Slots 4-7: hour 1, values 5,6,7,8 -> sum = 26
-	// Slots 8-11: hour 2, values 9,10,11,12 -> sum = 42
-	profile := make([]float64, 96)
-	for i := range 96 {
-		profile[i] = float64(i + 1)
-	}
+// func TestCombineSlots(t *testing.T) {
+// 	// Create test profile with known values
+// 	// Slots 0-3: hour 0, values 1,2,3,4 -> sum = 10
+// 	// Slots 4-7: hour 1, values 5,6,7,8 -> sum = 26
+// 	// Slots 8-11: hour 2, values 9,10,11,12 -> sum = 42
+// 	profile := make([]float64, 96)
+// 	for i := range 96 {
+// 		profile[i] = float64(i + 1)
+// 	}
 
-	t.Run("standard profile", func(t *testing.T) {
-		result := combineSlots(profile)
-		require.Equal(t, 24, len(result), "should return 24 hours")
-		require.InDelta(t, 10, result[0], 0.01, "hour 0: slots 0-3 (1+2+3+4)")
-		require.InDelta(t, 26, result[1], 0.01, "hour 1: slots 4-7 (5+6+7+8)")
-		require.InDelta(t, 42, result[2], 0.01, "hour 2: slots 8-11 (9+10+11+12)")
-		require.InDelta(t, 378, result[23], 0.01, "hour 23: slots 92-95 (93+94+95+96)")
-	})
+// 	t.Run("standard profile", func(t *testing.T) {
+// 		result := combineSlots(profile)
+// 		require.Equal(t, 24, len(result), "should return 24 hours")
+// 		require.InDelta(t, 10, result[0], 0.01, "hour 0: slots 0-3 (1+2+3+4)")
+// 		require.InDelta(t, 26, result[1], 0.01, "hour 1: slots 4-7 (5+6+7+8)")
+// 		require.InDelta(t, 42, result[2], 0.01, "hour 2: slots 8-11 (9+10+11+12)")
+// 		require.InDelta(t, 378, result[23], 0.01, "hour 23: slots 92-95 (93+94+95+96)")
+// 	})
 
-	t.Run("nil profile", func(t *testing.T) {
-		result := combineSlots(nil)
-		require.Empty(t, result)
-	})
-}
-
-func TestProrateFirstHour(t *testing.T) {
-	// Create test hourly profile with known values
-	// Hour 0: 10, Hour 1: 20, Hour 2: 30, etc.
-	profile := make([]float64, 24)
-	for i := range 24 {
-		profile[i] = float64((i + 1) * 10)
-	}
-
-	tests := []struct {
-		name              string
-		now               time.Time
-		expectedFirstHour float64
-		expectedLength    int
-		expectedSecond    float64
-	}{
-		{
-			name:              "start of hour 0 - no proration",
-			now:               time.Date(2024, 1, 1, 0, 0, 0, 0, time.UTC),
-			expectedFirstHour: 10.0, // full hour: no proration applied
-			expectedLength:    24,   // all 24 hours remain
-			expectedSecond:    20.0, // hour 1 value
-		},
-		{
-			name:              "30 minutes into hour 0",
-			now:               time.Date(2024, 1, 1, 0, 30, 0, 0, time.UTC),
-			expectedFirstHour: 5.0,  // 30min remaining: 10 * 0.5 = 5
-			expectedLength:    24,   // all 24 hours remain
-			expectedSecond:    20.0, // hour 1 value unchanged
-		},
-		{
-			name:              "start of hour 2 - no proration",
-			now:               time.Date(2024, 1, 1, 2, 0, 0, 0, time.UTC),
-			expectedFirstHour: 30.0, // hour 2 value: 30
-			expectedLength:    22,   // hours 2-23 remain (22 hours)
-			expectedSecond:    40.0, // hour 3 value
-		},
-		{
-			name:              "15 minutes into hour 2",
-			now:               time.Date(2024, 1, 1, 2, 15, 0, 0, time.UTC),
-			expectedFirstHour: 22.5, // 45min remaining: 30 * 0.75 = 22.5
-			expectedLength:    22,   // hours 2-23 remain (22 hours)
-			expectedSecond:    40.0, // hour 3 value unchanged
-		},
-		{
-			name:              "45 minutes into hour 5",
-			now:               time.Date(2024, 1, 1, 5, 45, 0, 0, time.UTC),
-			expectedFirstHour: 15.0, // 15min remaining: 60 * 0.25 = 15.0
-			expectedLength:    19,   // hours 5-23 remain (19 hours)
-			expectedSecond:    70.0, // hour 6 value unchanged
-		},
-		{
-			name:              "10 minutes into hour 10",
-			now:               time.Date(2024, 1, 1, 10, 10, 0, 0, time.UTC),
-			expectedFirstHour: 91.67, // 50min remaining: 110 * (50/60) = 91.67
-			expectedLength:    14,    // hours 10-23 remain (14 hours)
-			expectedSecond:    120.0, // hour 11 value unchanged
-		},
-		{
-			name:              "near end of day - hour 23",
-			now:               time.Date(2024, 1, 1, 23, 30, 0, 0, time.UTC),
-			expectedFirstHour: 120.0, // 30min remaining: 240 * 0.5 = 120
-			expectedLength:    1,     // only hour 23 remains
-			expectedSecond:    0.0,   // no second hour
-		},
-	}
-
-	for _, tt := range tests {
-		t.Run(tt.name, func(t *testing.T) {
-			result := prorateFirstHour(tt.now, profile)
-			require.Equal(t, tt.expectedLength, len(result), "length mismatch")
-			if len(result) > 0 {
-				require.InDelta(t, tt.expectedFirstHour, result[0], 0.01, "first hour value mismatch")
-				// Verify second hour is unchanged (if exists)
-				if len(result) > 1 {
-					require.Equal(t, tt.expectedSecond, result[1], "second hour should be unchanged")
-				}
-			}
-		})
-=======
-func TestSqliteTimestamp(t *testing.T) {
-	clock := clock.NewMock()
-	clock.Add(time.Hour)
-
-	require.NoError(t, db.NewInstance("sqlite", ":memory:"))
-	require.NoError(t, metrics.Init())
-
-	metrics.Persist(clock.Now(), 0)
-
-	db, err := db.Instance.DB()
-	require.NoError(t, err)
-
-	var (
-		ts  metrics.SqlTime
-		val float64
-	)
-
-	for _, sql := range []string{
-		`SELECT ts, val FROM meters`,
-		`SELECT min(ts), val FROM meters`,
-		`SELECT unixepoch(ts), val FROM meters`,
-		`SELECT unixepoch(min(ts)), val FROM meters`,
-		`SELECT min(ts) AS ts, avg(val) AS val
-			FROM meters
-			GROUP BY strftime("%H:%M", ts)
-			ORDER BY ts`,
-	} {
-		require.NoError(t, db.QueryRow(sql).Scan(&ts, &val))
-		require.True(t, clock.Now().Equal(time.Time(ts)), "expected %v, got %v", clock.Now().Local(), time.Time(ts).Local())
-	}
-
-	require.NoError(t, db.QueryRow(`SELECT ts, val FROM meters WHERE ts >= ?`, clock.Now()).Scan(&ts, &val))
-	require.True(t, clock.Now().Equal(time.Time(ts)), "expected %v, got %v", clock.Now().Local(), time.Time(ts).Local())
-}
-
-func TestUpdateHouseholdProfile(t *testing.T) {
-	clock := clock.NewMock()
-
-	// make sure test data added starting 00:00 local time
-	clock.Set(now.With(clock.Now()).BeginningOfDay())
-
-	require.NoError(t, db.NewInstance("sqlite", ":memory:"))
-	metrics.Init()
-
-	// 2 days of data
-	// day 1:   0 ...  95
-	// day 2:  96 ... 181
-	for i := range 4 * 2 * 24 {
-		metrics.Persist(clock.Now(), float64(i))
-		clock.Add(15 * time.Minute)
-	}
-
-	{
-		from := clock.Now().Local().AddDate(0, 0, -2).Add(12 * time.Hour) // 12:00 of day 0
-
-		prof, err := metrics.Profile(from)
-		require.NoError(t, err)
-
-		var expected [96]float64
-		for i := range expected {
-			if i < 48 {
-				expected[i] = float64(48+i+144+i) / 2
-				continue
-			}
-			expected[i] = float64(96 - 48 + i)
-		}
-
-		require.Equal(t, expected, *prof, "partial profile: expected %v, got %v", expected, *prof)
-	}
-
-	{
-		from := clock.Now().Local().AddDate(0, 0, -3).Add(12 * time.Hour) // 12:00 of day -1
-
-		prof, err := metrics.Profile(from)
-		require.NoError(t, err)
-
-		var expected [96]float64
-		for i := range expected {
-			expected[i] = float64(0+96+2*i) / 2
-		}
-
-		require.Equal(t, expected, *prof, "full profile: expected %v, got %v", expected, *prof)
->>>>>>> a40a1575
-	}
-}
+// 	t.Run("nil profile", func(t *testing.T) {
+// 		result := combineSlots(nil)
+// 		require.Empty(t, result)
+// 	})
+// }
 
 func TestLoadpointProfile(t *testing.T) {
 	ctrl := gomock.NewController(t)
