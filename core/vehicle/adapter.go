package vehicle

import (
	"errors"
	"fmt"
	"time"

	"github.com/evcc-io/evcc/api"
	"github.com/evcc-io/evcc/core/keys"
	"github.com/evcc-io/evcc/server/db/settings"
	"github.com/evcc-io/evcc/util"
)

var _ API = (*adapter)(nil)

// Publish publishes vehicle updates at site level
var Publish func()

type adapter struct {
	log         *util.Logger
	name        string
	api.Vehicle // TODO handle instance updates
}

func (v *adapter) key() string {
	return fmt.Sprintf("vehicle.%s.", v.name)
}

func (v *adapter) publish() {
	if Publish != nil {
		Publish()
	}
}

func (v *adapter) Instance() api.Vehicle {
	return v.Vehicle
}

func (v *adapter) Name() string {
	return v.name
}

// GetMinSoc returns the min soc
func (v *adapter) GetMinSoc() int {
	if v, err := settings.Int(v.key() + keys.MinSoc); err == nil {
		return int(v)
	}
	return 0
}

// SetMinSoc sets the min soc
func (v *adapter) SetMinSoc(soc int) {
	v.log.DEBUG.Printf("set %s min soc: %d", v.name, soc)
	settings.SetInt(v.key()+keys.MinSoc, int64(soc))
	v.publish()
}

// GetLimitSoc returns the limit soc
func (v *adapter) GetLimitSoc() int {
	if v, err := settings.Int(v.key() + keys.LimitSoc); err == nil {
		return int(v)
	}
	return 0
}

// SetLimitSoc sets the limit soc
func (v *adapter) SetLimitSoc(soc int) {
	v.log.DEBUG.Printf("set %s limit soc: %d", v.name, soc)
	settings.SetInt(v.key()+keys.LimitSoc, int64(soc))
	v.publish()
}

// GetPlanSoc returns the charge plan soc
func (v *adapter) GetPlanSoc() (time.Time, time.Duration, int) {
	var ts time.Time
	if v, err := settings.Time(v.key() + keys.PlanTime); err == nil {
		ts = v
	}
	var precondition time.Duration
	if v, err := settings.Int(v.key() + keys.PlanPrecondition); err == nil {
		precondition = time.Duration(v) * time.Second
	}
	var soc int
	if v, err := settings.Int(v.key() + keys.PlanSoc); err == nil {
		soc = int(v)
	}
	return ts, precondition, soc
}

// SetPlanSoc sets the charge plan soc
func (v *adapter) SetPlanSoc(ts time.Time, precondition time.Duration, soc int) error {
	if !ts.IsZero() && ts.Before(time.Now()) {
		return errors.New("timestamp is in the past")
	}

	// remove plan
	if soc == 0 {
		ts = time.Time{}
		v.log.DEBUG.Printf("delete %s plan", v.name)
	} else {
		v.log.DEBUG.Printf("set %s plan soc: %d @ %v", v.name, soc, ts.Round(time.Second).Local())
	}

<<<<<<< HEAD
	v.log.DEBUG.Printf("set %s plan soc: %d @ %v (precondition: %v)", v.name, soc, ts.Round(time.Second).Local(), precondition)

=======
>>>>>>> 3c3ab445
	settings.SetTime(v.key()+keys.PlanTime, ts)
	settings.SetInt(v.key()+keys.PlanPrecondition, int64(precondition.Seconds()))
	settings.SetInt(v.key()+keys.PlanSoc, int64(soc))

	v.publish()

	return nil
}

func (v *adapter) SetRepeatingPlans(plans []api.RepeatingPlanStruct) error {
	for _, plan := range plans {
		for _, day := range plan.Weekdays {
			if day < 0 || day > 6 {
				return fmt.Errorf("weekday out of range: %v", day)
			}
		}
		if _, err := time.LoadLocation(plan.Tz); err != nil {
			return fmt.Errorf("invalid timezone: %v", err)
		}
		if _, err := time.Parse("15:04", plan.Time); err != nil {
			return fmt.Errorf("invalid time: %v", err)
		}
	}

	v.log.DEBUG.Printf("update repeating plans for %s to: %v", v.name, plans)

	settings.SetJson(v.key()+keys.RepeatingPlans, plans)

	v.publish()

	return nil
}

func (v *adapter) GetRepeatingPlans() []api.RepeatingPlanStruct {
	var plans []api.RepeatingPlanStruct

	err := settings.Json(v.key()+keys.RepeatingPlans, &plans)
	if err == nil {
		return plans
	}

	return []api.RepeatingPlanStruct{}
}<|MERGE_RESOLUTION|>--- conflicted
+++ resolved
@@ -98,15 +98,10 @@
 		ts = time.Time{}
 		v.log.DEBUG.Printf("delete %s plan", v.name)
 	} else {
-		v.log.DEBUG.Printf("set %s plan soc: %d @ %v", v.name, soc, ts.Round(time.Second).Local())
+  	v.log.DEBUG.Printf("set %s plan soc: %d @ %v (precondition: %v)", v.name, soc, ts.Round(time.Second).Local(), precondition)
 	}
 
-<<<<<<< HEAD
-	v.log.DEBUG.Printf("set %s plan soc: %d @ %v (precondition: %v)", v.name, soc, ts.Round(time.Second).Local(), precondition)
-
-=======
->>>>>>> 3c3ab445
-	settings.SetTime(v.key()+keys.PlanTime, ts)
+  settings.SetTime(v.key()+keys.PlanTime, ts)
 	settings.SetInt(v.key()+keys.PlanPrecondition, int64(precondition.Seconds()))
 	settings.SetInt(v.key()+keys.PlanSoc, int64(soc))
 
