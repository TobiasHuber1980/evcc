<!DOCTYPE html>
<html lang="de">
  <head>
    <meta charset="utf-8" />
    <meta name="viewport" content="width=device-width, initial-scale=1" />
    <meta name="description" content="evcc - Sonne tanken ☀️🚘" />
    <meta name="apple-mobile-web-app-capable" content="yes" />
    <meta name="apple-mobile-web-app-status-bar-style" content="black-translucent" />
    <meta name="apple-mobile-web-app-title" content="evcc" />
    <meta name="application-name" content="evcc" />

    <link rel="apple-touch-icon" sizes="180x180" href="meta/apple-touch-icon.png?[[.Version]]" />
    <link rel="icon" type="image/png" sizes="32x32" href="meta/favicon-32x32.png?[[.Version]]" />
    <link rel="icon" type="image/png" sizes="16x16" href="meta/favicon-16x16.png?[[.Version]]" />
    <link rel="manifest" href="meta/site.webmanifest?[[.Version]]" crossorigin="use-credentials" />
    <link rel="mask-icon" href="meta/safari-pinned-tab.svg?[[.Version]]" color="#28293e" />
    <link rel="shortcut icon" href="meta/favicon.ico?[[.Version]]" />
    <meta name="msapplication-TileColor" content="#28293e" />
    <meta name="msapplication-config" content="meta/browserconfig.xml?[[.Version]]" />
    <meta name="theme-color" content="#020318" />

    <title>evcc</title>
<<<<<<< HEAD
    <script type="module" crossorigin src="./assets/index.621490d4.js"></script>
    <link rel="stylesheet" href="./assets/index.2343a161.css">
=======
    <script type="module" crossorigin src="./assets/index.36048902.js"></script>
    <link rel="stylesheet" href="./assets/index.0150814f.css">
>>>>>>> 044a1843
  </head>

  <body>
    <script>
      window.evcc = {
        version: "[[.Version]]",
        configured: "[[.Configured]]",
        commit: "[[.Commit]]",
      };
    </script>

    <div id="app"></div>
    
  </body>
</html><|MERGE_RESOLUTION|>--- conflicted
+++ resolved
@@ -20,13 +20,8 @@
     <meta name="theme-color" content="#020318" />
 
     <title>evcc</title>
-<<<<<<< HEAD
-    <script type="module" crossorigin src="./assets/index.621490d4.js"></script>
-    <link rel="stylesheet" href="./assets/index.2343a161.css">
-=======
-    <script type="module" crossorigin src="./assets/index.36048902.js"></script>
-    <link rel="stylesheet" href="./assets/index.0150814f.css">
->>>>>>> 044a1843
+    <script type="module" crossorigin src="./assets/index.7662cd15.js"></script>
+    <link rel="stylesheet" href="./assets/index.0a8d3961.css">
   </head>
 
   <body>
