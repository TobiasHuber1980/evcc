<!DOCTYPE html>
<html lang="en">
  <head>
    <meta charset="utf-8" />
    <meta name="viewport" content="width=device-width, initial-scale=1" />
    <meta name="description" content="evcc - Sonne tanken ☀️🚘" />
    <meta name="apple-mobile-web-app-capable" content="yes" />
    <meta name="apple-mobile-web-app-status-bar-style" content="black-translucent" />
    <meta name="apple-mobile-web-app-title" content="evcc" />
    <meta name="application-name" content="evcc" />

    <link rel="apple-touch-icon" sizes="180x180" href="meta/apple-touch-icon.png?[[.Version]]" />
    <link rel="icon" type="image/png" sizes="32x32" href="meta/favicon-32x32.png?[[.Version]]" />
    <link rel="icon" type="image/png" sizes="16x16" href="meta/favicon-16x16.png?[[.Version]]" />
    <link rel="manifest" href="meta/site.webmanifest?[[.Version]]" crossorigin="use-credentials" />
    <link rel="mask-icon" href="meta/safari-pinned-tab.svg?[[.Version]]" color="#28293e" />
    <link rel="shortcut icon" href="meta/favicon.ico?[[.Version]]" />
    <meta name="msapplication-TileColor" content="#28293e" />
    <meta name="msapplication-config" content="meta/browserconfig.xml?[[.Version]]" />
    <meta name="theme-color" content="#020318" />

    <title>evcc</title>
<<<<<<< HEAD
    <script type="module" crossorigin src="./assets/index.64d12a0a.js"></script>
=======
    <script type="module" crossorigin src="./assets/index.0598dc46.js"></script>
>>>>>>> ee8a6d8b
    <link rel="stylesheet" href="./assets/index.f2b84675.css">
  </head>

  <body>
    <script>
      window.evcc = {
        version: "[[.Version]]",
        configured: "[[.Configured]]",
        commit: "[[.Commit]]",
      };
    </script>

    <div id="app"></div>
    
  </body>
</html><|MERGE_RESOLUTION|>--- conflicted
+++ resolved
@@ -20,11 +20,7 @@
     <meta name="theme-color" content="#020318" />
 
     <title>evcc</title>
-<<<<<<< HEAD
-    <script type="module" crossorigin src="./assets/index.64d12a0a.js"></script>
-=======
     <script type="module" crossorigin src="./assets/index.0598dc46.js"></script>
->>>>>>> ee8a6d8b
     <link rel="stylesheet" href="./assets/index.f2b84675.css">
   </head>
 
