<!DOCTYPE html>
<html lang="de">
  <head>
    <meta charset="utf-8" />
    <meta name="viewport" content="width=device-width, initial-scale=1" />
    <meta name="description" content="evcc - Sonne tanken ☀️🚘" />
    <meta name="apple-mobile-web-app-capable" content="yes" />
    <meta name="apple-mobile-web-app-status-bar-style" content="black-translucent" />
    <meta name="apple-mobile-web-app-title" content="evcc" />
    <meta name="application-name" content="evcc" />

    <link rel="apple-touch-icon" sizes="180x180" href="meta/apple-touch-icon.png?[[.Version]]" />
    <link rel="icon" type="image/png" sizes="32x32" href="meta/favicon-32x32.png?[[.Version]]" />
    <link rel="icon" type="image/png" sizes="16x16" href="meta/favicon-16x16.png?[[.Version]]" />
    <link rel="manifest" href="meta/site.webmanifest?[[.Version]]" crossorigin="use-credentials" />
    <link rel="mask-icon" href="meta/safari-pinned-tab.svg?[[.Version]]" color="#28293e" />
    <link rel="shortcut icon" href="meta/favicon.ico?[[.Version]]" />
    <meta name="msapplication-TileColor" content="#28293e" />
    <meta name="msapplication-config" content="meta/browserconfig.xml?[[.Version]]" />
    <meta name="theme-color" content="#020318" />

    <title>evcc</title>
<<<<<<< HEAD
    <script type="module" crossorigin src="./assets/index.cf89dc11.js"></script>
    <link rel="stylesheet" href="./assets/index.932fb253.css">
=======
    <script type="module" crossorigin src="./assets/index.7be4e4cb.js"></script>
    <link rel="stylesheet" href="./assets/index.f6de0430.css">
>>>>>>> ab57a858
  </head>

  <body>
    <script>
      window.evcc = {
        version: "[[.Version]]",
        configured: "[[.Configured]]",
        commit: "[[.Commit]]",
      };
    </script>

    <div id="app"></div>
    
  </body>
</html><|MERGE_RESOLUTION|>--- conflicted
+++ resolved
@@ -20,13 +20,8 @@
     <meta name="theme-color" content="#020318" />
 
     <title>evcc</title>
-<<<<<<< HEAD
-    <script type="module" crossorigin src="./assets/index.cf89dc11.js"></script>
+    <script type="module" crossorigin src="./assets/index.124925c5.js"></script>
     <link rel="stylesheet" href="./assets/index.932fb253.css">
-=======
-    <script type="module" crossorigin src="./assets/index.7be4e4cb.js"></script>
-    <link rel="stylesheet" href="./assets/index.f6de0430.css">
->>>>>>> ab57a858
   </head>
 
   <body>
