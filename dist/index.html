<!DOCTYPE html>
<html lang="de">
  <head>
    <meta charset="utf-8" />
    <meta name="viewport" content="width=device-width, initial-scale=1" />
    <meta name="description" content="evcc - Sonne tanken ☀️🚘" />
    <meta name="apple-mobile-web-app-capable" content="yes" />
    <meta name="apple-mobile-web-app-status-bar-style" content="black-translucent" />
    <meta name="apple-mobile-web-app-title" content="evcc" />
    <meta name="application-name" content="evcc" />

    <link rel="apple-touch-icon" sizes="180x180" href="meta/apple-touch-icon.png?[[.Version]]" />
    <link rel="icon" type="image/png" sizes="32x32" href="meta/favicon-32x32.png?[[.Version]]" />
    <link rel="icon" type="image/png" sizes="16x16" href="meta/favicon-16x16.png?[[.Version]]" />
    <link rel="manifest" href="meta/site.webmanifest?[[.Version]]" crossorigin="use-credentials" />
    <link rel="mask-icon" href="meta/safari-pinned-tab.svg?[[.Version]]" color="#28293e" />
    <link rel="shortcut icon" href="meta/favicon.ico?[[.Version]]" />
    <meta name="msapplication-TileColor" content="#28293e" />
    <meta name="msapplication-config" content="meta/browserconfig.xml?[[.Version]]" />
    <meta name="theme-color" content="#020318" />

    <title>evcc</title>
<<<<<<< HEAD
    <script type="module" crossorigin src="./assets/index.2c99ce34.js"></script>
    <link rel="stylesheet" href="./assets/index.82a906dd.css">
=======
    <script type="module" crossorigin src="./assets/index.36048902.js"></script>
    <link rel="stylesheet" href="./assets/index.0150814f.css">
>>>>>>> 31965b00
  </head>

  <body>
    <script>
      window.evcc = {
        version: "[[.Version]]",
        configured: "[[.Configured]]",
        commit: "[[.Commit]]",
      };
    </script>

    <div id="app"></div>
    
  </body>
</html><|MERGE_RESOLUTION|>--- conflicted
+++ resolved
@@ -20,13 +20,8 @@
     <meta name="theme-color" content="#020318" />
 
     <title>evcc</title>
-<<<<<<< HEAD
-    <script type="module" crossorigin src="./assets/index.2c99ce34.js"></script>
-    <link rel="stylesheet" href="./assets/index.82a906dd.css">
-=======
-    <script type="module" crossorigin src="./assets/index.36048902.js"></script>
-    <link rel="stylesheet" href="./assets/index.0150814f.css">
->>>>>>> 31965b00
+    <script type="module" crossorigin src="./assets/index.4ed28039.js"></script>
+    <link rel="stylesheet" href="./assets/index.339d9da9.css">
   </head>
 
   <body>
