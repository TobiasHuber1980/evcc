--- conflicted
+++ resolved
@@ -20,13 +20,8 @@
     <meta name="theme-color" content="#020318" />
 
     <title>evcc</title>
-<<<<<<< HEAD
-    <script type="module" crossorigin src="./assets/index.9eb87d16.js"></script>
-    <link rel="stylesheet" href="./assets/index.29084a70.css">
-=======
-    <script type="module" crossorigin src="./assets/index.170c5f46.js"></script>
-    <link rel="stylesheet" href="./assets/index.08f10448.css">
->>>>>>> cef8bb15
+    <script type="module" crossorigin src="./assets/index.714c7ce4.js"></script>
+    <link rel="stylesheet" href="./assets/index.f831c606.css">
   </head>
 
   <body>
