<!DOCTYPE html>
<html lang="en">
  <head>
    <meta charset="utf-8" />
    <meta name="viewport" content="width=device-width, initial-scale=1" />
    <meta name="description" content="evcc - Sonne tanken ☀️🚘" />
    <meta name="apple-mobile-web-app-capable" content="yes" />
    <meta name="apple-mobile-web-app-status-bar-style" content="black-translucent" />
    <meta name="apple-mobile-web-app-title" content="evcc" />
    <meta name="application-name" content="evcc" />

    <link rel="apple-touch-icon" sizes="180x180" href="meta/apple-touch-icon.png?[[.Version]]" />
    <link rel="icon" type="image/png" sizes="32x32" href="meta/favicon-32x32.png?[[.Version]]" />
    <link rel="icon" type="image/png" sizes="16x16" href="meta/favicon-16x16.png?[[.Version]]" />
    <link rel="manifest" href="meta/site.webmanifest?[[.Version]]" crossorigin="use-credentials" />
    <link rel="mask-icon" href="meta/safari-pinned-tab.svg?[[.Version]]" color="#28293e" />
    <link rel="shortcut icon" href="meta/favicon.ico?[[.Version]]" />
    <meta name="msapplication-TileColor" content="#28293e" />
    <meta name="msapplication-config" content="meta/browserconfig.xml?[[.Version]]" />
    <meta name="theme-color" content="#020318" />

    <title>evcc</title>
<<<<<<< HEAD
    <script type="module" crossorigin src="./assets/index.4e414929.js"></script>
    <link rel="stylesheet" href="./assets/index.911fd9f8.css">
=======
    <script type="module" crossorigin src="./assets/index.fc7dad78.js"></script>
    <link rel="stylesheet" href="./assets/index.8ba2569b.css">
>>>>>>> 39229896
  </head>

  <body>
    <script>
      window.evcc = {
        version: "[[.Version]]",
        configured: "[[.Configured]]",
        commit: "[[.Commit]]",
      };
    </script>

    <div id="app"></div>
    
  </body>
</html><|MERGE_RESOLUTION|>--- conflicted
+++ resolved
@@ -20,13 +20,8 @@
     <meta name="theme-color" content="#020318" />
 
     <title>evcc</title>
-<<<<<<< HEAD
-    <script type="module" crossorigin src="./assets/index.4e414929.js"></script>
-    <link rel="stylesheet" href="./assets/index.911fd9f8.css">
-=======
-    <script type="module" crossorigin src="./assets/index.fc7dad78.js"></script>
-    <link rel="stylesheet" href="./assets/index.8ba2569b.css">
->>>>>>> 39229896
+    <script type="module" crossorigin src="./assets/index.a61ffbf5.js"></script>
+    <link rel="stylesheet" href="./assets/index.c173ebc0.css">
   </head>
 
   <body>
