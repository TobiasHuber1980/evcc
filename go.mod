--- conflicted
+++ resolved
@@ -1,10 +1,6 @@
 module github.com/evcc-io/evcc
 
-<<<<<<< HEAD
-go 1.24.5
-=======
 go 1.25.0
->>>>>>> ceb55dca
 
 require (
 	dario.cat/mergo v1.0.2
