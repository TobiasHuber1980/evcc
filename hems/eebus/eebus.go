package eebus

import (
	"errors"
	"sync"
	"time"

	ucapi "github.com/enbility/eebus-go/usecases/api"
	"github.com/evcc-io/evcc/api"
	"github.com/evcc-io/evcc/core/circuit"
	"github.com/evcc-io/evcc/core/site"
	"github.com/evcc-io/evcc/provider"
	"github.com/evcc-io/evcc/server/eebus"
	"github.com/evcc-io/evcc/util"
)

type EEBus struct {
	mux sync.RWMutex
	log *util.Logger

	*eebus.Connector
	uc *eebus.UseCasesCS

	root api.Circuit

	status        status
	statusUpdated time.Time

	consumptionLimit *ucapi.LoadLimit // LPC-041
	failsafeLimit    float64
	failsafeDuration time.Duration

	heartbeat *provider.Value[struct{}]
}

type Limits struct {
	ContractualConsumptionNominalMax    float64
	ConsumptionLimit                    float64
	FailsafeConsumptionActivePowerLimit float64
	FailsafeDurationMinimum             time.Duration
}

// New creates an EEBus HEMS from generic config
func New(other map[string]interface{}, site site.API) (*EEBus, error) {
	cc := struct {
		Ski    string
		Limits `mapstructure:",squash"`
	}{
		Limits: Limits{
			ContractualConsumptionNominalMax:    24800,
			ConsumptionLimit:                    0,
			FailsafeConsumptionActivePowerLimit: 4200,
			FailsafeDurationMinimum:             2 * time.Hour,
		},
	}

	if err := util.DecodeOther(other, &cc); err != nil {
		return nil, err
	}

	// get root circuit
	root := circuit.Root()
	if root == nil {
		return nil, errors.New("hems requires load management- please configure root circuit")
	}

	// create new root circuit for LPC
	lpc, err := circuit.New(util.NewLogger("lpc"), "eebus", 0, 0, nil, time.Minute)
	if err != nil {
		return nil, err
	}

	// wrap old root with new pc parent
	if err := root.Wrap(lpc); err != nil {
		return nil, err
	}
	site.SetCircuit(lpc)

	return NewEEBus(cc.Ski, cc.Limits, lpc)
}

<<<<<<< HEAD
// NewEEBus creates EEBus charger
func NewEEBus(ski string, limits Limits, root api.Circuit) (*EEBus, error) {
=======
// NewEEBus creates EEBus HEMS
func NewEEBus(ski string, root api.Circuit) (*EEBus, error) {
>>>>>>> f6b4b42b
	if eebus.Instance == nil {
		return nil, errors.New("eebus not configured")
	}

	c := &EEBus{
		log:       util.NewLogger("eebus"),
		root:      root,
		uc:        eebus.Instance.ControllableSystem(),
		Connector: eebus.NewConnector(nil),
		heartbeat: provider.NewValue[struct{}](2 * time.Minute), // LPC-031

		consumptionLimit: &ucapi.LoadLimit{
			Value:        limits.ConsumptionLimit,
			IsChangeable: true,
		},

		failsafeLimit:    limits.FailsafeConsumptionActivePowerLimit,
		failsafeDuration: limits.FailsafeDurationMinimum,
	}

	if err := eebus.Instance.RegisterDevice(ski, c); err != nil {
		return nil, err
	}

	if err := c.Wait(90 * time.Second); err != nil {
		return c, err
	}

	// scenarios
	for _, s := range c.uc.LPC.RemoteEntitiesScenarios() {
		c.log.DEBUG.Println("LPC RemoteEntitiesScenarios:", s.Scenarios)
	}
	for _, s := range c.uc.LPP.RemoteEntitiesScenarios() {
		c.log.DEBUG.Println("LPP RemoteEntitiesScenarios:", s.Scenarios)
	}
	for _, s := range c.uc.MGCP.RemoteEntitiesScenarios() {
		c.log.DEBUG.Println("MGCP RemoteEntitiesScenarios:", s.Scenarios)
	}

	// set initial values
	if err := c.uc.LPC.SetContractualConsumptionNominalMax(limits.ContractualConsumptionNominalMax); err != nil {
		c.log.ERROR.Println("LPC SetContractualConsumptionNominalMax:", err)
	}
	if err := c.uc.LPC.SetConsumptionLimit(*c.consumptionLimit); err != nil {
		c.log.ERROR.Println("LPC SetConsumptionLimit:", err)
	}
	if err := c.uc.LPC.SetFailsafeConsumptionActivePowerLimit(c.failsafeLimit, true); err != nil {
		c.log.ERROR.Println("LPC SetFailsafeConsumptionActivePowerLimit:", err)
	}
	if err := c.uc.LPC.SetFailsafeDurationMinimum(c.failsafeDuration, true); err != nil {
		c.log.ERROR.Println("LPC SetFailsafeDurationMinimum:", err)
	}

	return c, nil
}

func (c *EEBus) Run() {
	for range time.Tick(10 * time.Second) {
		if err := c.run(); err != nil {
			c.log.ERROR.Println(err)
		}
	}
}

// TODO check state machine against spec
func (c *EEBus) run() error {
	c.mux.RLock()
	defer c.mux.RUnlock()

	c.log.TRACE.Println("status:", c.status)

	// check heartbeat
	_, heartbeatErr := c.heartbeat.Get()
	if heartbeatErr != nil && c.status != StatusFailsafe {
		// LPC-914/2
		c.log.WARN.Println("missing heartbeat- entering failsafe mode")
		c.setStatusAndLimit(StatusFailsafe, c.failsafeLimit)

		return nil
	}

	// TODO
	// status init
	// status Unlimited/controlled
	// status Unlimited/autonomous

	switch c.status {
	case StatusUnlimited:
		// LPC-914/1
		if c.consumptionLimit != nil && c.consumptionLimit.IsActive {
			c.log.WARN.Println("active consumption limit")
			c.setStatusAndLimit(StatusLimited, c.consumptionLimit.Value)
		}

	case StatusLimited:
		// limit updated?
		if !c.consumptionLimit.IsActive {
			c.log.WARN.Println("inactive consumption limit")
			c.setStatusAndLimit(StatusUnlimited, 0)
			break
		}

		c.setLimit(c.consumptionLimit.Value)

		// LPC-914/1
		if d := c.consumptionLimit.Duration; d > 0 && time.Since(c.statusUpdated) > d {
			c.consumptionLimit = nil

			c.log.DEBUG.Println("limit duration exceeded- return to normal")
			c.setStatusAndLimit(StatusUnlimited, 0)
		}

	case StatusFailsafe:
		// LPC-914/2
		if d := c.failsafeDuration; heartbeatErr == nil && time.Since(c.statusUpdated) > d {
			c.log.DEBUG.Println("heartbeat returned and failsafe duration exceeded- return to normal")
			c.setStatusAndLimit(StatusUnlimited, 0)
		}
	}

	return nil
}

func (c *EEBus) setStatusAndLimit(status status, limit float64) {
	c.status = status
	c.statusUpdated = time.Now()

	c.setLimit(limit)
}

func (c *EEBus) setLimit(limit float64) {
	c.root.SetMaxPower(limit)
}<|MERGE_RESOLUTION|>--- conflicted
+++ resolved
@@ -79,13 +79,8 @@
 	return NewEEBus(cc.Ski, cc.Limits, lpc)
 }
 
-<<<<<<< HEAD
 // NewEEBus creates EEBus charger
 func NewEEBus(ski string, limits Limits, root api.Circuit) (*EEBus, error) {
-=======
-// NewEEBus creates EEBus HEMS
-func NewEEBus(ski string, root api.Circuit) (*EEBus, error) {
->>>>>>> f6b4b42b
 	if eebus.Instance == nil {
 		return nil, errors.New("eebus not configured")
 	}
