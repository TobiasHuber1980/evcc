--- conflicted
+++ resolved
@@ -99,11 +99,7 @@
 }
 
 func (c *EEBus) dataUpdateLimit() {
-<<<<<<< HEAD
-	limit, err := c.cs.LPC.ConsumptionLimit()
-=======
 	limit, err := c.cs.CsLPCInterface.ConsumptionLimit()
->>>>>>> 7f681243
 	if err != nil {
 		c.log.ERROR.Println("CS LPC ConsumptionLimit:", err)
 		return
@@ -116,15 +112,9 @@
 }
 
 func (c *EEBus) writeApprovalRequired() {
-<<<<<<< HEAD
-	for msg, limit := range c.cs.LPC.PendingConsumptionLimits() {
-		c.log.DEBUG.Println("CS LPC PendingConsumptionLimit:", msg, limit)
-		c.cs.LPC.ApproveOrDenyConsumptionLimit(msg, true, "")
-=======
 	for msg, limit := range c.cs.CsLPCInterface.PendingConsumptionLimits() {
 		c.log.DEBUG.Println("CS LPC PendingConsumptionLimit:", msg, limit)
 		c.cs.CsLPCInterface.ApproveOrDenyConsumptionLimit(msg, true, "")
->>>>>>> 7f681243
 
 		c.mux.Lock()
 		defer c.mux.Unlock()
@@ -134,11 +124,7 @@
 }
 
 func (c *EEBus) dataUpdateFailsafeConsumptionActivePowerLimit() {
-<<<<<<< HEAD
-	limit, _, err := c.cs.LPC.FailsafeConsumptionActivePowerLimit()
-=======
 	limit, _, err := c.cs.CsLPCInterface.FailsafeConsumptionActivePowerLimit()
->>>>>>> 7f681243
 	if err != nil {
 		c.log.ERROR.Println("CS LPC FailsafeConsumptionActivePowerLimit:", err)
 		return
@@ -151,11 +137,7 @@
 }
 
 func (c *EEBus) dataUpdateFailsafeDurationMinimum() {
-<<<<<<< HEAD
-	duration, _, err := c.cs.LPC.FailsafeDurationMinimum()
-=======
 	duration, _, err := c.cs.CsLPCInterface.FailsafeDurationMinimum()
->>>>>>> 7f681243
 	if err != nil {
 		c.log.ERROR.Println("CS LPC FailsafeDurationMinimum:", err)
 		return
