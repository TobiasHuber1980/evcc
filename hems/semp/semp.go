package semp

import (
	"encoding/binary"
	"encoding/hex"
	"encoding/xml"
	"fmt"
	"net"
	"net/http"
	"os"
	"strconv"
	"strings"
	"time"

	"github.com/denisbrodbeck/machineid"
	"github.com/evcc-io/evcc/api"
	"github.com/evcc-io/evcc/core/loadpoint"
	"github.com/evcc-io/evcc/core/site"
	"github.com/evcc-io/evcc/server"
	"github.com/evcc-io/evcc/util"
	"github.com/google/uuid"
	"github.com/gorilla/mux"
	"github.com/koron/go-ssdp"
)

const (
	sempController   = "Sunny Home Manager"
	sempBaseURLEnv   = "SEMP_BASE_URL"
	sempGateway      = "urn:schemas-simple-energy-management-protocol:device:Gateway:1"
	sempDeviceId     = "F-%s-%.12x-00" // 6 bytes
	sempSerialNumber = "%s-%d"
	sempCharger      = "EVCharger"
	basePath         = "/semp"
	maxAge           = 1800
)

var (
	serverName = "EVCC SEMP Server " + server.Version
)

// SEMP is the SMA SEMP server
type SEMP struct {
	log          *util.Logger
	closeC       chan struct{}
	doneC        chan struct{}
	controllable bool
	vid          string
	did          []byte
	uid          string
	hostURI      string
	port         int
	site         site.API
}

// New generates SEMP Gateway listening at /semp endpoint
func New(conf map[string]interface{}, site site.API, httpd *server.HTTPd) (*SEMP, error) {
	cc := struct {
		VendorID     string
		DeviceID     string
		AllowControl bool
	}{
		VendorID: "28081973",
	}

	if err := util.DecodeOther(conf, &cc); err != nil {
		return nil, err
	}

	uid, err := uuid.NewUUID()
	if err != nil {
		return nil, err
	}

	if len(cc.VendorID) != 8 {
		return nil, fmt.Errorf("invalid vendor id: %v", cc.VendorID)
	}

	var did []byte
	if cc.DeviceID == "" {
<<<<<<< HEAD
		did, err = uniqueDeviceID()
	} else {
		did, err = hex.DecodeString(cc.DeviceID)

	}

	if err != nil || len(did) != 6 {
=======
		if did, err = uniqueDeviceID(); err != nil {
			return nil, fmt.Errorf("creating device id: %w", err)
		}
	} else {
		if did, err = hex.DecodeString(cc.DeviceID); err != nil {
			return nil, fmt.Errorf("device id: %w", err)
		}
	}

	if len(did) != 6 {
>>>>>>> 8b8153dd
		return nil, fmt.Errorf("invalid device id: %v", cc.DeviceID)
	}

	s := &SEMP{
		doneC:        make(chan struct{}),
		log:          util.NewLogger("semp"),
		site:         site,
		uid:          uid.String(),
		vid:          cc.VendorID,
		did:          did,
		controllable: cc.AllowControl,
	}

	// find external port
	_, port, err := net.SplitHostPort(httpd.Addr)
	if err == nil {
		s.port, err = strconv.Atoi(port)
	}

	s.hostURI = s.callbackURI()

	s.handlers(httpd.Router())

	return s, err
}

func (s *SEMP) advertise(st, usn string) *ssdp.Advertiser {
	descriptor := s.hostURI + basePath + "/description.xml"
	ad, err := ssdp.Advertise(st, usn, descriptor, serverName, maxAge)
	if err != nil {
		s.log.ERROR.Println(err)
	}
	return ad
}

// Run executes the SEMP runtime
func (s *SEMP) Run() {
	if s.closeC != nil {
		panic("already running")
	}
	s.closeC = make(chan struct{})

	uid := "uuid:" + s.uid
	ads := []*ssdp.Advertiser{
		s.advertise(ssdp.RootDevice, uid+"::"+ssdp.RootDevice),
		s.advertise(uid, uid),
		s.advertise(sempGateway, uid+"::"+sempGateway),
	}

	ticker := time.NewTicker(maxAge * time.Second / 2)

ANNOUNCE:
	for {
		select {
		case <-ticker.C:
			for _, ad := range ads {
				if err := ad.Alive(); err != nil {
					s.log.ERROR.Println(err)
				}
			}
		case <-s.closeC:
			break ANNOUNCE
		}
	}

	for _, ad := range ads {
		if err := ad.Bye(); err != nil {
			s.log.ERROR.Println(err)
		}
	}

	close(s.doneC)
}

// Stop stops the SEMP runtime
func (s *SEMP) Stop() {
	if s.closeC == nil {
		panic("not running")
	}
	close(s.closeC)
}

// Done returns the done channel. The channel is closed after byebye has been sent.
func (s *SEMP) Done() chan struct{} {
	return s.doneC
}

func (s *SEMP) callbackURI() string {
	if uri := os.Getenv(sempBaseURLEnv); uri != "" {
		return strings.TrimSuffix(uri, "/")
	}

	ip := "localhost"
	ips := util.LocalIPs()
	if len(ips) > 0 {
		ip = ips[0].IP.String()
	} else {
		s.log.ERROR.Printf("couldn't determine ip address- specify %s to override", sempBaseURLEnv)
	}

	uri := fmt.Sprintf("http://%s:%d", ip, s.port)
	s.log.WARN.Printf("%s unspecified, using %s instead", sempBaseURLEnv, uri)

	return uri
}

func (s *SEMP) handlers(router *mux.Router) {
	sempRouter := router.PathPrefix(basePath).Subrouter()
	getRouter := sempRouter.Methods(http.MethodGet).Subrouter()

	// get description / root / info / status
	getRouter.HandleFunc("/description.xml", s.gatewayDescription)
	getRouter.HandleFunc("/", s.deviceRootHandler)
	getRouter.HandleFunc("/DeviceInfo", s.deviceInfoQuery)
	getRouter.HandleFunc("/DeviceStatus", s.deviceStatusQuery)
	getRouter.HandleFunc("/PlanningRequest", s.devicePlanningQuery)

	// post control messages
	postRouter := sempRouter.Methods(http.MethodPost).Subrouter()
	postRouter.HandleFunc("/", s.deviceControlHandler)
}

func (s *SEMP) writeXML(w http.ResponseWriter, msg interface{}) {
	s.log.TRACE.Printf("send: %+v", msg)

	b, err := xml.MarshalIndent(msg, "", "  ")
	if err != nil {
		w.WriteHeader(http.StatusInternalServerError)
		return
	}

	w.Header().Set("Content-Type", "application/xml")
	_, _ = w.Write([]byte(xml.Header))
	_, _ = w.Write(b)
}

func (s *SEMP) gatewayDescription(w http.ResponseWriter, r *http.Request) {
	uid := "uuid:" + s.uid

	msg := DeviceDescription{
		Xmlns:       urnUPNPDevice,
		SpecVersion: SpecVersion{Major: 1},
		Device: Device{
			DeviceType:      sempGateway,
			FriendlyName:    "evcc",
			Manufacturer:    "github.com/evcc-io/evcc",
			ModelName:       serverName,
			PresentationURL: s.hostURI,
			UDN:             uid,
			ServiceDefinition: ServiceDefinition{
				Xmlns:          urnSEMPService,
				Server:         s.hostURI,
				BasePath:       basePath,
				Transport:      "HTTP/Pull",
				ExchangeFormat: "XML",
				WsVersion:      "1.1.0",
			},
		},
	}

	s.writeXML(w, msg)
}

func (s *SEMP) deviceRootHandler(w http.ResponseWriter, r *http.Request) {
	msg := Device2EMMsg()
	msg.DeviceInfo = append(msg.DeviceInfo, s.allDeviceInfo()...)
	msg.DeviceStatus = append(msg.DeviceStatus, s.allDeviceStatus()...)
	msg.PlanningRequest = append(msg.PlanningRequest, s.allPlanningRequest()...)
	s.writeXML(w, msg)
}

// deviceInfoQuery answers /semp/DeviceInfo
func (s *SEMP) deviceInfoQuery(w http.ResponseWriter, r *http.Request) {
	msg := Device2EMMsg()

	did := r.URL.Query().Get("DeviceId")
	if did == "" {
		msg.DeviceInfo = append(msg.DeviceInfo, s.allDeviceInfo()...)
	} else {
		for id, lp := range s.site.LoadPoints() {
			if did != s.deviceID(id) {
				continue
			}

			msg.DeviceInfo = append(msg.DeviceInfo, s.deviceInfo(id, lp))
		}

		if len(msg.DeviceInfo) == 0 {
			w.WriteHeader(http.StatusBadRequest)
			return
		}
	}

	s.writeXML(w, msg)
}

// deviceStatusQuery answers /semp/DeviceStatus
func (s *SEMP) deviceStatusQuery(w http.ResponseWriter, r *http.Request) {
	msg := Device2EMMsg()

	did := r.URL.Query().Get("DeviceId")
	if did == "" {
		msg.DeviceStatus = append(msg.DeviceStatus, s.allDeviceStatus()...)
	} else {
		for id, lp := range s.site.LoadPoints() {
			if did != s.deviceID(id) {
				continue
			}

			msg.DeviceStatus = append(msg.DeviceStatus, s.deviceStatus(id, lp))
		}

		if len(msg.DeviceStatus) == 0 {
			w.WriteHeader(http.StatusBadRequest)
			return
		}
	}

	s.writeXML(w, msg)
}

// devicePlanningQuery answers /semp/PlanningRequest
func (s *SEMP) devicePlanningQuery(w http.ResponseWriter, r *http.Request) {
	msg := Device2EMMsg()

	did := r.URL.Query().Get("DeviceId")
	if did == "" {
		msg.PlanningRequest = append(msg.PlanningRequest, s.allPlanningRequest()...)
	} else {
		for id, lp := range s.site.LoadPoints() {
			if did != s.deviceID(id) {
				continue
			}

			if pr := s.planningRequest(id, lp); len(pr.Timeframe) > 0 {
				msg.PlanningRequest = append(msg.PlanningRequest, pr)
			}
		}
	}

	s.writeXML(w, msg)
}

func (s *SEMP) serialNumber(id int) string {
	uidParts := strings.SplitN(s.uid, "-", 5)
	ser := uidParts[len(uidParts)-1]

	return fmt.Sprintf(sempSerialNumber, ser, id)
}

// uniqueDeviceID creates a 6-bytes base device id from machine id
func uniqueDeviceID() ([]byte, error) {
	bytes := 6

	mid, err := machineid.ProtectedID("evcc-semp")
	if err != nil {
		return nil, err
	}

	b, err := hex.DecodeString(mid)
	if err != nil {
		return nil, err
	}

	for i, v := range b {
		b[i%bytes] += v
	}

	return b[:bytes], nil
}

// deviceID combines base device id with device number
func (s *SEMP) deviceID(id int) string {
	// numerically add device number
	did := append([]byte{0, 0}, s.did...)
	return fmt.Sprintf(sempDeviceId, s.vid, ^uint64(0xffff<<48)&(binary.BigEndian.Uint64(did)+uint64(id)))
}

func (s *SEMP) deviceInfo(id int, lp loadpoint.API) DeviceInfo {
	method := MethodEstimation
	if lp.HasChargeMeter() {
		method = MethodMeasurement
	}

	res := DeviceInfo{
		Identification: Identification{
			DeviceID:     s.deviceID(id),
			DeviceName:   lp.Name(),
			DeviceType:   sempCharger,
			DeviceSerial: s.serialNumber(id),
			DeviceVendor: "github.com/evcc-io/evcc",
		},
		Capabilities: Capabilities{
			CurrentPowerMethod:   method,
			InterruptionsAllowed: true,
			OptionalEnergy:       true,
		},
		Characteristics: Characteristics{
			MinPowerConsumption: int(lp.GetMinPower()),
			MaxPowerConsumption: int(lp.GetMaxPower()),
		},
	}

	return res
}

func (s *SEMP) allDeviceInfo() (res []DeviceInfo) {
	for id, lp := range s.site.LoadPoints() {
		res = append(res, s.deviceInfo(id, lp))
	}

	return res
}

func (s *SEMP) deviceStatus(id int, lp loadpoint.API) DeviceStatus {
	chargePower := lp.GetChargePower()

	status := lp.GetStatus()
	mode := lp.GetMode()
	isPV := mode == api.ModeMinPV || mode == api.ModePV

	deviceStatus := StatusOff
	if status == api.StatusC {
		deviceStatus = StatusOn
	}

	connected := status == api.StatusB || status == api.StatusC

	res := DeviceStatus{
		DeviceID:          s.deviceID(id),
		EMSignalsAccepted: s.controllable && isPV && connected,
		PowerInfo: PowerInfo{
			AveragePower:      int(chargePower),
			AveragingInterval: 60,
		},
		Status: deviceStatus,
	}

	return res
}

func (s *SEMP) allDeviceStatus() (res []DeviceStatus) {
	for id, lp := range s.site.LoadPoints() {
		res = append(res, s.deviceStatus(id, lp))
	}

	return res
}

func (s *SEMP) planningRequest(id int, lp loadpoint.API) (res PlanningRequest) {
	mode := lp.GetMode()
	charging := lp.GetStatus() == api.StatusC
	connected := charging || lp.GetStatus() == api.StatusB

	// remaining max demand duration in seconds
	chargeRemainingDuration := lp.GetRemainingDuration()
	latestEnd := int(chargeRemainingDuration / time.Second)
	if mode == api.ModeMinPV || mode == api.ModePV || latestEnd <= 0 {
		latestEnd = 24 * 3600
	}

	// remaining max energy demand in Wh
	chargeRemainingEnergy := lp.GetRemainingEnergy()
	maxEnergy := int(chargeRemainingEnergy)

	// add 1kWh in case we're charging but battery claims full
	if charging && maxEnergy == 0 {
		maxEnergy = 1e3 // 1kWh
	}

	minEnergy := maxEnergy
	if mode == api.ModePV {
		minEnergy = 0
	}

	maxPowerConsumption := int(lp.GetMaxPower())
	minPowerConsumption := int(lp.GetMinPower())
	if mode == api.ModeNow {
		minPowerConsumption = maxPowerConsumption
	}

	if mode != api.ModeOff && connected && maxEnergy > 0 {
		res = PlanningRequest{
			Timeframe: []Timeframe{{
				DeviceID:            s.deviceID(id),
				EarliestStart:       0,
				LatestEnd:           latestEnd,
				MinEnergy:           &minEnergy,
				MaxEnergy:           &maxEnergy,
				MaxPowerConsumption: &maxPowerConsumption,
				MinPowerConsumption: &minPowerConsumption,
			}},
		}
	}

	return res
}

func (s *SEMP) allPlanningRequest() (res []PlanningRequest) {
	for id, lp := range s.site.LoadPoints() {
		if pr := s.planningRequest(id, lp); len(pr.Timeframe) > 0 {
			res = append(res, pr)
		}
	}

	return res
}

func (s *SEMP) deviceControlHandler(w http.ResponseWriter, r *http.Request) {
	var msg EM2Device

	err := xml.NewDecoder(r.Body).Decode(&msg)
	s.log.TRACE.Printf("recv: %+v", msg)

	if err != nil {
		w.WriteHeader(http.StatusBadRequest)
		return
	}

	for _, dev := range msg.DeviceControl {
		did := dev.DeviceID

		for id, lp := range s.site.LoadPoints() {
			if did != s.deviceID(id) {
				continue
			}

			if mode := lp.GetMode(); mode != api.ModeMinPV && mode != api.ModePV {
				w.WriteHeader(http.StatusBadRequest)
				return
			}

			// ignore requests if not controllable
			if !s.controllable {
				w.WriteHeader(http.StatusBadRequest)
				return
			}

			demand := loadpoint.RemoteSoftDisable
			if dev.On {
				demand = loadpoint.RemoteEnable
			}

			lp.RemoteControl(sempController, demand)
		}
	}

	w.WriteHeader(http.StatusOK)
}<|MERGE_RESOLUTION|>--- conflicted
+++ resolved
@@ -77,15 +77,6 @@
 
 	var did []byte
 	if cc.DeviceID == "" {
-<<<<<<< HEAD
-		did, err = uniqueDeviceID()
-	} else {
-		did, err = hex.DecodeString(cc.DeviceID)
-
-	}
-
-	if err != nil || len(did) != 6 {
-=======
 		if did, err = uniqueDeviceID(); err != nil {
 			return nil, fmt.Errorf("creating device id: %w", err)
 		}
@@ -96,7 +87,6 @@
 	}
 
 	if len(did) != 6 {
->>>>>>> 8b8153dd
 		return nil, fmt.Errorf("invalid device id: %v", cc.DeviceID)
 	}
 
