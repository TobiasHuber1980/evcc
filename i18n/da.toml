--- conflicted
+++ resolved
@@ -16,13 +16,9 @@
 modalTitle = "Batteri indstillinger"
 
 [batterySettings.bufferStart]
-<<<<<<< HEAD
 full = "når den er på {soc}"
 low = "en smule fyldt"
 medium = "halv fyldt"
-=======
-full = "næsten fyldt"
->>>>>>> bbaf2356
 never = "kun med nok solar overskud"
 above = "når den er over {soc}"
 
