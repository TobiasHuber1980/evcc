--- conflicted
+++ resolved
@@ -169,11 +169,7 @@
 label = "Min. Ladestrom"
 
 [main.loadpointSettings.minSoc]
-<<<<<<< HEAD
-description = "Fahrzeug wird im PV-Modus „schnell” auf {0}% geladen. Danach weiter mit PV-Überschuss. Nützlich, um auch an dunklen Tagen eine Mindestreichweite zu gewährleisten."
-=======
-description = "Reichweite für Notfälle. Fahrzeug wird im PV-Modus „schnell“ auf {0}% geladen. Danach weiter mit PV-Überschuss."
->>>>>>> 8f96c960
+description = "Fahrzeug wird im PV-Modus „schnell“ auf {0}% geladen. Danach weiter mit PV-Überschuss. Nützlich, um auch an dunklen Tagen eine Mindestreichweite zu gewährleisten."
 label = "Min. Ladung %"
 
 [main.loadpointSettings.phasesConfigured]
