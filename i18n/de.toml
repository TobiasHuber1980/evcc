--- conflicted
+++ resolved
@@ -81,11 +81,7 @@
 confetti = "Lust auf Konfetti?"
 supportUs = "Unsere Mission: Sonne tanken zum Standard machen. Hilf uns und unterstütze evcc finanziell."
 sticker = "…oder evcc Sticker?"
-<<<<<<< HEAD
-confettiPromise = "Es gibt auch Sticker und digitales Konfetti ;)"
-=======
 confettiPromise = "Es gibt auch Sticker und digitales Konfetti"
->>>>>>> 73bee1ee
 becomeSponsor = "Sponsor werden"
 
 [notifications]
@@ -123,11 +119,7 @@
 remaining = "Restzeit"
 
 [main.loadpointSettings]
-<<<<<<< HEAD
-title = "Einstellungen \"{0}\""
-=======
 title = "Einstellungen {0}"
->>>>>>> 73bee1ee
 vehicle = "Fahrzeug"
 currents = "Ladestrom"
 default = "default"
@@ -136,11 +128,7 @@
 
 [main.loadpointSettings.minSoc]
 label = "Min. Ladung %"
-<<<<<<< HEAD
-description = "Reichweite für Notfälle. Fahrzeug wird im PV-Modus \"schnell\" auf {0}% geladen. Danach weiter mit PV-Überschuss."
-=======
 description = "Reichweite für Notfälle. Fahrzeug wird im PV-Modus „schnell” auf {0}% geladen. Danach weiter mit PV-Überschuss."
->>>>>>> 73bee1ee
 
 [main.loadpointSettings.phasesConfigured]
 label = "Phasen"
