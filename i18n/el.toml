--- conflicted
+++ resolved
@@ -490,13 +490,7 @@
 
 [main.targetCharge]
 activate = "Ενεργοποίηση"
-<<<<<<< HEAD
-co2Limit = "Όριο CO₂ από {co2}"
-costLimitIgnore = "Το διαμορφωμένο {limit} θα αγνοηθεί κατά τη διάρκεια αυτής της περιόδου."
 currentPlan = "ενεργό πρόγραμμα"
-=======
-currentPlan = "ενεργό πλάνο"
->>>>>>> 59025071
 descriptionEnergy = "Μέχρι πότε θα πρέπει το {targetEnergy} να φορτίζει το όχημα;"
 descriptionSoc = "Πότε πρέπει να φορτιστεί το όχημα μέχρι {targetSoc};"
 inactiveLabel = "Στόχευση ώρας"
@@ -506,12 +500,7 @@
 planPeriodLabel = "Περίοδος"
 planPeriodValue = "{start} έως {end}"
 planUnknown = "δεν είναι γνωστό ακόμα"
-<<<<<<< HEAD
 preview = "Προεπισκόπηση προγράμματος"
-priceLimit = "όριο τιμής του {price}"
-=======
-preview = "Προεπισκόπηση πλάνου"
->>>>>>> 59025071
 remove = "Αφαίρεση"
 setTargetTime = "κανένα"
 targetIsAboveLimit = "Το οριζόμενο όριο φόρτισης {limit} θα αγνοηθεί κατά τη διάρκεια αυτής της περιόδου."
