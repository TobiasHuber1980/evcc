{
  "batterySettings": {
    "batteryLevel": "Battery level",
    "bufferStart": {
      "above": "when above {soc}.",
      "full": "when at {soc}.",
      "never": "only with enough surplus."
    },
    "capacity": "{energy} of {total}",
    "control": "Battery control",
    "discharge": "Prevent discharge in fast mode and planned charging.",
    "disclaimerHint": "Note:",
    "disclaimerText": "These settings only affect solar mode. Charging behaviour is adjusted accordingly.",
    "gridChargeTab": "Grid charging",
    "legendBottomName": "Prioritize home battery charging",
    "legendBottomSubline": "until it reaches {soc}.",
    "legendMiddleName": "Prioritize vehicle charging",
    "legendMiddleSubline": "when home battery is above {soc}.",
    "legendTopAutostart": "Start automatically",
    "legendTopName": "Battery-supported vehicle charging",
    "legendTopSubline": "when home battery is above {soc}.",
    "modalTitle": "Home Battery",
    "usageTab": "Battery usage"
  },
  "config": {
    "aux": {
      "description": "Device that adjusts its consumption based on available surplus (like smart water heaters). evcc expects that this device reduces its power consumption if needed.",
      "titleAdd": "Add Self-Regulating Consumer",
      "titleEdit": "Edit Self-Regulating Consumer"
    },
    "battery": {
      "titleAdd": "Add Battery",
      "titleEdit": "Edit Battery"
    },
    "charge": {
      "titleAdd": "Add Charge Meter",
      "titleEdit": "Edit Charge Meter"
    },
    "charger": {
      "chargers": "EV chargers",
      "generic": "Generic integrations",
      "heatingdevices": "Heating devices",
      "ocppHelp": "Copy this address into your chargers configuration.",
      "ocppLabel": "OCPP-Server URL",
      "switchsockets": "Switchable sockets",
      "template": "Manufacturer",
      "titleAdd": "Add Charger",
      "titleEdit": "Edit Charger"
    },
    "circuits": {
      "description": "Ensures, that the sum of all loadpoints connected to a circuit does not exceed the configured power and current limits. Circuits can be nested to build a hierarchy.",
      "title": "Load Management"
    },
    "control": {
      "description": "Usually the default values are fine. Only change them if you know what you are doing.",
      "descriptionInterval": "Control loop update cycle in seconds. Defines how often evcc reads meter data, adjusts charging power and updates the UI. Short intervals (< 30s) can cause oscillations and unwanted behavior.",
      "descriptionResidualPower": "Shifts the operation point of the control loop. If you have a home battery it's recommended to set a value of 100 W. This way the battery will get slight priority over grid use.",
      "labelInterval": "Update interval",
      "labelResidualPower": "Residual power",
      "title": "Control behavior"
    },
    "deviceValue": {
      "amount": "Amount",
      "broker": "Broker",
      "bucket": "Bucket",
      "capacity": "Capacity",
      "chargeStatus": "Status",
      "chargeStatusA": "not connected",
      "chargeStatusB": "connected",
      "chargeStatusC": "charging",
      "chargeStatusE": "no power",
      "chargeStatusF": "error",
      "chargedEnergy": "Charged",
      "co2": "Grid CO₂",
      "configured": "Configured",
      "controllable": "Controllable",
      "currency": "Currency",
      "current": "Current",
      "currentRange": "Current",
      "enabled": "Enabled",
      "energy": "Energy",
      "feedinPrice": "Feed-in price",
      "gridPrice": "Grid price",
      "heaterTempLimit": "Heater limit",
      "hemsType": "System",
      "identifier": "RFID-Identifier",
      "no": "no",
      "odometer": "Odometer",
      "org": "Organization",
      "phaseCurrents": "Current L1, L2, L3",
      "phasePowers": "Power L1, L2, L3",
      "phaseVoltages": "Voltage L1, L2, L3",
      "phases1p3p": "Phase switch",
      "power": "Power",
      "powerRange": "Power",
      "range": "Range",
      "singlePhase": "Single phase",
      "soc": "Charge",
      "solarForecast": "Solar forecast",
      "temp": "Temperature",
      "topic": "Topic",
      "url": "URL",
      "vehicleLimitSoc": "Vehicle limit",
      "yes": "yes"
    },
    "deviceValueChargeStatus": {
      "A": "A (not connected)",
      "B": "B (connected)",
      "C": "C (charging)"
    },
    "devices": {
      "auxMeter": "Smart consumer",
      "batteryStorage": "Battery storage",
      "solarSystem": "Solar system"
    },
    "editor": {
      "loading": "Loading YAML editor…"
    },
    "eebus": {
      "description": "Configuration that enables evcc to communicate with other EEBus devices.",
      "title": "EEBus"
    },
    "ext": {
      "description": "Can be used for load management or statistics purposes.",
      "titleAdd": "Add External Meter",
      "titleEdit": "Edit External Meter"
    },
    "form": {
      "danger": "Danger",
      "deprecated": "deprecated",
      "example": "Example",
      "optional": "optional"
    },
    "general": {
      "cancel": "Cancel",
      "customHelp": "Create a user-defined device using evcc's plugin system.",
      "customOption": "User-defined device",
      "delete": "Delete",
      "docsLink": "See documentation.",
      "experimental": "Experimental",
      "hideAdvancedSettings": "Hide advanced settings",
      "off": "off",
      "on": "on",
      "password": "Password",
      "readFromFile": "Read from file",
      "remove": "Remove",
      "save": "Save",
      "showAdvancedSettings": "Show advanced settings",
      "telemetry": "Telemetry",
      "templateLoading": "Loading...",
      "title": "Title",
      "validateSave": "Validate & save"
    },
    "grid": {
      "title": "Grid meter",
      "titleAdd": "Add Grid Meter",
      "titleEdit": "Edit Grid Meter"
    },
    "hems": {
      "description": "Connect evcc to another home energy management system.",
      "title": "HEMS"
    },
    "icon": {
      "change": "change"
    },
    "influx": {
      "description": "Writes charging data and other metrics to InfluxDB. Use Grafana or other tools to visualize the data.",
      "descriptionToken": "Check the InfluxDB documentation to learn how to create one. https://docs.influxdata.com/influxdb/v2/admin/",
      "labelBucket": "Bucket",
      "labelCheckInsecure": "Allow self-signed certificates",
      "labelDatabase": "Database",
      "labelInsecure": "Certificate validation",
      "labelOrg": "Organization",
      "labelPassword": "Password",
      "labelToken": "API Token",
      "labelUrl": "URL",
      "labelUser": "Username",
      "title": "InfluxDB",
      "v1Support": "Need support for InfluxDB 1.x?",
      "v2Support": "Back to InfluxDB 2.x"
    },
    "loadpoint": {
      "addCharger": "Add charger",
      "addMeter": "Add dedicated charger meter",
      "cancel": "Cancel",
      "chargerError": "Configuring a charger is required.",
      "chargerLabel": "Charger",
      "chargerPower11kw": "11 kW",
      "chargerPower11kwHelp": "Will use a current range of 6 to 16 A.",
      "chargerPower22kw": "22 kW",
      "chargerPower22kwHelp": "Will use a current range of 6 to 32 A.",
      "chargerPowerCustom": "other",
      "chargerPowerCustomHelp": "Define a custom current range.",
      "chargerTypeLabel": "Charger type",
      "chargingTitle": "Charging",
      "circuitHelp": "Load management assignment to ensure power and current limits are not exceeded.",
      "circuitLabel": "Circuit",
      "circuitUnassigned": "unassigned",
      "defaultModeHelp": "Charging mode when connecting the vehicle.",
      "defaultModeHelpKeep": "Keeps the last selected charging mode.",
      "defaultModeLabel": "Default mode",
      "delete": "Delete",
      "electricalSubtitle": "When in doubt, ask your electrician.",
      "electricalTitle": "Electrical",
      "energyMeterHelp": "Additional meter if the charger doesn't have an integrated one.",
      "energyMeterLabel": "Energy meter",
      "estimateLabel": "Interpolate charge level between API updates",
      "maxCurrentHelp": "Must be greater than minimum current.",
      "maxCurrentLabel": "Maximum current",
      "minCurrentHelp": "Only go below 6 A if you know what you're doing.",
      "minCurrentLabel": "Minimum current",
      "noVehicles": "No vehicles are configured.",
      "phases1p": "1-phase",
      "phases3p": "3-phase",
      "phasesAutomatic": "Automatic phases",
      "phasesAutomaticHelp": "Your charger supports automatic switching between 1- and 3-phase charging. In the main screen you can adjust phase behaviour while charging.",
      "phasesHelp": "Number of phases connected to the charger.",
      "phasesLabel": "Phases",
      "pollIntervalDanger": "Regularly querying the vehicle may drain the vehicle battery. Some vehicle manufacturers may actively prevent charging in this case. Not recommended! Only use this if you're aware of the risks.",
      "pollIntervalHelp": "Time between vehicle API updates. Short intervals may drain the vehicle battery.",
      "pollIntervalLabel": "Update interval",
      "pollModeAlways": "always",
      "pollModeAlwaysHelp": "Always request status updates in regular intervals.",
      "pollModeCharging": "charging",
      "pollModeChargingHelp": "Only request vehicle status updates when charging.",
      "pollModeConnected": "connected",
      "pollModeConnectedHelp": "Update vehicle status in regular intervals when connected.",
      "pollModeLabel": "Update behaviour",
      "priorityHelp": "Higher priority charge points get preferred access to solar surplus.",
      "priorityLabel": "Priority",
      "save": "Save",
      "showAllSettings": "Show all settings",
      "solarBehaviorCustomHelp": "Define your own enable and disable thresholds and delays.",
      "solarBehaviorDefaultHelp": "Only charge with solar surplus. Start after {enableDelay} of surplus. Stop when there is not enough surplus for {disableDelay}.",
      "solarBehaviorLabel": "Solar behaviour",
      "solarModeCustom": "custom",
      "solarModeMaximum": "maximum solar",
      "thresholdDisableDelayLabel": "Disable delay",
      "thresholdDisableHelpInvalid": "Please use a positive value.",
      "thresholdDisableHelpPositive": "Stop charging, when more than {power} is used from the grid for {delay}.",
      "thresholdDisableHelpZero": "Stop when minimum charge power can't be satisfied for {delay}.",
      "thresholdDisableLabel": "Disable grid power",
      "thresholdEnableDelayLabel": "Enable delay",
      "thresholdEnableHelpInvalid": "Please use a negative value.",
      "thresholdEnableHelpNegative": "Start charging, when {surplus} surplus is available for {delay}.",
      "thresholdEnableHelpZero": "Start when minimum charge power surplus is available for {delay}.",
      "thresholdEnableLabel": "Enable grid power",
      "titleAdd": "Add Charge Point",
      "titleEdit": "Edit Charge Point",
      "titleExample": "Garage, Carport, etc.",
      "titleLabel": "Title",
      "vehicleAutoDetection": "auto detection",
      "vehicleHelpAutoDetection": "Automatically selects the most plausible vehicle. Manual override is possible.",
      "vehicleHelpDefault": "Always assume this vehicle is charging here. Auto-detection disabled. Manual override is possible.",
      "vehicleLabel": "Default vehicle",
      "vehiclesTitle": "Vehicles"
    },
    "main": {
      "addAdditional": "Add additional meter",
      "addGrid": "Add grid meter",
      "addLoadpoint": "Add charge point",
      "addPvBattery": "Add solar or battery",
      "addTariffs": "Add tariffs",
      "addVehicle": "Add vehicle",
      "configured": "configured",
      "edit": "edit",
      "loadpointRequired": "At least one charge point has to be configured.",
      "name": "Name",
      "title": "Configuration",
      "unconfigured": "not configured",
      "vehicles": "My Vehicles",
      "yaml": "Device from evcc.yaml are not editable."
    },
    "messaging": {
      "description": "Receive messages about your charging sessions.",
      "title": "Notifications"
    },
    "meter": {
      "cancel": "Cancel",
      "delete": "Delete",
      "generic": "Generic integrations",
      "option": {
        "aux": "Add self-regulating consumer",
        "battery": "Add battery meter",
        "ext": "Add external meter",
        "pv": "Add solar meter"
      },
      "save": "Save",
      "specific": "Specific integrations",
      "template": "Manufacturer",
      "titleChoice": "What Do You Want To Add?",
      "validateSave": "Validate & save"
    },
    "modbus": {
      "baudrate": "Baud rate",
      "comset": "ComSet",
      "connection": "Modbus connection",
      "connectionHintSerial": "The device is directly connected to evcc via a RS485 interface.",
      "connectionHintTcpip": "The device is addressable from evcc via LAN/Wifi.",
      "connectionValueSerial": "Serial / USB",
      "connectionValueTcpip": "Network",
      "device": "Device name",
      "deviceHint": "Example: /dev/ttyUSB0",
      "host": "IP address or hostname",
      "hostHint": "Example: 192.0.2.2",
      "id": "Modbus ID",
      "port": "Port",
      "protocol": "Modbus protocol",
      "protocolHintRtu": "Connection through a RS485 to Ethernet adapter without protocol translation.",
      "protocolHintTcp": "Device has native LAN/Wifi support or is connected through a RS485 to Ethernet adapter with protocol translation.",
      "protocolValueRtu": "RTU",
      "protocolValueTcp": "TCP"
    },
    "modbusproxy": {
      "description": "Allow multiple clients to access a single Modbus device.",
      "title": "Modbus Proxy"
    },
    "mqtt": {
      "authentication": "Authentication",
      "description": "Connect to an MQTT broker to exchange data with other systems on your network.",
      "descriptionClientId": "Author of the messages. If empty `evcc-[rand]` is used.",
      "descriptionTopic": "Leave empty to disable publishing.",
      "labelBroker": "Broker",
      "labelCaCert": "Server certificate (CA)",
      "labelCheckInsecure": "Allow self-signed certificates",
      "labelClientCert": "Client certificate",
      "labelClientId": "Client ID",
      "labelClientKey": "Client key",
      "labelInsecure": "Certificate validation",
      "labelPassword": "Password",
      "labelTopic": "Topic",
      "labelUser": "Username",
      "publishing": "Publishing",
      "title": "MQTT"
    },
    "network": {
      "descriptionHost": "Use .local suffix to enable mDNS. Relevant for discovery of the mobile app and some OCPP chargers.",
      "descriptionPort": "Port for the web interface and API. You'll need to update your browser URL if you change this.",
      "descriptionSchema": "Only affects how URLs are generated. Selecting HTTPS will not enable encryption.",
      "labelHost": "Hostname",
      "labelPort": "Port",
      "labelSchema": "Schema",
      "title": "Network"
    },
    "options": {
      "boolean": {
        "no": "no",
        "yes": "yes"
      },
      "endianness": {
        "big": "big-endian",
        "little": "little-endian"
      },
      "schema": {
        "http": "HTTP (unencrypted)",
        "https": "HTTPS (encrypted)"
      },
      "status": {
        "A": "A (not connected)",
        "B": "B (connected)",
        "C": "C (charging)"
      }
    },
    "pv": {
      "titleAdd": "Add Solar Meter",
      "titleEdit": "Edit Solar Meter"
    },
    "section": {
      "additionalMeter": "Additional meters",
      "general": "General",
      "grid": "Grid",
      "integrations": "Integrations",
      "loadpoints": "Charging points",
      "meter": "Solar & Battery",
      "system": "System",
      "vehicles": "Vehicles"
    },
    "sponsor": {
      "addToken": "Enter token",
      "changeToken": "Change token",
      "description": "The sponsoring model helps us to maintain the project and sustainably build new and exciting features. As a sponsor you get access to all charger implementations.",
      "descriptionToken": "You get the token from {url}. We also offer a trial token for testing.",
      "error": "The sponsor token is not valid.",
      "labelToken": "Sponsor token",
      "title": "Sponsorship",
      "tokenRequired": "You must configure a sponsor token before you can create this device.",
      "tokenRequiredLearnMore": "Learn more.",
      "trialToken": "Trial token"
    },
    "system": {
      "logs": "Logs",
      "restart": "Restart",
      "restartRequiredDescription": "Please restart to see the effect.",
      "restartRequiredMessage": "Configuration changed.",
      "restartingDescription": "Please wait…",
      "restartingMessage": "Restarting evcc."
    },
    "tariffs": {
      "description": "Define your energy tariffs to calculate the costs of your charging sessions.",
      "title": "Tariffs"
    },
    "title": {
      "description": "Displayed on main screen and browser tab.",
      "label": "Title",
      "title": "Edit Title"
    },
    "validation": {
      "failed": "failed",
      "label": "Status",
      "running": "validating…",
      "success": "successful",
      "unknown": "unknown",
      "validate": "validate"
    },
    "vehicle": {
      "cancel": "Cancel",
      "chargingSettings": "Charging settings",
      "defaultMode": "Default mode",
      "defaultModeHelp": "Charging mode when connecting the vehicle.",
      "delete": "Delete",
      "generic": "Other integrations",
      "identifiers": "RFID identifiers",
      "identifiersHelp": "List of RFID strings to identify the vehicle. One entry per line. The current identifier can be found at the respective charge point on the overview page.",
      "maximumCurrent": "Maximum current",
      "maximumCurrentHelp": "Must be greater than minimum current.",
      "maximumPhases": "Maximum phases",
      "maximumPhasesHelp": "How many phases can this vehicle charge with? Used to calculate required minimum solar surplus and plan duration.",
      "minimumCurrent": "Minimum current",
      "minimumCurrentHelp": "Only go below 6A if you know what you're doing.",
      "online": "Vehicles with online API",
      "primary": "Generic integrations",
      "priority": "Priority",
      "priorityHelp": "Higher priority means this vehicle gets preferred access to solar surplus.",
      "save": "Save",
      "scooter": "Scooter",
      "template": "Manufacturer",
      "titleAdd": "Add Vehicle",
      "titleEdit": "Edit Vehicle",
      "validateSave": "Validate & save"
    }
  },
  "footer": {
    "community": {
      "greenEnergy": "Solar",
      "greenEnergySub1": "charged with evcc",
      "greenEnergySub2": "since October 2022",
      "greenShare": "Solar share",
      "greenShareSub1": "power provided by",
      "greenShareSub2": "solar, and battery storage",
      "power": "Charging power",
      "powerSub1": "{activeClients} of {totalClients} participants",
      "powerSub2": "charging…",
      "tabTitle": "Live community"
    },
    "savings": {
      "co2Saved": "{value} saved",
      "co2Title": "CO₂ Emissons",
      "configurePriceCo2": "Learn how to configure price and CO₂ data.",
      "footerLong": "{percent} solar energy",
      "footerShort": "{percent} solar",
      "modalTitle": "Charge Energy Overview",
      "moneySaved": "{value} saved",
      "percentGrid": "{grid} kWh grid",
      "percentSelf": "{self} kWh solar",
      "percentTitle": "Solar Energy",
      "period": {
        "30d": "last 30 days",
        "365d": "last 365 days",
        "thisYear": "this year",
        "total": "all time"
      },
      "periodLabel": "Period:",
      "priceTitle": "Energy Price",
      "referenceGrid": "grid",
      "referenceLabel": "Reference data:",
      "tabTitle": "My data"
    },
    "sponsor": {
      "becomeSponsor": "Become a sponsor",
      "becomeSponsorExtended": "Support us directly to get stickers.",
      "confetti": "Ready for confetti?",
      "confettiPromise": "You get stickers and digital confetti",
      "sticker": "… or evcc stickers?",
      "supportUs": "Our mission is to make solar charging the norm. Help evcc by paying what it is worth to you.",
      "thanks": "Thank you, {sponsor}! Your contribution helps develop evcc further.",
      "titleNoSponsor": "Support us",
      "titleSponsor": "You are a supporter",
      "titleTrial": "Trial mode",
      "titleVictron": "Sponsored by Victron Energy",
      "trial": "You are in trial mode and can use all features. Please consider supporting the project.",
      "victron": "You're using evcc on Victron Energy hardware and have access to all features."
    },
    "telemetry": {
      "optIn": "I want to contribute my data.",
      "optInMoreDetails": "More details {0}.",
      "optInMoreDetailsLink": "here",
      "optInSponsorship": "Sponsoring required."
    },
    "version": {
      "availableLong": "new version available",
      "modalCancel": "Cancel",
      "modalDownload": "Download",
      "modalInstalledVersion": "Installed version",
      "modalNoReleaseNotes": "No release notes available. More info about the new version:",
      "modalTitle": "New version available",
      "modalUpdate": "Install",
      "modalUpdateNow": "Install now",
      "modalUpdateStarted": "Starting the new version of evcc…",
      "modalUpdateStatusStart": "Installation started:"
    }
  },
  "forecast": {
    "co2": {
      "average": "Average",
      "lowestHour": "Cleanest hour",
      "range": "Range"
    },
    "modalTitle": "Forecast",
    "price": {
      "average": "Average",
      "lowestHour": "Cheapest hour",
      "range": "Range"
    },
    "solar": {
      "dayAfterTomorrow": "Day after tomorrow",
      "partly": "partly",
      "remaining": "remaining",
      "today": "Today",
      "tomorrow": "Tomorrow"
    },
    "solarAdjust": "Adjust solar forecast based on real production data{percent}.",
    "type": {
      "co2": "CO₂",
      "price": "Price",
      "solar": "Solar"
    }
  },
  "header": {
    "about": "About",
    "blog": "Blog",
    "docs": "Documentation",
    "github": "GitHub",
    "login": "Vehicle Logins",
    "logout": "Logout",
    "nativeSettings": "Change Server",
    "needHelp": "Need Help?",
    "sessions": "Charging Sessions"
  },
  "help": {
    "discussionsButton": "GitHub discussions",
    "documentationButton": "Documentation",
    "issueButton": "Report a bug",
    "issueDescription": "Found a strange or wrong behavior?",
    "logsButton": "View logs",
    "logsDescription": "Check the logs for errors.",
    "modalTitle": "Need help?",
    "primaryActions": "Something does not work the way it supposed to do? These are good places to get help.",
    "restart": {
      "cancel": "Cancel",
      "confirm": "Yes, restart!",
      "description": "Under normal circumstances restarting should not be necessary. Please consider filing a bug if you need to restart evcc on a regular basis.",
      "disclaimer": "Note: evcc will terminate and rely on the operating system to restart the service.",
      "modalTitle": "Are you sure you want to restart?"
    },
    "restartButton": "Restart",
    "restartDescription": "Tried turning it off and on again?",
    "secondaryActions": "Still not able to solve your problem? Here are some more heavy-handed options."
  },
  "log": {
    "areaLabel": "Filter by area",
    "areas": "All areas",
    "download": "Download complete log",
    "levelLabel": "Filter by log level",
    "nAreas": "{count} areas",
    "noResults": "No matching log entries.",
    "search": "Search",
    "selectAll": "select all",
    "showAll": "Show all entries",
    "title": "Logs",
    "update": "Auto update"
  },
  "loginModal": {
    "cancel": "Cancel",
    "demoMode": "Login is not supported in demo mode.",
    "error": "Login failed: ",
    "iframeHint": "Open evcc in a new tab.",
    "iframeIssue": "Your password is correct, but your browser seems to have dropped the authentication cookie. This can happen if you run evcc in an iframe via HTTP.",
    "invalid": "Password is invalid.",
    "login": "Login",
    "password": "Password",
    "reset": "Reset password?",
    "title": "Authentication"
  },
  "main": {
    "chargingPlan": {
      "active": "Active",
      "addRepeatingPlan": "Add repeating plan",
      "arrivalTab": "Arrival",
      "day": "Day",
      "departureTab": "Departure",
      "goal": "Charging goal",
      "modalTitle": "Charging Plan",
      "none": "none",
      "planNumber": "Plan {number}",
      "preconditionDescription": "Charge {duration} before departure for battery preconditioning.",
      "preconditionLong": "Late Charging",
      "preconditionOptionAll": "everything",
      "preconditionOptionNo": "no",
      "preconditionShort": "Late",
      "remove": "Remove",
      "repeating": "repeating",
      "repeatingPlans": "Repeating plans",
      "selectAll": "Select all",
      "time": "Time",
      "title": "Plan",
      "titleMinSoc": "Min charge",
      "titleTargetCharge": "Departure",
      "unsavedChanges": "There are unsaved changes. Apply now?",
      "update": "Apply",
      "weekdays": "Days"
    },
    "energyflow": {
      "battery": "Battery",
      "batteryCharge": "Battery charging",
      "batteryDischarge": "Battery discharging",
      "batteryGridChargeActive": "grid charging active",
      "batteryGridChargeLimit": "grid charging when",
      "batteryHold": "Battery (locked)",
      "batteryTooltip": "{energy} of {total} ({soc})",
      "forecastTooltip": "forecast: remaining solar production today",
      "gridImport": "Grid use",
      "homePower": "Consumption",
      "loadpoints": "Charger| Charger | {count} chargers",
      "noEnergy": "No meter data",
      "pv": "Solar system",
      "pvExport": "Grid export",
      "pvProduction": "Production",
      "selfConsumption": "Self-consumption"
    },
    "heatingStatus": {
      "charging": "Heating…",
      "connected": "Standby.",
      "vehicleLimit": "Heater limit",
      "waitForVehicle": "Ready. Waiting for heater…"
    },
    "loadpoint": {
      "avgPrice": "⌀ Price",
      "charged": "Charged",
      "co2": "⌀ CO₂",
      "duration": "Duration",
      "fallbackName": "Charging point",
      "finished": "Finish time",
      "power": "Power",
      "price": "Cost",
      "remaining": "Remaining",
      "remoteDisabledHard": "{source}: turned off",
      "remoteDisabledSoft": "{source}: turned off adaptive solar-charging",
      "solar": "Solar"
    },
    "loadpointSettings": {
      "batteryBoost": {
        "description": "Fast charge from home battery.",
        "label": "Battery Boost",
        "mode": "Only available in solar and min+solar mode.",
        "once": "Boost active for this charging session."
      },
      "batteryUsage": "Home Battery",
      "currents": "Charging Current",
      "default": "default",
      "disclaimerHint": "Note:",
      "limitSoc": {
        "description": "Charging limit that is used when this vehicle is connected.",
        "label": "Default limit"
      },
      "maxCurrent": {
        "label": "Max. Current"
      },
      "minCurrent": {
        "label": "Min. Current"
      },
      "minSoc": {
        "description": "The vehicle gets „fast” charged to {0} in solar mode. Then continues with solar surplus. Useful to ensure a minimum range even for darker days.",
        "label": "Min. charge %"
      },
      "onlyForSocBasedCharging": "These options are only available for vehicles with known charging level.",
      "phasesConfigured": {
        "label": "Phases",
        "no1p3pSupport": "How is your charger connected?",
        "phases_0": "auto-switching",
        "phases_1": "1 phase",
        "phases_1_hint": "({min} to {max})",
        "phases_3": "3 phase",
        "phases_3_hint": "({min} to {max})"
      },
      "smartCostCheap": "Cheap Grid Charging",
      "smartCostClean": "Clean Grid Charging",
      "title": "Settings {0}",
      "vehicle": "Vehicle"
    },
    "mode": {
      "minpv": "Min+Solar",
      "now": "Fast",
      "off": "Off",
      "pv": "Solar",
      "smart": "Smart"
    },
    "provider": {
      "login": "log in",
      "logout": "log out"
    },
    "startConfiguration": "Let's start configuration",
    "targetCharge": {
      "activate": "Activate",
      "co2Limit": "CO₂ limit of {co2}",
      "costLimitIgnore": "The configured {limit} will be ignored during this period.",
      "currentPlan": "Active plan",
      "descriptionEnergy": "Until when should {targetEnergy} be loaded into the vehicle?",
      "descriptionSoc": "When should the vehicle be charged to {targetSoc}?",
      "goalReached": "Goal already reached",
      "inactiveLabel": "Target time",
      "nextPlan": "Next plan",
      "notReachableInTime": "Goal will be reached {overrun} later.",
      "onlyInPvMode": "Charging plan only works in solar mode.",
      "planDuration": "Charging time",
      "planPeriodLabel": "Period",
      "planPeriodValue": "{start} to {end}",
      "planUnknown": "not known yet",
      "preview": "Preview plan",
      "priceLimit": "price limit of {price}",
      "remove": "Remove",
      "setTargetTime": "none",
      "targetIsAboveLimit": "The configured charging limit of {limit} will be ignored during this period.",
      "targetIsAboveVehicleLimit": "Vehicle limit is below charging goal.",
      "targetIsInThePast": "Pick a time in the future, Marty.",
      "targetIsTooFarInTheFuture": "We will adjust the plan as soon as we know more about the future.",
      "title": "Target Time",
      "today": "today",
      "tomorrow": "tomorrow",
      "update": "Update",
      "vehicleCapacityDocs": "Learn how to configure it.",
      "vehicleCapacityRequired": "The vehicle battery capacity is required to estimate the charging time."
    },
    "targetChargePlan": {
      "chargeDuration": "Charging time",
      "co2Label": "CO₂ emission ⌀",
      "priceLabel": "Energy price",
      "timeRange": "{day} {range} h",
      "unknownPrice": "still unknown"
    },
    "targetEnergy": {
      "label": "Limit",
      "noLimit": "none"
    },
    "vehicle": {
      "addVehicle": "Add vehicle",
      "changeVehicle": "Change vehicle",
      "detectionActive": "Detecting vehicle…",
      "fallbackName": "Vehicle",
      "moreActions": "More actions",
      "none": "No vehicle",
      "notReachable": "Vehicle was not reachable. Try restarting evcc.",
      "targetSoc": "Limit",
      "temp": "Temp.",
      "tempLimit": "Temp. limit",
      "unknown": "Guest vehicle",
      "vehicleSoc": "Charge"
    },
    "vehicleStatus": {
      "awaitingAuthorization": "Waiting for authorization.",
      "batteryBoost": "Battery boost active.",
      "charging": "Charging…",
      "cheapEnergyCharging": "Cheap energy available.",
      "cheapEnergyNextStart": "Cheap energy in {duration}.",
      "cheapEnergySet": "Price limit set.",
      "cleanEnergyCharging": "Clean energy available.",
      "cleanEnergyNextStart": "Clean energy in {duration}.",
      "cleanEnergySet": "CO₂ limit set.",
      "climating": "Pre-conditioning detected.",
      "connected": "Connected.",
      "disconnectRequired": "Session terminated. Please reconnect.",
      "disconnected": "Disconnected.",
      "feedinPriorityNextStart": "High feed-in rates start in {duration}.",
      "feedinPriorityPausing": "Solar charging paused to maximize feed-in.",
      "finished": "Finished.",
      "minCharge": "Minimum charging to {soc}.",
      "pvDisable": "Not enough surplus. Pausing soon.",
      "pvEnable": "Surplus available. Starting soon.",
      "scale1p": "Reducing to 1-phase charging soon.",
      "scale3p": "Increasing to 3-phase charging soon.",
      "targetChargeActive": "Charging plan active. Estimated finish in {duration}.",
      "targetChargePlanned": "Charging plan starts in {duration}.",
      "targetChargeWaitForVehicle": "Charging plan ready. Waiting for vehicle…",
      "vehicleLimit": "Vehicle limit",
      "vehicleLimitReached": "Vehicle limit reached.",
      "waitForVehicle": "Ready. Waiting for vehicle…",
      "welcome": "Short initial charge to confirm connection."
    },
    "vehicles": "Parking",
    "welcome": "Hello aboard!"
  },
  "notifications": {
    "dismissAll": "Dismiss all",
    "logs": "View full logs",
    "modalTitle": "Notifications"
  },
  "offline": {
    "configurationError": "Error during startup. Check your configuration and restart.",
    "message": "Not connected to a server.",
    "restart": "Restart",
    "restartNeeded": "Required to apply changes.",
    "restarting": "Server will be back in a moment."
  },
  "passwordModal": {
    "description": "Set a password to protect the configuration settings. Using the main screen is still possible without login.",
    "empty": "Password should not be empty",
    "error": "Error: ",
    "labelCurrent": "Current password",
    "labelNew": "New password",
    "labelRepeat": "Repeat password",
    "newPassword": "Create password",
    "noMatch": "Passwords do not match",
    "titleNew": "Set Administrator Password",
    "titleUpdate": "Update Administrator Password",
    "updatePassword": "Update password"
  },
  "session": {
    "cancel": "Cancel",
    "co2": "CO₂",
    "date": "Period",
    "delete": "Delete",
    "finished": "Finished",
    "meter": "Meter",
    "meterstart": "Meter start",
    "meterstop": "Meter stop",
    "odometer": "Mileage",
    "price": "Price",
    "started": "Started",
    "title": "Charging Session"
  },
  "sessions": {
    "avgPower": "⌀ Power",
    "avgPrice": "⌀ Price",
    "chargeDuration": "Duration",
    "chartTitle": {
      "avgCo2ByGroup": "⌀ CO₂ {byGroup}",
      "avgPriceByGroup": "⌀ Price {byGroup}",
      "byGroupLoadpoint": "by Charging Point",
      "byGroupVehicle": "by Vehicle",
      "energy": "Charged Energy",
      "energyGrouped": "Solar vs. Grid Energy",
      "energyGroupedByGroup": "Energy {byGroup}",
      "energySubSolar": "{value} solar",
      "energySubTotal": "{value} total",
      "groupedCo2ByGroup": "CO₂-Amount {byGroup}",
      "groupedPriceByGroup": "Total Cost {byGroup}",
      "historyCo2": "CO₂-Emissions",
      "historyCo2Sub": "{value} total",
      "historyPrice": "Charging Costs",
      "historyPriceSub": "{value} total",
      "solar": "Solar Share Over Year",
      "solarByGroup": "Solar Share {byGroup}"
    },
    "co2": "⌀ CO₂",
    "csv": {
      "chargedenergy": "Energy (kWh)",
      "chargeduration": "Duration",
      "co2perkwh": "CO₂/kWh",
      "created": "Created",
      "finished": "Finished",
      "identifier": "Identifier",
      "loadpoint": "Charging point",
      "meterstart": "Meter start (kWh)",
      "meterstop": "Meter stop (kWh)",
      "odometer": "Mileage (km)",
      "price": "Price",
      "priceperkwh": "Price/kWh",
      "solarpercentage": "Solar (%)",
      "vehicle": "Vehicle"
    },
    "csvPeriod": "Download {period} CSV",
    "csvTotal": "Download total CSV",
    "date": "Start",
    "energy": "Charged",
    "filter": {
      "allLoadpoints": "all charging points",
      "allVehicles": "all vehicles",
      "filter": "Filter"
    },
    "group": {
      "co2": "Emissions",
      "grid": "Grid",
      "price": "Price",
      "self": "Solar"
    },
    "groupBy": {
      "loadpoint": "Charging point",
      "none": "Total",
      "vehicle": "Vehicle"
    },
    "loadpoint": "Charging point",
    "noData": "No charging sessions this month.",
    "overview": "Overview",
    "period": {
      "month": "Month",
      "total": "Total",
      "year": "Year"
    },
    "price": "Cost",
    "reallyDelete": "Do you really want to delete this session?",
    "showIndividualEntries": "Show individual sessions",
    "solar": "Solar",
    "title": "Charging Sessions",
    "total": "Total",
    "type": {
      "co2": "CO₂",
      "price": "Price",
      "solar": "Solar"
    },
    "vehicle": "Vehicle"
  },
  "settings": {
    "fullscreen": {
      "enter": "Enter fullscreen",
      "exit": "Exit fullscreen",
      "label": "Fullscreen"
    },
    "hiddenFeatures": {
      "label": "Experimental",
      "value": "Show experimental UI features."
    },
    "language": {
      "auto": "Automatic",
      "label": "Language"
    },
    "sponsorToken": {
      "expires": "You sponsor token expires {inXDays}. {getNewToken} and update it here.",
      "getNew": "Grab a fresh one",
      "hint": "Note: We will automate this in the future."
    },
    "telemetry": {
      "label": "Telemetry"
    },
    "theme": {
      "auto": "system",
      "dark": "dark",
      "label": "Design",
      "light": "light"
    },
    "time": {
      "12h": "12h",
      "24h": "24h",
      "label": "Time format"
    },
    "title": "User Interface",
    "unit": {
      "km": "km",
      "label": "Units",
      "mi": "miles"
    }
  },
  "smartCost": {
    "activeHours": "{active} of {total}",
    "activeHoursLabel": "Active hours",
    "applyToAll": "Apply everywhere?",
    "batteryDescription": "Charges the home battery with energy from the grid.",
    "cheapTitle": "Cheap Grid Charging",
    "cleanTitle": "Clean Grid Charging",
    "co2Label": "CO₂ emission",
    "co2Limit": "CO₂ limit",
    "loadpointDescription": "Enables temporary fast-charging in solar mode.",
    "modalTitle": "Smart Grid Charging",
    "none": "none",
    "priceLabel": "Energy price",
    "priceLimit": "Price limit",
    "resetAction": "Remove limit",
    "resetWarning": "There is no dynamic grid price or CO₂-source configured. However, there is still a limit of {limit}. Clean up your configuration?",
    "saved": "Saved."
  },
<<<<<<< HEAD
  "smartFeedinPriority": {
=======
  "smartFeedInPriority": {
>>>>>>> 6d32c898
    "activeHoursLabel": "Paused hours",
    "description": "Pauses charging during high prices to prioritize profitable grid feed-in.",
    "priceLabel": "Feed-in rate",
    "priceLimit": "Feed-in limit",
    "resetWarning": "There is no dynamic feed-in tariff configured. However, there is still a limit of {limit}. Clean up your configuration?",
    "title": "Feed-in Priority"
  },
  "startupError": {
    "configFile": "Configuration file used:",
    "configuration": "Config",
    "description": "Please check your configuration file. If the error message does not help, check out the {0}.",
    "discussions": "GitHub Discussions",
    "fixAndRestart": "Please fix the problem and restart the server.",
    "hint": "Note: It could also be you have a faulty device (inverter, meter, …). Check your network connections.",
    "lineError": "Error in {0}.",
    "lineErrorLink": "line {0}",
    "restartButton": "Restart",
    "title": "Startup Error"
  }
}<|MERGE_RESOLUTION|>--- conflicted
+++ resolved
@@ -976,11 +976,7 @@
     "resetWarning": "There is no dynamic grid price or CO₂-source configured. However, there is still a limit of {limit}. Clean up your configuration?",
     "saved": "Saved."
   },
-<<<<<<< HEAD
-  "smartFeedinPriority": {
-=======
   "smartFeedInPriority": {
->>>>>>> 6d32c898
     "activeHoursLabel": "Paused hours",
     "description": "Pauses charging during high prices to prioritize profitable grid feed-in.",
     "priceLabel": "Feed-in rate",
