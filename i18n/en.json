{
  "batterySettings": {
    "batteryLevel": "Battery level",
    "bufferStart": {
      "above": "when above {soc}.",
      "full": "when at {soc}.",
      "never": "only with enough surplus."
    },
    "capacity": "{energy} of {total}",
    "control": "Battery control",
    "discharge": "Prevent discharge in fast mode and planned charging.",
    "disclaimerHint": "Note:",
    "disclaimerText": "These settings only affect solar mode. Charging behaviour is adjusted accordingly.",
    "gridChargeTab": "Grid charging",
    "legendBottomName": "Prioritize home battery charging",
    "legendBottomSubline": "until it reaches {soc}.",
    "legendMiddleName": "Prioritize vehicle charging",
    "legendMiddleSubline": "when home battery is above {soc}.",
    "legendTopAutostart": "Start automatically",
    "legendTopName": "Battery-supported vehicle charging",
    "legendTopSubline": "when home battery is above {soc}.",
    "modalTitle": "Home Battery",
    "usageTab": "Battery usage"
  },
  "config": {
    "aux": {
      "description": "Device that adjusts its consumption based on available surplus (like smart water heaters). evcc expects that this device reduces its power consumption if needed.",
      "titleAdd": "Add Self-Regulating Consumer",
      "titleEdit": "Edit Self-Regulating Consumer"
    },
    "battery": {
      "titleAdd": "Add Battery",
      "titleEdit": "Edit Battery"
    },
    "charge": {
      "titleAdd": "Add Charge Meter",
      "titleEdit": "Edit Charge Meter"
    },
    "charger": {
      "chargers": "EV chargers",
      "generic": "Generic integrations",
      "heatingdevices": "Heating devices",
      "ocppHelp": "Copy this address into your chargers configuration.",
      "ocppLabel": "OCPP-Server URL",
      "switchsockets": "Switchable sockets",
      "template": "Manufacturer",
      "titleAdd": {
        "charging": "Add Charger",
        "heating": "Add Heater"
      },
      "titleEdit": {
        "charging": "Edit Charger",
        "heating": "Edit Heater"
      },
      "type": {
        "custom": {
          "charging": "User-defined charger",
          "heating": "User-defined heater"
        },
        "heatpump": "User-defined heat pump",
        "sgready": "User-defined heat pump (sg-ready, all)",
        "sgready-boost": "User-defined heat pump (sg-ready, boost)",
        "switchsocket": "User-defined switch socket"
      }
    },
    "circuits": {
      "description": "Ensures, that the sum of all loadpoints connected to a circuit does not exceed the configured power and current limits. Circuits can be nested to build a hierarchy.",
      "title": "Load Management",
      "usableMeters": "Usable meter references"
    },
    "control": {
      "description": "Usually the default values are fine. Only change them if you know what you are doing.",
      "descriptionInterval": "Control loop update cycle in seconds. Defines how often evcc reads meter data, adjusts charging power and updates the UI. Short intervals (< 30s) can cause oscillations and unwanted behavior.",
      "descriptionResidualPower": "Shifts the operation point of the control loop. If you have a home battery it's recommended to set a value of 100 W. This way the battery will get slight priority over grid use.",
      "labelInterval": "Update interval",
      "labelResidualPower": "Residual power",
      "title": "Control behavior"
    },
    "deviceValue": {
      "amount": "Amount",
      "broker": "Broker",
      "bucket": "Bucket",
      "capacity": "Capacity",
      "chargeStatus": "Status",
      "chargeStatusA": "not connected",
      "chargeStatusB": "connected",
      "chargeStatusC": "charging",
      "chargeStatusE": "no power",
      "chargeStatusF": "error",
      "chargedEnergy": "Charged",
      "co2": "Grid CO₂",
      "configured": "Configured",
      "controllable": "Controllable",
      "currency": "Currency",
      "current": "Current",
      "currentRange": "Current",
      "enabled": "Enabled",
      "energy": "Energy",
      "feedinPrice": "Feed-in price",
      "gridPrice": "Grid price",
      "heaterTempLimit": "Heater limit",
      "hemsActiveLimit": "Active limit",
      "hemsType": "Communication",
      "identifier": "RFID-Identifier",
      "no": "no",
      "odometer": "Odometer",
      "org": "Organization",
      "phaseCurrents": "Current L1, L2, L3",
      "phasePowers": "Power L1, L2, L3",
      "phaseVoltages": "Voltage L1, L2, L3",
      "phases1p3p": "Phase switch",
      "power": "Power",
      "powerRange": "Power",
      "range": "Range",
      "singlePhase": "Single phase",
      "soc": "Charge",
      "solarForecast": "Solar forecast",
      "temp": "Temperature",
      "topic": "Topic",
      "url": "URL",
      "vehicleLimitSoc": "Vehicle limit",
      "yes": "yes"
    },
    "deviceValueChargeStatus": {
      "A": "A (not connected)",
      "B": "B (connected)",
      "C": "C (charging)"
    },
    "deviceValueHemsType": {
      "eebus": "via EEBus",
      "relay": "via Relay"
    },
    "devices": {
      "auxMeter": "Smart consumer",
      "batteryStorage": "Battery storage",
      "solarSystem": "Solar system"
    },
    "editor": {
      "loading": "Loading YAML editor…"
    },
    "eebus": {
      "description": "Configuration that enables evcc to communicate with other EEBus devices.",
      "title": "EEBus"
    },
    "ext": {
      "description": "Can be used for load management or statistics purposes.",
      "titleAdd": "Add External Meter",
      "titleEdit": "Edit External Meter"
    },
    "form": {
      "danger": "Danger",
      "deprecated": "deprecated",
      "example": "Example",
      "optional": "optional"
    },
    "general": {
      "cancel": "Cancel",
      "customHelp": "Create a user-defined device using evcc's plugin system.",
      "customOption": "User-defined device",
      "delete": "Delete",
      "docsLink": "See documentation.",
      "experimental": "Experimental",
      "hideAdvancedSettings": "Hide advanced settings",
      "invalidFileSelected": "Invalid file selected",
      "noFileSelected": "No file selected.",
      "off": "off",
      "on": "on",
      "password": "Password",
      "readFromFile": "Read from file",
      "remove": "Remove",
      "save": "Save",
      "selectFile": "Browse",
      "showAdvancedSettings": "Show advanced settings",
      "telemetry": "Telemetry",
      "templateLoading": "Loading...",
      "title": "Title",
      "validateSave": "Validate & save"
    },
    "grid": {
      "title": "Grid meter",
      "titleAdd": "Add Grid Meter",
      "titleEdit": "Edit Grid Meter"
    },
    "hems": {
<<<<<<< HEAD
      "description": "Connect evcc to another home energy management system.",
      "shm": {
        "cardTitle": "Sunny Home Manager",
        "descriptionDeviceid": "TODO",
        "descriptionVendorid": "TODO",
        "labelAllowControl": "System should take over the charging control of evcc",
        "labelControl": "Control",
        "labelDeviceid": "Device ID",
        "labelVendorid": "Vendor ID",
        "noSystem": "none",
        "template": "System",
        "title": "SMA Sunny Home Manager 2.0"
      },
=======
      "description": "Power limitation by external systems (e.g. EnWG 14a controllers). Requires load management configuration.",
>>>>>>> 0744b683
      "title": "HEMS"
    },
    "icon": {
      "change": "change"
    },
    "influx": {
      "description": "Writes charging data and other metrics to InfluxDB. Use Grafana or other tools to visualize the data.",
      "descriptionToken": "Check the InfluxDB documentation to learn how to create one. https://docs.influxdata.com/influxdb/v2/admin/",
      "labelBucket": "Bucket",
      "labelCheckInsecure": "Allow self-signed certificates",
      "labelDatabase": "Database",
      "labelInsecure": "Certificate validation",
      "labelOrg": "Organization",
      "labelPassword": "Password",
      "labelToken": "API Token",
      "labelUrl": "URL",
      "labelUser": "Username",
      "title": "InfluxDB",
      "v1Support": "Need support for InfluxDB 1.x?",
      "v2Support": "Back to InfluxDB 2.x"
    },
    "loadpoint": {
      "addCharger": {
        "charging": "Add charger",
        "heating": "Add heater"
      },
      "addMeter": "Add dedicated energy meter",
      "cancel": "Cancel",
      "chargerError": {
        "charging": "Configuring a charger is required.",
        "heating": "Configuring a heater is required."
      },
      "chargerLabel": {
        "charging": "Charger",
        "heating": "Heater"
      },
      "chargerPower11kw": "11 kW",
      "chargerPower11kwHelp": "Will use a current range of 6 to 16 A.",
      "chargerPower22kw": "22 kW",
      "chargerPower22kwHelp": "Will use a current range of 6 to 32 A.",
      "chargerPowerCustom": "other",
      "chargerPowerCustomHelp": "Define a custom current range.",
      "chargerTypeLabel": "Charger type",
      "chargingTitle": "Behaviour",
      "circuitHelp": "Load management assignment to ensure power and current limits are not exceeded.",
      "circuitLabel": "Circuit",
      "circuitUnassigned": "unassigned",
      "defaultModeHelp": {
        "charging": "Charging mode when connecting the vehicle.",
        "heating": "Is set when on system start."
      },
      "defaultModeHelpKeep": "Keeps the last selected mode.",
      "defaultModeLabel": "Default mode",
      "delete": "Delete",
      "electricalSubtitle": "When in doubt, ask your electrician.",
      "electricalTitle": "Electrical",
      "energyMeterHelp": "Additional meter if the charger doesn't have an integrated one.",
      "energyMeterLabel": "Energy meter",
      "estimateLabel": "Interpolate charge level between API updates",
      "maxCurrentHelp": "Must be greater than minimum current.",
      "maxCurrentLabel": "Maximum current",
      "minCurrentHelp": "Only go below 6 A if you know what you're doing.",
      "minCurrentLabel": "Minimum current",
      "noVehicles": "No vehicles are configured.",
      "option": {
        "charging": "Add charging point",
        "heating": "Add heating device"
      },
      "phases1p": "1-phase",
      "phases3p": "3-phase",
      "phasesAutomatic": "Automatic phases",
      "phasesAutomaticHelp": "Your charger supports automatic switching between 1- and 3-phase charging. In the main screen you can adjust phase behaviour while charging.",
      "phasesHelp": "Number of phases connected.",
      "phasesLabel": "Phases",
      "pollIntervalDanger": "Regularly querying the vehicle may drain the vehicle battery. Some vehicle manufacturers may actively prevent charging in this case. Not recommended! Only use this if you're aware of the risks.",
      "pollIntervalHelp": "Time between vehicle API updates. Short intervals may drain the vehicle battery.",
      "pollIntervalLabel": "Update interval",
      "pollModeAlways": "always",
      "pollModeAlwaysHelp": "Always request status updates in regular intervals.",
      "pollModeCharging": "charging",
      "pollModeChargingHelp": "Only request vehicle status updates when charging.",
      "pollModeConnected": "connected",
      "pollModeConnectedHelp": "Update vehicle status in regular intervals when connected.",
      "pollModeLabel": "Update behaviour",
      "priorityHelp": "Higher priority get preferred access to solar surplus.",
      "priorityLabel": "Priority",
      "save": "Save",
      "showAllSettings": "Show all settings",
      "solarBehaviorCustomHelp": "Define your own enable and disable thresholds and delays.",
      "solarBehaviorDefaultHelp": "Start after {enableDelay} of sufficient surplus. Stop when there is not enough surplus for {disableDelay}.",
      "solarBehaviorLabel": "Solar",
      "solarModeCustom": "custom",
      "solarModeMaximum": "maximum solar",
      "thresholdDisableDelayLabel": "Disable delay",
      "thresholdDisableHelpInvalid": "Please use a positive value.",
      "thresholdDisableHelpPositive": "Stop, when more than {power} is used from the grid for {delay}.",
      "thresholdDisableHelpZero": "Stop when minimum required power can't be satisfied for {delay}.",
      "thresholdDisableLabel": "Disable grid power",
      "thresholdEnableDelayLabel": "Enable delay",
      "thresholdEnableHelpInvalid": "Please use a negative value.",
      "thresholdEnableHelpNegative": "Start, when {surplus} surplus is available for {delay}.",
      "thresholdEnableHelpZero": "Start when minimum required power can be satisfied for {delay}.",
      "thresholdEnableLabel": "Enable grid power",
      "titleAdd": {
        "charging": "Add Charging Point",
        "heating": "Add Heating Device",
        "unknown": "Add Charger or Heater"
      },
      "titleEdit": {
        "charging": "Edit Charging Point",
        "heating": "Edit Heating Device",
        "unknown": "Edit Charger or Heater"
      },
      "titleExample": {
        "charging": "Garage, Carport, etc.",
        "heating": "Heatpump, Heater, etc."
      },
      "titleLabel": "Title",
      "vehicleAutoDetection": "auto detection",
      "vehicleHelpAutoDetection": "Automatically selects the most plausible vehicle. Manual override is possible.",
      "vehicleHelpDefault": "Always assume this vehicle is charging here. Auto-detection disabled. Manual override is possible.",
      "vehicleLabel": "Default vehicle",
      "vehiclesTitle": "Vehicles"
    },
    "main": {
      "addAdditional": "Add additional meter",
      "addGrid": "Add grid meter",
      "addLoadpoint": "Add charger or heater",
      "addPvBattery": "Add solar or battery",
      "addTariffs": "Add tariffs",
      "addVehicle": "Add vehicle",
      "configured": "configured",
      "edit": "edit",
      "loadpointRequired": "At least one charging point has to be configured.",
      "name": "Name",
      "title": "Configuration",
      "unconfigured": "not configured",
      "vehicles": "My Vehicles",
      "yaml": "Device from evcc.yaml are not editable."
    },
    "messaging": {
      "description": "Receive messages about your charging sessions.",
      "title": "Notifications"
    },
    "meter": {
      "cancel": "Cancel",
      "delete": "Delete",
      "generic": "Generic integrations",
      "option": {
        "aux": "Add self-regulating consumer",
        "battery": "Add battery meter",
        "ext": "Add external meter",
        "pv": "Add solar meter"
      },
      "save": "Save",
      "specific": "Specific integrations",
      "template": "Manufacturer",
      "titleChoice": "What Do You Want To Add?",
      "validateSave": "Validate & save"
    },
    "modbus": {
      "baudrate": "Baud rate",
      "comset": "ComSet",
      "connection": "Modbus connection",
      "connectionHintSerial": "The device is directly connected to evcc via a RS485 interface.",
      "connectionHintTcpip": "The device is addressable from evcc via LAN/Wifi.",
      "connectionValueSerial": "Serial / USB",
      "connectionValueTcpip": "Network",
      "device": "Device name",
      "deviceHint": "Example: /dev/ttyUSB0",
      "host": "IP address or hostname",
      "hostHint": "Example: 192.0.2.2",
      "id": "Modbus ID",
      "port": "Port",
      "protocol": "Modbus protocol",
      "protocolHintRtu": "Connection through a RS485 to Ethernet adapter without protocol translation.",
      "protocolHintTcp": "Device has native LAN/Wifi support or is connected through a RS485 to Ethernet adapter with protocol translation.",
      "protocolValueRtu": "RTU",
      "protocolValueTcp": "TCP"
    },
    "modbusproxy": {
      "description": "Allow multiple clients to access a single Modbus device.",
      "title": "Modbus Proxy"
    },
    "mqtt": {
      "authentication": "Authentication",
      "description": "Connect to an MQTT broker to exchange data with other systems on your network.",
      "descriptionClientId": "Author of the messages. If empty `evcc-[rand]` is used.",
      "descriptionTopic": "Leave empty to disable publishing.",
      "labelBroker": "Broker",
      "labelCaCert": "Server certificate (CA)",
      "labelCheckInsecure": "Allow self-signed certificates",
      "labelClientCert": "Client certificate",
      "labelClientId": "Client ID",
      "labelClientKey": "Client key",
      "labelInsecure": "Certificate validation",
      "labelPassword": "Password",
      "labelTopic": "Topic",
      "labelUser": "Username",
      "publishing": "Publishing",
      "title": "MQTT"
    },
    "network": {
      "descriptionHost": "Use .local suffix to enable mDNS. Relevant for discovery of the mobile app and some OCPP chargers.",
      "descriptionPort": "Port for the web interface and API. You'll need to update your browser URL if you change this.",
      "descriptionSchema": "Only affects how URLs are generated. Selecting HTTPS will not enable encryption.",
      "labelHost": "Hostname",
      "labelPort": "Port",
      "labelSchema": "Schema",
      "title": "Network"
    },
    "options": {
      "boolean": {
        "no": "no",
        "yes": "yes"
      },
      "endianness": {
        "big": "big-endian",
        "little": "little-endian"
      },
      "operationMode": {
        "heating": "Heating",
        "standby": "Standby"
      },
      "schema": {
        "http": "HTTP (unencrypted)",
        "https": "HTTPS (encrypted)"
      },
      "status": {
        "A": "A (not connected)",
        "B": "B (connected)",
        "C": "C (charging)"
      }
    },
    "pv": {
      "titleAdd": "Add Solar Meter",
      "titleEdit": "Edit Solar Meter"
    },
    "section": {
      "additionalMeter": "Additional meters",
      "general": "General",
      "grid": "Grid",
      "integrations": "Integrations",
      "loadpoints": "Charging & Heating",
      "meter": "Solar & Battery",
      "system": "System",
      "vehicles": "Vehicles"
    },
    "sponsor": {
      "addToken": "Enter token",
      "changeToken": "Change token",
      "description": "The sponsoring model helps us to maintain the project and sustainably build new and exciting features. As a sponsor you get access to all charger implementations.",
      "descriptionToken": "Sponsors find their token on {url}. For getting-started, we offer a {trialToken}.",
      "enterYourToken": "Enter your token",
      "error": "The sponsor token is not valid.",
      "invalid": "invalid",
      "labelToken": "Sponsor token",
      "title": "Sponsorship",
      "tokenRequired": "You must configure a sponsor token before you can create this device.",
      "tokenRequiredLearnMore": "Learn more.",
      "tokenRequiredShort": "No sponsor token configured.",
      "trialToken": "trial token",
      "viaYaml": "via evcc.yaml",
      "yourToken": "Your token"
    },
    "system": {
      "backupRestore": {
        "backup": {
          "action": "Download backup...",
          "confirmationButton": "Download backup",
          "confirmationText": "Please enter your password to download the database file.",
          "description": "Backup your data to a file. This file can be used to restore your data in case of a system failure.",
          "title": "Backup"
        },
        "cancel": "Cancel",
        "description": "Backup, restore and reset your data. Useful if you want to move your data to another system.",
        "note": "Note: All above actions only affect your database data. The evcc.yaml configuration file remains unchanged.",
        "reset": {
          "action": "Reset...",
          "confirmationButton": "Reset & restart",
          "confirmationText": "This will permanently delete your selected data. Ensure you've downloaded a backup first.",
          "description": "Having problems with configuration and want to start over? Delete all data and start fresh.",
          "sessions": "Charging sessions",
          "sessionsDescription": "Deletes your charging session history.",
          "settings": "Configuration & settings",
          "settingsDescription": "Deletes all configured devices, services, plans, caches, etc.",
          "title": "Reset"
        },
        "restore": {
          "action": "Restore...",
          "confirmationButton": "Restore & restart",
          "confirmationText": "This will overwrite your complete database. Ensure you've downloaded a backup first.",
          "description": "Restore your data from a backup file. This will overwrite all your current data.",
          "labelFile": "Backup file",
          "title": "Restore"
        },
        "title": "Backup & Restore"
      },
      "logs": "Logs",
      "restart": "Restart",
      "restartRequiredDescription": "Please restart to see the effect.",
      "restartRequiredMessage": "Configuration changed.",
      "restartingDescription": "Please wait…",
      "restartingMessage": "Restarting evcc."
    },
    "tariffs": {
      "description": "Define your energy tariffs to calculate the costs of your charging sessions.",
      "title": "Tariffs"
    },
    "title": {
      "description": "Displayed on main screen and browser tab.",
      "label": "Title",
      "title": "Edit Title"
    },
    "validation": {
      "failed": "failed",
      "label": "Status",
      "running": "validating…",
      "success": "successful",
      "unknown": "unknown",
      "validate": "validate"
    },
    "vehicle": {
      "cancel": "Cancel",
      "chargingSettings": "Charging settings",
      "defaultMode": "Default mode",
      "defaultModeHelp": "Charging mode when connecting the vehicle.",
      "delete": "Delete",
      "generic": "Other integrations",
      "identifiers": "RFID identifiers",
      "identifiersHelp": "List of RFID strings to identify the vehicle. One entry per line. The current identifier can be found at the respective charging point on the overview page.",
      "maximumCurrent": "Maximum current",
      "maximumCurrentHelp": "Must be greater than minimum current.",
      "maximumPhases": "Maximum phases",
      "maximumPhasesHelp": "How many phases can this vehicle charge with? Used to calculate required minimum solar surplus and plan duration.",
      "minimumCurrent": "Minimum current",
      "minimumCurrentHelp": "Only go below 6A if you know what you're doing.",
      "online": "Vehicles with online API",
      "primary": "Generic integrations",
      "priority": "Priority",
      "priorityHelp": "Higher priority means this vehicle gets preferred access to solar surplus.",
      "save": "Save",
      "scooter": "Scooter",
      "template": "Manufacturer",
      "titleAdd": "Add Vehicle",
      "titleEdit": "Edit Vehicle",
      "validateSave": "Validate & save"
    }
  },
  "footer": {
    "community": {
      "greenEnergy": "Solar",
      "greenEnergySub1": "charged with evcc",
      "greenEnergySub2": "since October 2022",
      "greenShare": "Solar share",
      "greenShareSub1": "power provided by",
      "greenShareSub2": "solar, and battery storage",
      "power": "Charging power",
      "powerSub1": "{activeClients} of {totalClients} participants",
      "powerSub2": "charging…",
      "tabTitle": "Live community"
    },
    "savings": {
      "co2Saved": "{value} saved",
      "co2Title": "CO₂ Emissons",
      "configurePriceCo2": "Learn how to configure price and CO₂ data.",
      "footerLong": "{percent} solar energy",
      "footerShort": "{percent} solar",
      "modalTitle": "Charge Energy Overview",
      "moneySaved": "{value} saved",
      "percentGrid": "{grid} kWh grid",
      "percentSelf": "{self} kWh solar",
      "percentTitle": "Solar Energy",
      "period": {
        "30d": "last 30 days",
        "365d": "last 365 days",
        "thisYear": "this year",
        "total": "all time"
      },
      "periodLabel": "Period:",
      "priceTitle": "Energy Price",
      "referenceGrid": "grid",
      "referenceLabel": "Reference data:",
      "tabTitle": "My data"
    },
    "sponsor": {
      "becomeSponsor": "Become a sponsor",
      "becomeSponsorExtended": "Support us directly to get stickers.",
      "confetti": "Ready for confetti?",
      "confettiPromise": "You get stickers and digital confetti",
      "sticker": "… or evcc stickers?",
      "supportUs": "Our mission is to make solar charging the norm. Help evcc by paying what it is worth to you.",
      "thanks": "Thank you, {sponsor}! Your contribution helps develop evcc further.",
      "titleNoSponsor": "Support us",
      "titleSponsor": "You are a supporter",
      "titleTrial": "Trial mode",
      "titleVictron": "Sponsored by Victron Energy",
      "trial": "You are in trial mode and can use all features. Please consider supporting the project.",
      "victron": "You're using evcc on Victron Energy hardware and have access to all features."
    },
    "telemetry": {
      "optIn": "I want to contribute my data.",
      "optInMoreDetails": "More details {0}.",
      "optInMoreDetailsLink": "here",
      "optInSponsorship": "Sponsoring required."
    },
    "version": {
      "availableLong": "new version available",
      "modalCancel": "Cancel",
      "modalDownload": "Download",
      "modalInstalledVersion": "Installed version",
      "modalNoReleaseNotes": "No release notes available. More info about the new version:",
      "modalTitle": "New version available",
      "modalUpdate": "Install",
      "modalUpdateNow": "Install now",
      "modalUpdateStarted": "Starting the new version of evcc…",
      "modalUpdateStatusStart": "Installation started:"
    }
  },
  "forecast": {
    "co2": {
      "average": "Average",
      "lowestHour": "Cleanest hour",
      "range": "Range"
    },
    "modalTitle": "Forecast",
    "price": {
      "average": "Average",
      "lowestHour": "Cheapest hour",
      "range": "Range"
    },
    "solar": {
      "dayAfterTomorrow": "Day after tomorrow",
      "partly": "partly",
      "remaining": "remaining",
      "today": "Today",
      "tomorrow": "Tomorrow"
    },
    "solarAdjust": "Adjust solar forecast based on real production data{percent}.",
    "type": {
      "co2": "CO₂",
      "price": "Price",
      "solar": "Solar"
    }
  },
  "header": {
    "about": "About",
    "authProviders": {
      "confirmLogout": "Are you sure you want to disconnect {title}?",
      "title": "Authorization Status"
    },
    "blog": "Blog",
    "docs": "Documentation",
    "github": "GitHub",
    "logout": "Logout",
    "nativeSettings": "Change Server",
    "needHelp": "Need Help?",
    "sessions": "Charging Sessions"
  },
  "help": {
    "discussionsButton": "GitHub discussions",
    "documentationButton": "Documentation",
    "issueButton": "Report a bug",
    "issueDescription": "Found a strange or wrong behavior?",
    "logsButton": "View logs",
    "logsDescription": "Check the logs for errors.",
    "modalTitle": "Need help?",
    "primaryActions": "Something does not work the way it supposed to do? These are good places to get help.",
    "restart": {
      "cancel": "Cancel",
      "confirm": "Yes, restart!",
      "description": "Under normal circumstances restarting should not be necessary. Please consider filing a bug if you need to restart evcc on a regular basis.",
      "disclaimer": "Note: evcc will terminate and rely on the operating system to restart the service.",
      "modalTitle": "Are you sure you want to restart?"
    },
    "restartButton": "Restart",
    "restartDescription": "Tried turning it off and on again?",
    "secondaryActions": "Still not able to solve your problem? Here are some more heavy-handed options."
  },
  "log": {
    "areaLabel": "Filter by area",
    "areas": "All areas",
    "download": "Download complete log",
    "levelLabel": "Filter by log level",
    "nAreas": "{count} areas",
    "noResults": "No matching log entries.",
    "search": "Search",
    "selectAll": "select all",
    "showAll": "Show all entries",
    "title": "Logs",
    "update": "Auto update"
  },
  "loginModal": {
    "cancel": "Cancel",
    "demoMode": "Login is not supported in demo mode.",
    "iframeHint": "Open evcc in a new tab.",
    "iframeIssue": "Your password is correct, but your browser seems to have dropped the authentication cookie. This can happen if you run evcc in an iframe via HTTP.",
    "invalid": "Password is invalid.",
    "login": "Login",
    "password": "Administrator Password",
    "reset": "Reset password?",
    "title": "Authentication"
  },
  "main": {
    "chargingPlan": {
      "active": "Active",
      "addRepeatingPlan": "Add repeating plan",
      "arrivalTab": "Arrival",
      "day": "Day",
      "departureTab": "Departure",
      "goal": "Charging goal",
      "modalTitle": "Charging Plan",
      "none": "none",
      "planNumber": "Plan {number}",
      "preconditionDescription": "Charge {duration} before departure for battery preconditioning.",
      "preconditionLong": "Late Charging",
      "preconditionOptionAll": "everything",
      "preconditionOptionNo": "no",
      "preconditionShort": "Late",
      "remove": "Remove",
      "repeating": "repeating",
      "repeatingPlans": "Repeating plans",
      "selectAll": "Select all",
      "time": "Time",
      "title": "Plan",
      "titleMinSoc": "Min charge",
      "titleTargetCharge": "Departure",
      "unsavedChanges": "There are unsaved changes. Apply now?",
      "update": "Apply",
      "weekdays": "Days"
    },
    "energyflow": {
      "battery": "Battery",
      "batteryCharge": "Battery charging",
      "batteryDischarge": "Battery discharging",
      "batteryGridChargeActive": "grid charging active",
      "batteryGridChargeLimit": "grid charging when",
      "batteryHold": "Battery (locked)",
      "batteryTooltip": "{energy} of {total} ({soc})",
      "forecastTooltip": "forecast: remaining solar production today",
      "gridImport": "Grid use",
      "homePower": "Consumption",
      "loadpoints": "Charger| Charger | {count} chargers",
      "loadpointsLimit": "{limit} limit",
      "noEnergy": "No meter data",
      "pv": "Solar system",
      "pvExport": "Grid export",
      "pvProduction": "Production",
      "selfConsumption": "Self-consumption"
    },
    "heatingStatus": {
      "charging": "Heating…",
      "connected": "Standby.",
      "vehicleLimit": "Heater limit",
      "waitForVehicle": "Ready. Waiting for heater…"
    },
    "hemsWarning": {
      "description": "Reduced charging to not exceed {limit}.",
      "title": "External limit:"
    },
    "loadpoint": {
      "avgPrice": "⌀ Price",
      "charged": "Charged",
      "co2": "⌀ CO₂",
      "duration": "Duration",
      "fallbackName": "Charging point",
      "finished": "Finish time",
      "power": "Power",
      "price": "Cost",
      "remaining": "Remaining",
      "remoteDisabledHard": "{source}: turned off",
      "remoteDisabledSoft": "{source}: turned off adaptive solar-charging",
      "solar": "Solar"
    },
    "loadpointSettings": {
      "batteryBoost": {
        "description": "Fast charge from home battery.",
        "label": "Battery Boost",
        "mode": "Only available in solar and min+solar mode.",
        "once": "Boost active for this charging session."
      },
      "batteryUsage": "Home Battery",
      "currents": "Charging Current",
      "default": "default",
      "disclaimerHint": "Note:",
      "limitSoc": {
        "description": "Charging limit that is used when this vehicle is connected.",
        "label": "Default limit"
      },
      "maxCurrent": {
        "label": "Max. Current"
      },
      "minCurrent": {
        "label": "Min. Current"
      },
      "minSoc": {
        "description": "The vehicle gets „fast” charged to {0} in solar mode. Then continues with solar surplus. Useful to ensure a minimum range even for darker days.",
        "label": "Min. charge %"
      },
      "onlyForSocBasedCharging": "These options are only available for vehicles with known charging level.",
      "phasesConfigured": {
        "label": "Phases",
        "no1p3pSupport": "How is your charger connected?",
        "phases_0": "auto-switching",
        "phases_1": "1 phase",
        "phases_1_hint": "({min} to {max})",
        "phases_3": "3 phase",
        "phases_3_hint": "({min} to {max})"
      },
      "smartCostCheap": "Cheap Grid Charging",
      "smartCostClean": "Clean Grid Charging",
      "title": "Settings {0}",
      "vehicle": "Vehicle"
    },
    "mode": {
      "minpv": "Min+Solar",
      "now": "Fast",
      "off": "Off",
      "pv": "Solar",
      "smart": "Smart"
    },
    "provider": {
      "login": "log in",
      "logout": "log out"
    },
    "startConfiguration": "Let's start configuration",
    "targetCharge": {
      "activate": "Activate",
      "co2Limit": "CO₂ limit of {co2}",
      "costLimitIgnore": "The configured {limit} will be ignored during this period.",
      "currentPlan": "Active plan",
      "descriptionEnergy": "Until when should {targetEnergy} be loaded into the vehicle?",
      "descriptionSoc": "When should the vehicle be charged to {targetSoc}?",
      "goalReached": "Goal already reached",
      "inactiveLabel": "Target time",
      "nextPlan": "Next plan",
      "notReachableInTime": "Goal will be reached {overrun} later.",
      "onlyInPvMode": "Charging plan only works in solar mode.",
      "planDuration": "Charging time",
      "planPeriodLabel": "Period",
      "planPeriodValue": "{start} to {end}",
      "planUnknown": "not known yet",
      "preview": "Preview plan",
      "priceLimit": "price limit of {price}",
      "remove": "Remove",
      "setTargetTime": "none",
      "targetIsAboveLimit": "The configured charging limit of {limit} will be ignored during this period.",
      "targetIsAboveVehicleLimit": "Vehicle limit is below charging goal.",
      "targetIsInThePast": "Pick a time in the future, Marty.",
      "targetIsTooFarInTheFuture": "We will adjust the plan as soon as we know more about the future.",
      "title": "Target Time",
      "today": "today",
      "tomorrow": "tomorrow",
      "update": "Update",
      "vehicleCapacityDocs": "Learn how to configure it.",
      "vehicleCapacityRequired": "The vehicle battery capacity is required to estimate the charging time."
    },
    "targetChargePlan": {
      "chargeDuration": "Charging time",
      "co2Label": "CO₂ emission ⌀",
      "priceLabel": "Energy price",
      "timeRange": "{day} {range} h",
      "unknownPrice": "still unknown"
    },
    "targetEnergy": {
      "label": "Limit",
      "noLimit": "none"
    },
    "vehicle": {
      "addVehicle": "Add vehicle",
      "changeVehicle": "Change vehicle",
      "detectionActive": "Detecting vehicle…",
      "fallbackName": "Vehicle",
      "moreActions": "More actions",
      "none": "No vehicle",
      "notReachable": "Vehicle was not reachable. Try restarting evcc.",
      "targetSoc": "Limit",
      "temp": "Temp.",
      "tempLimit": "Temp. limit",
      "unknown": "Guest vehicle",
      "vehicleSoc": "Charge"
    },
    "vehicleStatus": {
      "awaitingAuthorization": "Waiting for authorization.",
      "batteryBoost": "Battery boost active.",
      "charging": "Charging…",
      "cheapEnergyCharging": "Cheap energy available.",
      "cheapEnergyNextStart": "Cheap energy in {duration}.",
      "cheapEnergySet": "Price limit set.",
      "cleanEnergyCharging": "Clean energy available.",
      "cleanEnergyNextStart": "Clean energy in {duration}.",
      "cleanEnergySet": "CO₂ limit set.",
      "climating": "Pre-conditioning detected.",
      "connected": "Connected.",
      "disconnectRequired": "Session terminated. Please reconnect.",
      "disconnected": "Disconnected.",
      "feedinPriorityNextStart": "High feed-in rates start in {duration}.",
      "feedinPriorityPausing": "Solar charging paused to maximize feed-in.",
      "finished": "Finished.",
      "minCharge": "Minimum charging to {soc}.",
      "pvDisable": "Not enough surplus. Pausing soon.",
      "pvEnable": "Surplus available. Starting soon.",
      "scale1p": "Reducing to 1-phase charging soon.",
      "scale3p": "Increasing to 3-phase charging soon.",
      "targetChargeActive": "Charging plan active. Estimated finish in {duration}.",
      "targetChargePlanned": "Charging plan starts in {duration}.",
      "targetChargeWaitForVehicle": "Charging plan ready. Waiting for vehicle…",
      "vehicleLimit": "Vehicle limit",
      "vehicleLimitReached": "Vehicle limit reached.",
      "waitForVehicle": "Ready. Waiting for vehicle…",
      "welcome": "Short initial charge to confirm connection."
    },
    "vehicles": "Parking",
    "welcome": "Hello aboard!"
  },
  "notifications": {
    "dismissAll": "Dismiss all",
    "logs": "View full logs",
    "modalTitle": "Notifications"
  },
  "offline": {
    "configurationError": "Error during startup. Check your configuration and restart.",
    "message": "Not connected to a server.",
    "restart": "Restart",
    "restartNeeded": "Required to apply changes.",
    "restarting": "Server will be back in a moment."
  },
  "passwordModal": {
    "description": "Set a password to protect the configuration settings. Using the main screen is still possible without login.",
    "empty": "Password should not be empty",
    "error": "Error: ",
    "labelCurrent": "Current password",
    "labelNew": "New password",
    "labelRepeat": "Repeat password",
    "newPassword": "Create password",
    "noMatch": "Passwords do not match",
    "titleNew": "Set Administrator Password",
    "titleUpdate": "Update Administrator Password",
    "updatePassword": "Update password"
  },
  "session": {
    "cancel": "Cancel",
    "co2": "CO₂",
    "date": "Period",
    "delete": "Delete",
    "finished": "Finished",
    "meter": "Meter",
    "meterstart": "Meter start",
    "meterstop": "Meter stop",
    "odometer": "Mileage",
    "price": "Price",
    "started": "Started",
    "title": "Charging Session"
  },
  "sessions": {
    "avgPower": "⌀ Power",
    "avgPrice": "⌀ Price",
    "chargeDuration": "Duration",
    "chartTitle": {
      "avgCo2ByGroup": "⌀ CO₂ {byGroup}",
      "avgPriceByGroup": "⌀ Price {byGroup}",
      "byGroupLoadpoint": "by Charging Point",
      "byGroupVehicle": "by Vehicle",
      "energy": "Charged Energy",
      "energyGrouped": "Solar vs. Grid Energy",
      "energyGroupedByGroup": "Energy {byGroup}",
      "energySubSolar": "{value} solar",
      "energySubTotal": "{value} total",
      "groupedCo2ByGroup": "CO₂-Amount {byGroup}",
      "groupedPriceByGroup": "Total Cost {byGroup}",
      "historyCo2": "CO₂-Emissions",
      "historyCo2Sub": "{value} total",
      "historyPrice": "Charging Costs",
      "historyPriceSub": "{value} total",
      "solar": "Solar Share Over Year",
      "solarByGroup": "Solar Share {byGroup}"
    },
    "co2": "⌀ CO₂",
    "csv": {
      "chargedenergy": "Energy (kWh)",
      "chargeduration": "Duration",
      "co2perkwh": "CO₂/kWh",
      "created": "Created",
      "finished": "Finished",
      "identifier": "Identifier",
      "loadpoint": "Charging point",
      "meterstart": "Meter start (kWh)",
      "meterstop": "Meter stop (kWh)",
      "odometer": "Mileage (km)",
      "price": "Price",
      "priceperkwh": "Price/kWh",
      "solarpercentage": "Solar (%)",
      "vehicle": "Vehicle"
    },
    "csvPeriod": "Download {period} CSV",
    "csvTotal": "Download total CSV",
    "date": "Start",
    "energy": "Charged",
    "filter": {
      "allLoadpoints": "all charging points",
      "allVehicles": "all vehicles",
      "filter": "Filter"
    },
    "group": {
      "co2": "Emissions",
      "grid": "Grid",
      "price": "Price",
      "self": "Solar"
    },
    "groupBy": {
      "loadpoint": "Charging point",
      "none": "Total",
      "vehicle": "Vehicle"
    },
    "loadpoint": "Charging point",
    "noData": "No charging sessions this month.",
    "overview": "Overview",
    "period": {
      "month": "Month",
      "total": "Total",
      "year": "Year"
    },
    "price": "Cost",
    "reallyDelete": "Do you really want to delete this session?",
    "showIndividualEntries": "Show individual sessions",
    "solar": "Solar",
    "title": "Charging Sessions",
    "total": "Total",
    "type": {
      "co2": "CO₂",
      "price": "Price",
      "solar": "Solar"
    },
    "vehicle": "Vehicle"
  },
  "settings": {
    "fullscreen": {
      "enter": "Enter fullscreen",
      "exit": "Exit fullscreen",
      "label": "Fullscreen"
    },
    "hiddenFeatures": {
      "label": "Experimental",
      "value": "Show experimental UI features."
    },
    "language": {
      "auto": "Automatic",
      "label": "Language"
    },
    "sponsorToken": {
      "expires": "You sponsor token expires {inXDays}. {getNewToken} and update it here.",
      "getNew": "Grab a fresh one",
      "hint": "Note: We will automate this in the future."
    },
    "telemetry": {
      "label": "Telemetry"
    },
    "theme": {
      "auto": "system",
      "dark": "dark",
      "label": "Design",
      "light": "light"
    },
    "time": {
      "12h": "12h",
      "24h": "24h",
      "label": "Time format"
    },
    "title": "User Interface",
    "unit": {
      "km": "km",
      "label": "Units",
      "mi": "miles"
    }
  },
  "smartCost": {
    "activeHours": "{active} of {total}",
    "activeHoursLabel": "Active hours",
    "applyToAll": "Apply everywhere?",
    "batteryDescription": "Charges the home battery with energy from the grid.",
    "cheapTitle": "Cheap Grid Charging",
    "cleanTitle": "Clean Grid Charging",
    "co2Label": "CO₂ emission",
    "co2Limit": "CO₂ limit",
    "loadpointDescription": "Enables temporary fast-charging in solar mode.",
    "modalTitle": "Smart Grid Charging",
    "none": "none",
    "priceLabel": "Energy price",
    "priceLimit": "Price limit",
    "resetAction": "Remove limit",
    "resetWarning": "There is no dynamic grid price or CO₂-source configured. However, there is still a limit of {limit}. Clean up your configuration?",
    "saved": "Saved."
  },
  "smartFeedInPriority": {
    "activeHoursLabel": "Paused hours",
    "description": "Pauses charging during high prices to prioritize profitable grid feed-in.",
    "priceLabel": "Feed-in rate",
    "priceLimit": "Feed-in limit",
    "resetWarning": "There is no dynamic feed-in tariff configured. However, there is still a limit of {limit}. Clean up your configuration?",
    "title": "Feed-in Priority"
  },
  "startupError": {
    "configFile": "Configuration file used:",
    "configuration": "Config",
    "description": "Please check your configuration file. If the error message does not help, check out the {0}.",
    "discussions": "GitHub Discussions",
    "fixAndRestart": "Please fix the problem and restart the server.",
    "hint": "Note: It could also be you have a faulty device (inverter, meter, …). Check your network connections.",
    "lineError": "Error in {0}.",
    "lineErrorLink": "line {0}",
    "restartButton": "Restart",
    "title": "Startup Error"
  }
}<|MERGE_RESOLUTION|>--- conflicted
+++ resolved
@@ -182,8 +182,7 @@
       "titleEdit": "Edit Grid Meter"
     },
     "hems": {
-<<<<<<< HEAD
-      "description": "Connect evcc to another home energy management system.",
+      "description": "Power limitation by external systems (e.g. EnWG 14a controllers). Requires load management configuration.",
       "shm": {
         "cardTitle": "Sunny Home Manager",
         "descriptionDeviceid": "TODO",
@@ -196,9 +195,6 @@
         "template": "System",
         "title": "SMA Sunny Home Manager 2.0"
       },
-=======
-      "description": "Power limitation by external systems (e.g. EnWG 14a controllers). Requires load management configuration.",
->>>>>>> 0744b683
       "title": "HEMS"
     },
     "icon": {
