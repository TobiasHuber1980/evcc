[batterySettings]
batteryLevel = "Battery level"
capacity = "{energy} of {total}"
control = "Battery control"
discharge = "Prevent discharge in fast mode and planned charging."
disclaimerHint = "Note:"
disclaimerText = "These settings only affect solar mode. Charging behaviour is adjusted accordingly."
legendBottomName = "home priority"
legendBottomSubline = "not used for charging"
legendMiddleName = "vehicle first"
legendMiddleSubline = "home second"
legendTitle = "How should solar energy be used?"
legendTopAutostart = "starts automatically"
legendTopName = "battery supported charging"
legendTopSubline = "without interruptions"
modalTitle = "Home Battery"

[batterySettings.bufferStart]
above = "when above {soc}"
full = "when at {soc}"
never = "only with enough surplus"

[config]

[config.battery]
titleAdd = "Add Battery Meter"
titleEdit = "Edit Battery Meter"

[config.deviceValue]
capacity = "Capacity"
chargeStatus = "Status"
chargedEnergy = "Charged"
co2 = "Grid CO₂"
currency = "Currency"
current = "Current"
enabled = "Enabled"
energy = "Energy"
feedinPrice = "Feed-in price"
gridPrice = "Grid price"
odometer = "Odometer"
phaseCurrents = "Current L1..L3"
phasePowers = "Power L1..L3"
phaseVoltages = "Voltage L1..L3"
power = "Power"
range = "Range"
soc = "SoC"
socLimit = "Limit"

[config.eebus]
description = "Configuration that enables evcc to communicate with other EEBus devices."
title = "EEBus 🧪"

[config.form]
example = "Example"
optional = "optional"

[config.general]
cancel = "Cancel"
change = "change"
docsLink = "See documentation."
edit = "edit"
editEvccYaml = "Edit evcc.yaml"
experimental = "Experimental"
off = "off"
on = "on"
password = "Password"
remove = "Remove"
save = "Save"
telemetry = "Telemetry"
title = "Title"

[config.grid]
titleAdd = "Add Grid Meter"
titleEdit = "Edit Grid Meter"

[config.hems]
description = "Connect evcc to another home energy management system."
title = "HEMS"

[config.influx]
description = "Writes charging data and other metrics to InfluxDB. Use Grafana or other tools to visualize the data."
descriptionToken = "Check the InfluxDB documentation to learn how to create one. https://docs.influxdata.com/influxdb/v2/admin/"
labelBucket = "Bucket"
labelDatabase = "Database"
labelOrg = "Organization"
labelPassword = "Password"
labelToken = "API Token"
labelUrl = "URL"
labelUser = "Username"
title = "InfluxDB"
v1Support = "Need support for InfluxDB 1.x?"
v2Support = "Back to InfluxDB 2.x"

[config.main]
addLoadpoint = "Add charge point"
addPvBattery = "Add solar or battery"
addVehicle = "Add vehicle"
edit = "edit"
title = "Configuration"
unconfigured = "not configured"
vehicles = "My Vehicles"
yaml = "Configured in evcc.yaml. Not editable in the UI."

[config.messaging]
description = "Recieve messages about your charging sessions."
title = "Notifications"

[config.meter]
cancel = "Cancel"
delete = "Delete"
save = "Save"
template = "Manufacturer"
titleChoice = "What Do You Want To Add?"
validateSave = "Validate & save"

<<<<<<< HEAD
[config.modbusproxy]
description = "Allow multiple clients to access a single Modbus device."
title = "Modbus Proxy"

[config.mqtt]
authentication = "Authentication"
brokerLabel = "Server"
description = "Connect to an MQTT broker to exchange data with other systems on your network."
descriptionClientId = "Author of the messages. If empty `evcc-[rand]` is used."
descriptionTopic = "Leave empty to disable publishing."
labelBroker = "Broker"
labelCheckInsecure = "Allow self-signed certificates"
labelClientId = "Client ID"
labelInsecure = "Certificate validation"
labelPassword = "Password"
labelTopic = "Topic"
labelUser = "Username"
publishing = "Publishing"
title = "MQTT Integration"
=======
[config.options]

[config.options.endianness]
big = "big-endian"
little = "little-endian"

[config.options.schema]
http = "HTTP (unencrypted)"
https = "HTTPS (encrypted)"
>>>>>>> 86b32070

[config.pv]
titleAdd = "Add Solar Meter"
titleEdit = "Edit Solar Meter"

[config.section]
general = "General"
system = "System"

[config.system]
logs = "Logs"
restart = "Restart"
restartRequiredDescription = "Please restart to see the effect."
restartRequiredMessage = "Configuration changed."
restartingDescription = "Please wait…"
restartingMessage = "Restarting evcc."

[config.tariffs]
description = "Define your energy tariffs to calculate the costs of your charging sessions."
title = "Tariffs"

[config.title]
description = "Displayed on main screen and browser tab."
label = "Title"
title = "Edit Title"

[config.validation]
failed = "failed"
label = "Status"
running = "validating…"
success = "successful"
unknown = "unknown"
validate = "validate"

[config.vehicle]
cancel = "Cancel"
delete = "Delete"
generic = "Other integrations"
offline = "Generic vehicle"
online = "Vehicles with online API"
save = "Save"
scooter = "Scooter"
template = "Manufacturer"
titleAdd = "Add Vehicle"
titleEdit = "Edit Vehicle"
validateSave = "Validate & save"

[footer]

[footer.community]
greenEnergy = "Solar"
greenEnergySub1 = "charged with evcc"
greenEnergySub2 = "since October 2022"
greenShare = "Solar share"
greenShareSub1 = "power provided by"
greenShareSub2 = "solar, and battery storage"
power = "Charging power"
powerSub1 = "{activeClients} of {totalClients} participants"
powerSub2 = "charging…"
tabTitle = "Live community"

[footer.savings]
co2Saved = "{value} saved"
co2Title = "CO₂ Emissons"
configurePriceCo2 = "Learn how to configure price and CO₂ data."
footerLong = "{percent}% solar energy"
footerShort = "{percent}% solar"
modalTitle = "Charge Energy Overview"
moneySaved = "{value} saved"
percentGrid = "{grid} kWh grid"
percentSelf = "{self} kWh solar"
percentTitle = "Solar Energy"
periodLabel = "Period:"
priceTitle = "Energy Price"
referenceGrid = "grid"
referenceLabel = "Reference data:"
tabTitle = "My data"

[footer.savings.period]
30d = "last 30 days"
365d = "last 365 days"
total = "all time"

[footer.sponsor]
becomeSponsor = "Become a Sponsor"
confetti = "Ready for confetti?"
confettiPromise = "You get stickers and digital confetti"
sticker = "… or evcc stickers?"
supportUs = "Our mission is to make solar the norm. Help evcc by paying what it is worth to you."
thanks = "Thank you, {sponsor}! Your contribution helps develop evcc further."
titleNoSponsor = "Support us"
titleSponsor = "You are a supporter"

[footer.telemetry]
optIn = "I want to contribute my data."
optInMoreDetails = "More details {0}."
optInMoreDetailsLink = "here"
optInSponsorship = "Sponsoring required."

[footer.version]
availableLong = "new version available"
modalCancel = "Cancel"
modalDownload = "Download"
modalInstalledVersion = "Installed version"
modalNoReleaseNotes = "No release notes available. More info about the new version:"
modalTitle = "New version available"
modalUpdate = "Install"
modalUpdateNow = "Install now"
modalUpdateStarted = "Starting the new version of evcc…"
modalUpdateStatusStart = "Installation started:"

[header]
about = "About"
blog = "Blog"
docs = "Documentation"
github = "GitHub"
login = "Vehicle Logins"
logout = "Logout"
nativeSettings = "Change Server"
needHelp = "Need Help?"
sessions = "Charging Sessions"

[help]
discussionsButton = "GitHub discussions"
documentationButton = "Documentation"
issueButton = "Report a bug"
issueDescription = "Found a strange or wrong behavior?"
logsButton = "View logs"
logsDescription = "Check the logs for errors."
modalTitle = "Need help?"
primaryActions = "Something does not work the way it supposed to do? These are good places to get help."
restartButton = "Restart"
restartDescription = "Tried turning it off and on again?"
secondaryActions = "Still not able to solve your problem? Here are some more heavy-handed options."

[help.restart]
cancel = "Cancel"
confirm = "Yes, restart!"
description = "Under normal circumstances restarting should not be necessary. Please consider filing a bug if you need to restart evcc on a regular basis."
disclaimer = "Note: evcc will terminate and rely on the operating system to restart the service."
modalTitle = "Are you sure you want to restart?"

[log]
areaLabel = "Filter by area"
areas = "All areas"
download = "Download complete log"
levelLabel = "Filter by log level"
noResults = "No matching log entries."
search = "Search"
showAll = "Show all entries"
title = "Logs"
update = "Auto update"

[loginModal]
cancel = "Cancel"
error = "Login failed: "
invalid = "Password is invalid."
login = "Login"
password = "Password"
reset = "Reset password?"
title = "Authentication"

[main]
vehicles = "Parking"

[main.chargingPlan]
active = "Active"
arrivalTab = "Arrival"
day = "Day"
departureTab = "Departure"
goal = "Charging goal"
modalTitle = "Charging Plan"
none = "none"
remove = "Remove"
time = "Time"
title = "Plan"
titleMinSoc = "Min charge"
titleTargetCharge = "Departure"
unsavedChanges = "There are unsaved changes. Apply now?"
update = "Apply"

[main.energyflow]
battery = "Battery"
batteryCharge = "Battery charging"
batteryDischarge = "Battery discharging"
batteryHold = "Battery (locked)"
batteryTooltip = "{energy} of {total} ({soc})"
gridImport = "Grid use"
homePower = "Consumption"
loadpoints = "Charger| Charger | {count} chargers"
noEnergy = "No meter data"
pvExport = "Grid export"
pvProduction = "Production"
selfConsumption = "Self-consumption"

[main.heatingStatus]
charging = "Heating…"
cheapEnergyCharging = "Heating with cheap energy: {price} (limit {limit})"
cleanEnergyCharging = "Heating with clean energy: {co2} (limit {limit})"
waitForVehicle = "Ready. Waiting for heater…"

[main.loadpoint]
avgPrice = "⌀ Price"
charged = "Charged"
co2 = "⌀ CO₂"
duration = "Duration"
fallbackName = "Charging point"
power = "Power"
price = "Σ Price"
remaining = "Remaining"
remoteDisabledHard = "{source}: turned off"
remoteDisabledSoft = "{source}: turned off adaptive solar-charging"
solar = "Solar"

[main.loadpointSettings]
currents = "Charging Current"
default = "default"
disclaimerHint = "Note:"
onlyForSocBasedCharging = "These options are only available for vehicles with known charging level."
smartCostCheap = "Cheap Grid Charging"
smartCostClean = "Clean Grid Charging"
title = "Settings {0}"
vehicle = "Vehicle"

[main.loadpointSettings.limitSoc]
description = "Charging limit that is used when this vehicle is connected."
label = "Default limit"

[main.loadpointSettings.maxCurrent]
label = "Max. Current"

[main.loadpointSettings.minCurrent]
label = "Min. Current"

[main.loadpointSettings.minSoc]
description = "The vehicle gets „fast” charged to {0}% in solar mode. Then continues with solar surplus. Useful to ensure a minimum range even for darker days."
label = "Min. charge %"

[main.loadpointSettings.phasesConfigured]
label = "Phases"
no1p3pSupport = "How is your charger connected?"
phases_0 = "auto-switching"
phases_1 = "1 phase"
phases_1_hint = "({min} to {max})"
phases_3 = "3 phase"
phases_3_hint = "({min} to {max})"

[main.mode]
minpv = "Min+Solar"
now = "Fast"
off = "Off"
pv = "Solar"

[main.provider]
login = "log in"
logout = "log out"

[main.targetCharge]
activate = "Activate"
co2Limit = "CO₂ limit of {co2}"
costLimitIgnore = "The configured {limit} will be ignored during this period."
currentPlan = "Active plan"
descriptionEnergy = "Until when should {targetEnergy} be loaded into the vehicle?"
descriptionSoc = "When should the vehicle be charged to {targetSoc}%?"
inactiveLabel = "Target time"
notReachableInTime = "Goal not reachable in time. Estimated finish: {endTime}."
onlyInPvMode = "Charging plan only works in solar mode."
planDuration = "Charging time"
planPeriodLabel = "Period"
planPeriodValue = "{start} to {end}"
planUnknown = "not known yet"
preview = "Preview plan"
priceLimit = "price limit of {price}"
remove = "Remove"
setTargetTime = "none"
targetIsAboveLimit = "The configured charging limit of {limit} will be ignored during this period."
targetIsAboveVehicleLimit = "Increase vehicle limit ({limit}) to reach the charging goal."
targetIsInThePast = "Pick a time in the future, Marty."
targetIsTooFarInTheFuture = "We will adjust the plan as soon as we know more about the future."
title = "Target Time"
today = "today"
tomorrow = "tomorrow"
update = "Update"
vehicleCapacityDocs = "Learn how to configure it."
vehicleCapacityRequired = "The vehicle battery capacity is required to estimate the charging time."

[main.targetChargePlan]
chargeDuration = "Charging time"
co2Label = "CO₂ emission ⌀"
priceLabel = "Energy price"
timeRange = "{day} {range} h"
unknownPrice = "still unknown"

[main.targetEnergy]
label = "Limit"
noLimit = "none"

[main.vehicle]
addVehicle = "Add vehicle"
changeVehicle = "Change vehicle"
detectionActive = "Detecting vehicle…"
fallbackName = "Vehicle"
moreActions = "More actions"
none = "No vehicle"
notReachable = "Vehicle was not reachable. Try restarting evcc."
targetSoc = "Limit"
temp = "Temp."
tempLimit = "Temp. limit"
unknown = "Guest vehicle"
vehicleSoc = "Charge"

[main.vehicleSoc]
charging = "charging"
connected = "connected"
disconnected = "disconnected"
ready = "ready"
vehicleLimit = "Vehicle limit: {soc}%"

[main.vehicleStatus]
charging = "Charging…"
cheapEnergyCharging = "Charging cheap energy: {price} (limit {limit})"
cleanEnergyCharging = "Charging clean energy: {co2} (limit {limit})"
climating = "Pre-conditioning detected."
connected = "Connected."
disconnected = "Disconnected."
minCharge = "Minimum charging to {soc}%."
pvDisable = "Not enough surplus. Pausing in {remaining}…"
pvEnable = "Surplus available. Starting in {remaining}…"
scale1p = "Reducing to 1-phase charging in {remaining}…"
scale3p = "Increasing to 3-phase charging in {remaining}…"
targetChargeActive = "Charging plan active…"
targetChargePlanned = "Charging plan starts at {time}."
targetChargeWaitForVehicle = "Charging plan ready. Waiting for vehicle…"
unknown = ""
vehicleLimitReached = "Vehicle limit {soc}% reached."
waitForVehicle = "Ready. Waiting for vehicle…"

[notifications]
dismissAll = "Dismiss all"
logs = "View full logs"
modalTitle = "Notifications"

[offline]
message = "Not connected to a server."
restart = "Restart"
restartNeeded = "Required to apply changes."
restarting = "Server will be back in a moment."

[passwordModal]
description = "Set a password to protect the configuration settings. Using the main screen is still possible without login."
empty = "Password should not be empty"
error = "Error: "
labelCurrent = "Current password"
labelNew = "New password"
labelRepeat = "Repeat password"
newPassword = "Create password"
noMatch = "Passwords do not match"
titleNew = "Set Administrator Password"
titleUpdate = "Update Administrator Password"
updatePassword = "Update password"

[session]
cancel = "Cancel"
co2 = "CO₂"
date = "Period"
delete = "Delete"
finished = "Finished"
meter = "Meter"
meterstart = "Meter start"
meterstop = "Meter stop"
odometer = "Mileage"
price = "Price"
started = "Started"
title = "Charging Session"

[sessions]
avgPower = "⌀ Power"
avgPrice = "⌀ Price"
chargeDuration = "Duration"
co2 = "⌀ CO₂"
csvMonth = "Download {month} CSV"
csvTotal = "Download total CSV"
date = "Start"
downloadCsv = "Download as CSV"
energy = "Charged"
loadpoint = "Charging point"
noData = "No charging sessions this month."
price = "Σ Price"
reallyDelete = "Do you really want to delete this session?"
solar = "Solar"
title = "Charging Sessions"
total = "Total"
vehicle = "Vehicle"

[sessions.csv]
chargedenergy = "Energy (kWh)"
created = "Created"
finished = "Finished"
identifier = "Identifier"
loadpoint = "Charging point"
meterstart = "Meter start (kWh)"
meterstop = "Meter stop (kWh)"
odometer = "Mileage (km)"
vehicle = "Vehicle"

[sessions.filter]
allLoadpoints = "all charging points"
allVehicles = "all vehicles"
filter = "Filter"

[settings]
title = "User Interface"

[settings.fullscreen]
enter = "Enter fullscreen"
exit = "Exit fullscreen"
label = "Fullscreen"

[settings.hiddenFeatures]
label = "Experimental"
value = "Show experimental UI features."

[settings.language]
auto = "Automatic"
label = "Language"

[settings.sponsorToken]
expires = "You sponsor token expires {inXDays}. {getNewToken} and update your configuration file."
getNew = "Grab a fresh one"
hint = "Note: We will automate this in the future."

[settings.telemetry]
label = "Telemetry"

[settings.theme]
auto = "system"
dark = "dark"
label = "Design"
light = "light"

[settings.unit]
km = "km"
label = "Units"
mi = "miles"

[smartCost]
activeHours = "{charging} of {total}"
activeHoursLabel = "Active hours"
applyToAll = "Apply everywhere?"
batteryDescription = "Charges the home battery with energy from the grid."
cheapTitle = "Cheap Grid Charging"
cleanTitle = "Clean Grid Charging"
co2Label = "CO₂ emission"
co2Limit = "CO₂ limit"
loadpointDescription = "Enables temporary fast-charging in solar mode."
modalTitle = "Smart Grid Charging"
none = "none"
priceLabel = "Energy price"
priceLimit = "Price limit"
saved = "Saved."

[startupError]
configFile = "Configuration file used:"
configuration = "Config"
description = "Please check your configuration file. If the error message does not help, check out the {0}."
discussions = "GitHub Discussions"
fixAndRestart = "Please fix the problem and restart the server."
hint = "Note: It could also be you have a faulty device (inverter, meter, …). Check your network connections."
lineError = "Error in {0}."
lineErrorLink = "line {0}"
restartButton = "Restart"
title = "Startup Error"<|MERGE_RESOLUTION|>--- conflicted
+++ resolved
@@ -113,7 +113,6 @@
 titleChoice = "What Do You Want To Add?"
 validateSave = "Validate & save"
 
-<<<<<<< HEAD
 [config.modbusproxy]
 description = "Allow multiple clients to access a single Modbus device."
 title = "Modbus Proxy"
@@ -133,7 +132,7 @@
 labelUser = "Username"
 publishing = "Publishing"
 title = "MQTT Integration"
-=======
+
 [config.options]
 
 [config.options.endianness]
@@ -143,7 +142,6 @@
 [config.options.schema]
 http = "HTTP (unencrypted)"
 https = "HTTPS (encrypted)"
->>>>>>> 86b32070
 
 [config.pv]
 titleAdd = "Add Solar Meter"
