--- conflicted
+++ resolved
@@ -13,20 +13,11 @@
 dark = "tema: oscuro"
 
 [footer.version]
-<<<<<<< HEAD
 availableLong = "Actualizaciones disponibles"
 modalTitle = "Actualizaciones disponibles"
 modalUpdateStarted = "Después de la actualización, evcc se reiniciará."
 modalInstalledVersion = "Versión actualmente instalada"
 modalNoReleaseNotes = "No hay notas de lanzamiento disponibles. Puedes encontrar más información sobre la nueva versión aquí:"
-=======
-availableShort = "instalar"
-availableLong = "nueva versión disponible"
-modalTitle = "Nueva versión disponible"
-modalUpdateStarted = "Iniciando la nueva versión de evcc…"
-modalInstalledVersion = "Versión instalada"
-modalNoReleaseNotes = "No hay notas de lanzamiento disponibles. Más información sobre la nueva versión:"
->>>>>>> 804e29f3
 modalCancel = "Abortar"
 modalUpdate = "Instalar"
 modalUpdateNow = "Instalar ahora"
@@ -74,7 +65,7 @@
 confetti = "¿Quieres un poco de confeti?"
 supportUs = "Nuestra misión: hacer que repostar el sol sea la norma. Ayúdanos y apoya económicamente a evcc."
 sticker = "...o pegatinas de evcc?"
-confettiPromise = "También hay pegatinas y confeti digital ;)" ;)" ;)"
+confettiPromise = "También hay pegatinas y confeti digital"
 becomeSponsor = "Convertirse en patrocinador"
 
 [notifications]
@@ -112,7 +103,7 @@
 remaining = "Tiempo restante"
 
 [main.loadpointSettings]
-title = "Configuraciones „{0}”"
+title = "Configuraciones {0}"
 vehicle = "Vehículo"
 currents = "Corriente de carga"
 default = "default"
@@ -227,7 +218,6 @@
 message = "No conectado a un servidor."
 reload = "Actualizar?"
 
-
 [settings]
 title = "Ajustes"
 
