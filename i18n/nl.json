--- conflicted
+++ resolved
@@ -429,11 +429,7 @@
       "addToken": "Token invoeren",
       "changeToken": "Token bewerken",
       "description": "Het sponsormodel helpt ons het project te onderhouden en nieuwe toffe functies te ontwikkelen. Als sponsor krijg je toegang tot de implementaties voor alle laadpunten.",
-<<<<<<< HEAD
-      "descriptionToken": "Sponsors vinden hun token op {url}. Om te starten, bieden we een ",
-=======
       "descriptionToken": "Sponsors vinden hun token op {url}. Om te starten, bieden we een {trialToken}.",
->>>>>>> 70fdd0b9
       "enterYourToken": "Typ hier je token",
       "error": "De sponsortoken is ongeldig.",
       "invalid": "ongeldig",
