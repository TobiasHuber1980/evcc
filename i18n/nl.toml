[header]
sessions = "Laadsessies"
docs = "Documentatie"
blog = "Blog"
github = "GitHub"
login = "Voertuig logins"
about = "Over"
settings = "Instellingen"

[header.theme]
auto = "Design: systeem"
light = "Design: licht"
dark = "Design: donker"

[footer.version]
availableLong = "nieuwe versie beschikbaar"
modalTitle = "Nieuwe versie beschikbaar"
modalUpdateStarted = "Starten van de nieuwe versie van evcc..."
modalInstalledVersion = "Geïnstalleerde versie"
modalNoReleaseNotes = "Geen release notes beschikbaar. Meer info over de nieuwe versie:"
modalCancel = "Annuleer"
modalUpdate = "Install"
modalUpdateNow = "Nu installeren"
modalDownload = "Download"
modalUpdateStatusStart = "Installatie gestart:"

[footer.savings]
tabTitle = "Mijn data"
footerShort = "{percent}% PV"
footerLong = "{percent}% zonne-energie"
modalTitle = "Energieoverzicht"
since = "sinds {since}"
percentTitle = "Zonne-energie"
percentSelf = "{self} kWh PV"
percentGrid = "{grid} kWh afgenomen"
priceTitle = "Energieprijs"
priceFeedIn = "{feedInPrice} injectie"
priceGrid = "{gridPrice} afname"
savingsTitle = "Besparing"
savingsComparedToGrid = "i.v.m. netafname"
savingsTotalEnergy = "{total} kWh geladen"

[footer.community]
tabTitle = "Live community"
power = "Laadvermogen"
powerSub1 = "{activeClients} van {totalClients} deelnemers"
powerSub2 = "opladen..."
greenShare = "Zonne-energie"
greenShareSub1 = "stroom geleverd door"
greenShareSub2 = "zon, en batterij opslag"
greenEnergy = "Zonne"
greenEnergySub1 = "geladen met evcc"
greenEnergySub2 = "sinds oktober 2022"

[footer.telemetry]
optIn = "Ik wil mijn gegevens bijdragen."
optInMoreDetails = "Meer details {0}."
optInMoreDetailsLink = "hier"
optInSponsorship = "(Sponsoring nodig)"

[footer.sponsor]
titleSponsor = "Je bent een sponsor!"
titleNoSponsor = "Sponsor ons"
thanks = "Bedankt, {sponsor}! Jouw bijdrage helpt evcc verder te ontwikkelen."
confetti = "Klaar voor confetti?"
supportUs = "Onze missie is om van zonne-energie de norm te maken. Help evcc door te betalen wat het je waard is."
sticker = "... of evcc stickers?"
confettiPromise = "Je krijgt stickers en digitale confetti"
becomeSponsor = "Word sponsor"

[notifications]
modalTitle = "Notificaties"
dismissAll = "Alles verwijderen"

[main]
vehicles = "Parking"

[main.energyflow]
noEnergy = "Geen meter data"
homePower = "Consumptie"
pvProduction = "Productie"
loadpoints = "Lader| Lader | {count} laders"
battery = "Batterij"
batteryCharge = "Batterij opladen"
batteryDischarge = "Batterij ontladen"
gridImport = "Grid gebruik"
selfConsumption = "Zelfverbruik"
pvExport = "Netinjectie"

[main.mode]
off = "Uit"
minpv = "Min+Solar"
pv = "Solar"
now = "Snel"

[main.loadpoint]
fallbackName = "Charing point"
remoteDisabledSoft = "{source}: adaptief PV-laden uitgeschakeld"
remoteDisabledHard = "{source}: uitgeschakeld"
power = "Snelheid"
charged = "Geladen"
duration = "Duur"
remaining = "Resterend"

[main.loadpointSettings]
title = "Instellingen {0}"
vehicle = "Voertuig"
currents = "Laadstroom"
default = "standaard"
disclaimerHint = "Letop:"
disclaimerText = "Changes zal verloren zijn nadat de server is herstart."

[main.loadpointSettings.minSoc]
label = "Min. lading %"
description = "Voor noodgevallen. Het voertuig wordt „snel” opgeladen tot {0}% van alle beschikbare zonne-energie, en gaat dan verder met alleen het zonneoverschot."

[main.loadpointSettings.phasesConfigured]
label = "Fasen"
phases_0 = "auto-switching"
phases_1 = "1 fase"
phases_1_hint = "({min} - {max})"
phases_3 = "3 fase"
phases_3_hint = "({min} - {max})"

[main.loadpointSettings.maxCurrent]
label = "Max. vermogen"

[main.loadpointSettings.minCurrent]
label = "Min. vermogen"

[main.vehicle]
fallbackName = "Voertuig"
vehicleSoc = "Opladen"
targetSoc = "Limiet"
none = "Geen voertuig"
unknown = "Gast"
changeVehicle = "Wijzig voertuig"
detectionActive = "Detecteer voertuig..."

[main.vehicleSoc]
disconnected = "niet verbonden"
charging = "laden"
ready = "klaar"
connected = "verbonden"
vehicleTarget = "Voertuiglimiet: {soc}%"

[main.vehicleStatus]
minCharge = "Minimale oplading naar {soc}%."
waitForVehicle = "Klaar. Wachten op voertuig..."
vehicleTargetReached = "Voertuiglimiet {soc}% bereikt."
charging = "Opladen ..."
targetChargePlanned = "Doelladen begint bij {time}."
targetChargeWaitForVehicle = "Doellading gereed. Wachten op voertuig..."
targetChargeActive = "Doelwit lading actief..."
connected = "Verbonden."
pvDisable = "Onvoldoende PV overschot beschikbaar. Pauzeren over {remaining}..."
pvEnable = "Voldoende PV overschot beschikbaar. Starten over {remaining}..."
scale1p = "Wisselen naar 1 fase over {remaining}..."
scale3p = "Wisselen naar 3 fasen over {remaining}..."
disconnected = "Niet verbonden."
unknown = ""

[main.provider]
login = "log in"
logout = "log out"

[main.targetCharge]
title = "Doel"
inactiveLabel = "Ingestelde tijd"
activeLabel = "{time}"
modalTitle = "Stel tijd in"
setTargetTime = "geen"
descriptionSoc = "Tegen wanneer moet het voertuig geladen zijn naar {targetSoc}%?"
today = "Vandaag"
tomorrow = "Morgen"
targetIsInThePast = "Pick een tijd in de toekomst, Marty."
remove = "Verwijder"
<<<<<<< HEAD
activate = "Turn on"
=======
activate = "Activeer"
>>>>>>> d1d88295

[main.targetEnergy]
label = "Limiet"
noLimit = "geen"

[startupError]
title = "Start Error"
description = "Controleer uw configuratiebestand. Als de foutmelding niet helpt, bekijk dan de {0}."
discussions = "GitHub Discussions"
hint = "Let op: het kan ook zijn dat je een defect toestel hebt (omvormer, meter, …). Controleer je netwerkverbindingen."
configuration = "Config"
configFile = "Gebruikt configuratiebestand:"
lineError = "Fout in {0}."
lineErrorLink = "lijn {0}"
fixAndRestart = "Los het probleem op en herstart de server."
restartButton = "Herstart"

[sessions]
title = "Oplaad sessies"
downloadCsv = "Download CSV"
loadpoint = "Oplaadpunt"
vehicle = "Voertuig"
energy = "Geladen"
date = "Periode"

[sessions.csv]
loadpoint = "Oplaadpunt"
vehicle = "Voertuig"
odometer = "kilometerstand (km)"
identifier = "ID"
chargedenergy = "Energie (kWh)"
meterstart = "Meter start (kWh)"
meterstop = "Meter stop (kwh)"
created = "Gestart"
finished = "Beëindigd"

[offline]
message = "Niet verbonden met een server."
reload = "Opnieuw laden?"

[settings]
title = "Instellingen"

[settings.theme]
label = "Design"
auto = "systeem"
light = "licht"
dark = "donker"

[settings.unit]
km = "km"
mi = "mijlen"
label = "Units"

[settings.telemetry]
label = "Telemetrie"

[settings.language]
label = "Taal"
auto = "Automatisch"<|MERGE_RESOLUTION|>--- conflicted
+++ resolved
@@ -175,11 +175,7 @@
 tomorrow = "Morgen"
 targetIsInThePast = "Pick een tijd in de toekomst, Marty."
 remove = "Verwijder"
-<<<<<<< HEAD
-activate = "Turn on"
-=======
 activate = "Activeer"
->>>>>>> d1d88295
 
 [main.targetEnergy]
 label = "Limiet"
