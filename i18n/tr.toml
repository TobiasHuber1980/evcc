[batterySettings]
batteryLevel = "Doluluk oranı"
capacity = "{total}'in {energy}'si"
control = "Batarya kontrolü"
discharge = "Hızlı modda ve planlanan doldurmada boşalmayı önle."
disclaimerHint = "Not:"
disclaimerText = "Bu ayarlar yalnızca güneş enerjisi yöntemini etkiler. Doldurma davranışı buna göre ayarlanır."
legendBottomName = "Evin önceliği var"
legendBottomSubline = "doldurmak için kullanma"
legendMiddleName = "Önce araç"
legendMiddleSubline = "sonra ev"
legendTitle = "Güneş enerjisi nasıl kullanılsın?"
legendTopAutostart = "otomatik olarak başlar"
legendTopName = "Enerji deposu destekli doldurma"
legendTopSubline = "kesintisiz"
modalTitle = "Ev enerji deposu"

[batterySettings.bufferStart]
above = "{soc} üzerinde olduğunda"
full = "{soc} iken"
never = "yalnızca yeterli güneş enerjisi fazlalığı ile"

[config]

[config.battery]
titleAdd = "Batarya Sayacı Ekle"
titleEdit = "Batarya Sayacını Düzenle"

[config.deviceValue]
capacity = "Kapasite"
chargeStatus = "Durum"
chargedEnergy = "Doldu"
current = "Akım"
enabled = "Etkin"
energy = "Enerji"
odometer = "Kilometre Sayacı"
phaseCurrents = "Faz Akımı L1..L3"
phasePowers = "Faz Gücü L1..L3"
phaseVoltages = "Faz Voltajı L1..L3"
power = "Güç"
range = "Menzil"
soc = "Doluluk durumu"
socLimit = "Doluluk Sınırlaması"

[config.form]
example = "Örnek"
optional = "isteğe bağlı"

[config.general]
cancel = "İptal"
save = "Kaydet"

[config.grid]
titleAdd = "Elektrik Sayacı Ekle"
titleEdit = "Elektrik Sayacını Düzenle"

[config.main]
addLoadpoint = "Doldurma noktası ekle"
addPvBattery = "Güneş enerjisi veya enerji deposu ekle"
addVehicle = "Araç ekle"
edit = "düzenle"
title = "Yapılandırma"
unconfigured = "yapılandırılmadı"
vehicles = "Araçlarım"
yaml = "evcc.yaml içerisinde yapılandırıldı. Kullanıcı arayüzünde düzenlenemez."

[config.meter]
cancel = "İptal"
delete = "Sil"
save = "Kaydet"
template = "Üretici"
titleChoice = "Ne Eklemek İstersin:"
validateSave = "Doğrula ve kaydet"

[config.options]

[config.options.endianness]
big = "büyük uçlu"
little = "küçük uçlu"

[config.options.schema]
http = "HTTP (şifrelenmemiş)"
https = "HTTPS (şifrelenmiş)"

[config.pv]
titleAdd = "Güneş Enerjisi (GE) Sayacı Ekle"
titleEdit = "Güneş Enerjisi (GE) Sayacını Düzenle"

[config.section]
general = "Genel"
system = "Sistem"

[config.system]
logs = "Loglar"
restart = "Yeniden Başlat"
restartRequiredDescription = "Değişikliklerin yansıması için yeniden başlatma gereklidir."
restartRequiredMessage = "Yapılandırma ayarları değiştirildi."
restartingDescription = "Lütfen bekle…"
restartingMessage = "evcc yeniden başlatılıyor…"

[config.title]
description = "Ana ekranda ve tarayıcı sekmesinde görüntülenir."
label = "Başlık"
title = "Başlığı Düzenle"

[config.validation]
failed = "başarısız"
label = "Durum"
running = "doğrulanıyor..."
success = "başarılı"
unknown = "bilinmiyor"
validate = "doğrula"

[config.vehicle]
cancel = "İptal"
delete = "Aracı sil"
generic = "Diğer bütünleştirmeler"
offline = "Genel Araç"
online = "Çevrimiçi API'ye sahip araçlar"
save = "Kaydet"
scooter = "Scooter"
template = "Üretici"
titleAdd = "Araç Ekle"
titleEdit = "Aracı Düzenle"
validateSave = "Doğrula ve kaydet"

[footer]

[footer.community]
greenEnergy = "Güneş Enerjisi"
greenEnergySub1 = "evcc ile dolduruldu"
greenEnergySub2 = "Ekim 2022'den beri"
greenShare = "Güneş enerjisi payı"
greenShareSub1 = "güneş enerjisi ve enerji deposu"
greenShareSub2 = "tarafından sağlanan enerji"
power = "Doldurma gücü"
powerSub1 = "{totalClients} katılımcıdan {activeClients} katılımcı"
powerSub2 = "dolduruyor..."
tabTitle = "Canlı topluluk"

[footer.savings]
co2Saved = "{value} CO₂ tasarruf edildi"
co2Title = "CO₂ Emisyonu"
configurePriceCo2 = "Fiyat ve CO₂ emisyonlarını yapılandır."
footerLong = "{percent} güneş enerjisi"
footerShort = "{percent} güneş"
modalTitle = "Doldurma Enerjisi Genel Bakışı"
moneySaved = "{value} tasarruf edildi"
percentGrid = "{grid} kWh şebekeden"
percentSelf = "{self} kWh güneşden"
percentTitle = "Güneş Enerjisi"
periodLabel = "Zaman aralığı"
priceTitle = "Enerji fiyatı"
referenceGrid = "şebeke"
referenceLabel = "Referans verileri:"
tabTitle = "Verilerim"

[footer.savings.period]
30d = "son 30 gün"
365d = "son 365 gün"
total = "tüm zaman"

[footer.sponsor]
becomeSponsor = "Destekçi ol"
confetti = "Konfeti istermisin?"
confettiPromise = "Çıkartmalar ve dijital konfeti de var"
sticker = "… ya da evcc çıkartmaları?"
supportUs = "Hedefimiz güneş enerjisi ile yakıt ikmalini gelenek haline getirmek. Bize yardım et ve evcc'yi maddi olarak destekle."
thanks = "Teşekkürler {sponsor}! Katkın evcc'yi daha da geliştirmemize yardımcı oluyor."
titleNoSponsor = "Bize destek ol"
titleSponsor = "Destekçisin"

[footer.telemetry]
optIn = "Doldurma verilerimi paylaşmak istiyorum."
optInMoreDetails = "Daha fazla ayrıntı {0}."
optInMoreDetailsLink = "burada"
optInSponsorship = "Destekçi olman gerekiyor."

[footer.version]
availableLong = "yeni sürüm mevcut"
modalCancel = "İptal"
modalDownload = "İndir"
modalInstalledVersion = "Kurulu sürüm"
modalNoReleaseNotes = "Sürüm bilgileri mevcut değil. Yeni sürüm hakkında bilgiler:"
modalTitle = "Yeni sürüm mevcut"
modalUpdate = "Kur"
modalUpdateNow = "Şimdi kur"
modalUpdateStarted = "evcc'nin yeni sürümü başlatılıyor…"
modalUpdateStatusStart = "Kurulum başladı:"

[header]
about = "evcc hakkında"
blog = "Blog"
docs = "Belgeler"
github = "GitHub"
login = "Araç Girişleri"
logout = "Çıkış"
nativeSettings = "Ana makine Değiştir"
needHelp = "Yardıma mı ihtiyacın var?"
sessions = "Doldurma Oturumları"

[help]
discussionsButton = "GitHub tartışmaları"
documentationButton = "Belgeler"
issueButton = "Hata bildir"
issueDescription = "Tuhaf yada yanlış bir durum mu buldun?"
logsButton = "Logları görüntüle"
logsDescription = "Hatalar için logları gözden geçir."
modalTitle = "Yardıma mı ihtiyacın var?"
primaryActions = "Bir şeyler çalışması gerektiği gibi çalışmıyor mu? Bunlar yardım almak için iyi yerler."
restartButton = "Yeniden Başlat"
restartDescription = "Cihazı kapatıp tekrar açmayı denedin mi?"
secondaryActions = "Hâlâ bir çözüm bulamadın mı? Burada birkaç seçenek daha var.."

[help.restart]
cancel = "İptal"
confirm = "Evet, yeniden başlat!"
description = "Normal koşullarda yeniden başlatma gerekmemeli. Eğer evcc'yi sürekli olarak yeniden başlatman gerekiyorsa, bir hata bildirimi yap."
disclaimer = "Not: evcc kendini sonlandıracak ve işletim sistemi tarafindan yeniden başlatılacağına güveniyor."
modalTitle = "Yeniden başlatmak istediğine emin misin?"

[log]
areaLabel = "Alana göre filtrele"
areas = "Tüm alanlar"
download = "Bütün logları indir"
levelLabel = "Log seviyesine göre filtrele"
noResults = "Uygun log kaydı bulunamadı."
search = "Ara"
showAll = "Tüm kayıtları göster"
title = "Loglar"
update = "Otomatik güncelle"

[loginModal]
cancel = "İptal"
error = "Giriş başarısız: "
invalid = "Şifre geçersiz."
login = "Giriş yap"
password = "Şifre"
reset = "Şifreyi sıfırla?"
title = "Kimlik Doğrulama"

[main]
vehicles = "Park"

[main.chargingPlan]
active = "Aktif"
arrivalTab = "Varış"
day = "Gün"
departureTab = "Ayrılış"
goal = "Doldurma hedefi"
modalTitle = "Doldurma Planı"
none = "hiçbiri"
remove = "Kaldır"
time = "Zaman"
title = "Plan"
titleMinSoc = "Asgari doldurma"
titleTargetCharge = "Ayrılış"
unsavedChanges = "Kaydedilmemiş değişiklikler var. Şimdi uygulansın mı?"
update = "Uygula"

[main.energyflow]
battery = "Batarya"
batteryCharge = "Batarya doldurma"
batteryDischarge = "Batarya boşaltma"
batteryHold = "Batarya (kilitli)"
batteryTooltip = "{total} ({soc})'ın {energy}'ı"
gridImport = "Şebeke kullanımı"
homePower = "Tüketim"
loadpoints = "Doldurma Cihazı| Doldurma Cihazı | {count} doldurma cihazları"
noEnergy = "Ölçüm verisi yok"
pvExport = "Şebekeye ihracat"
pvProduction = "Üretim"
selfConsumption = "Öz tüketim"

[main.heatingStatus]
charging = "Isıtılıyor…"
cheapEnergyCharging = "Ucuz enerji ile ısıtılıyor: {price} (sınır {limit})"
cleanEnergyCharging = "Temiz enerji ile ısıtılıyor: {co2} (sınır {limit})"
waitForVehicle = "Hazır. Isıtıcı bekleniyor…"

[main.loadpoint]
avgPrice = "⌀ Fiyat"
charged = "Doldu"
co2 = "⌀ CO₂"
duration = "Süre"
fallbackName = "Doldurma noktası"
power = "Güç"
price = "Σ Fiyat"
remaining = "Kalan zaman"
remoteDisabledHard = "{source}: kapatıldı"
remoteDisabledSoft = "{source}: uyumlu güneş enerjili doldurma kapatıldı"
solar = "Güneş Enerjisi"

[main.loadpointSettings]
currents = "Doldurma Akımı"
default = "varsayılan"
disclaimerHint = "Not:"
onlyForSocBasedCharging = "Bu seçenekler, sadece doluluk seviyesi bilinen araçlar için mevcut."
smartCostCheap = "Ucuz Şebeke Dolumu"
smartCostClean = "Temiz Şebeke Dolumu"
title = "Ayarlar {0}"
vehicle = "Araç"

[main.loadpointSettings.limitSoc]
description = "Araç bağlandığında kullanılan dolum sınırı."
label = "Varsayılan dolum sınır"

[main.loadpointSettings.maxCurrent]
label = "Azami Akım"

[main.loadpointSettings.minCurrent]
label = "Asgari Akım"

[main.loadpointSettings.minSoc]
description = "Araç, güneş enerjisi modunda %{0} seviyesine hızlı doldurulur. Ardından güneş enerjisi fazlalığıyla devam eder. Karanlık havalarda dahi asgari bir menzil sağlamak için kullanışlıdır."
label = "Asgari dolum oranı"

[main.loadpointSettings.phasesConfigured]
label = "Fazlar"
no1p3pSupport = "Doldurma cihazınız nasıl bağlı?"
phases_0 = "otomatik geçiş"
phases_1 = "1 fazlı"
phases_1_hint = "({min}'dan {max}'a kadar)"
phases_3 = "3 fazlı"
phases_3_hint = "({min}'dan {max}'a kadar)"

[main.mode]
minpv = "Asg.+Güneş"
now = "Hızlı"
off = "Kapalı"
pv = "Güneş"

[main.provider]
login = "giriş yap"
logout = "çıkış yap"

[main.targetCharge]
activate = "Etkinleştir"
co2Limit = "{co2} CO₂ sınırı"
costLimitIgnore = "Bu zaman aralığında yapılandırılan {limit} yoksayılacak."
currentPlan = "Etkin plan"
descriptionEnergy = "{targetEnergy} ne zamana kadar araca doldurulmalı?"
<<<<<<< HEAD
descriptionSoc = "Araç ne zaman {targetSoc} seviyesine şarj edilmeli?"
inactiveLabel = "Hedef zamanı"
notReachableInTime = "Hedefe zamanında ulaşılamaz. Tahmini bitiş: {endTime}."
onlyInPvMode = "Şarj planı sadece güneş enerjisi modunda çalışır."
=======
descriptionSoc = "Araç ne zaman %{targetSoc} seviyesine doldurulmalı?"
inactiveLabel = "Hedeflenen zaman"
notReachableInTime = "Hedeflenen zamana ulaşılamaz. Tahmini bitiş: {endTime}."
onlyInPvMode = "Doldurma planı sadece güneş enerjisi modunda çalışır."
>>>>>>> e576fb20
planDuration = "Doldurma süresi"
planPeriodLabel = "Zaman aralığı"
planPeriodValue = "{start}'dan {end}'a kadar"
planUnknown = "henüz bilinmiyor"
preview = "Plan Önizleme"
priceLimit = "{price} fiyat sınırı"
remove = "Kaldır"
setTargetTime = "yok"
targetIsAboveLimit = "Yapılandırılan {limit} seviyesindeki doldurma sınırı bu zaman aralığında yok sayılacaktır."
targetIsAboveVehicleLimit = "Doldurma hedefine ulaşmak için araç sınırını ({limit}) artır."
targetIsInThePast = "Gelecekte bir zaman seç, Marty."
targetIsTooFarInTheFuture = "Gelecek hakkında daha fazla bilgi edindiğimizde planı uyarlayacağız."
title = "Hedeflenen Zaman"
today = "bugün"
tomorrow = "yarın"
update = "Güncelle"
vehicleCapacityDocs = "Nasıl yapılandırılacağını öğren."
vehicleCapacityRequired = "Doldurma süresini tahmin etmek için araç batarya kapasitesi gerekli."

[main.targetChargePlan]
chargeDuration = "Doldurma süresi"
co2Label = "⌀ CO₂ emisyonu"
priceLabel = "Enerji fiyatı"
timeRange = "{day} {range} saat"
unknownPrice = "henüz bilinmiyor"

[main.targetEnergy]
label = "Sınır"
noLimit = "yok"

[main.vehicle]
addVehicle = "Araç Ekle"
changeVehicle = "Araçı değiştir"
detectionActive = "Araç algılanıyor…"
fallbackName = "Araç"
moreActions = "Daha Fazla İşlem"
none = "Araç Yok"
notReachable = "Araca ulaşılamadı. Evcc'yi yeniden başlatmayı dene."
targetSoc = "Doldurma Sınırı"
temp = "Sıcaklık"
tempLimit = "Hedeflenen sıcaklık"
unknown = "Misafir araç"
vehicleSoc = "Doluluk seviyesi"

[main.vehicleSoc]
charging = "doluyor"
connected = "bağlı"
disconnected = "bağlantı kesildi"
ready = "hazır"
vehicleLimit = "Araç sınırı: {soc}"
vehicleTarget = "Araç sınırı: {soc}"

[main.vehicleStatus]
charging = "doluyor…"
cheapEnergyCharging = "Ucuz enerjiyle doluyor: {price} (limit {limit})"
cleanEnergyCharging = "Temiz enerjiyle doluyor: {co2} (sınır {limit})"
climating = "Ön iklimlendirme algılandı."
connected = "Bağlı."
disconnected = "Bağlantı kesildi."
<<<<<<< HEAD
minCharge = "Asgari şarj {soc}."
=======
minCharge = " %{soc} kadar asgari dolum."
>>>>>>> e576fb20
pvDisable = "Yeterli güneş enerjisi fazlalığı yok. {remaining} içinde duraklatılıyor…"
pvEnable = "Güneş enerjisi fazlalığı mevcut. {remaining} içinde başlatılıyor…"
scale1p = "{remaining} içinde 1 faza düşürülüyor…"
scale3p = "{remaining} içinde 3 faza yükseltiliyor…"
targetChargeActive = "Doldurma planı aktif…"
targetChargePlanned = "Doldurma planı saat {time} başlayacak."
targetChargeWaitForVehicle = "Doldurma planı hazır. Araç bekleniyor…"
unknown = ""
<<<<<<< HEAD
vehicleLimitReached = "{soc} araç sınırına ulaşıldı."
vehicleTargetReached = "Araç sınırı {soc} ulaşıldı."
waitForVehicle = "Hazır. Araç bekleniyor…"
=======
vehicleLimitReached = "%{soc} araç sınırına ulaşıldı."
vehicleTargetReached = "Araç sınırı {soc}% ulaşıldı."
waitForVehicle = "Doldurmaya hazır. Araç bekleniyor…"
>>>>>>> e576fb20

[notifications]
dismissAll = "Bildirimleri kaldır"
logs = "Bütün logları görüntüle"
modalTitle = "Bildirimler"

[offline]
message = "Ana makineye bağlantı yok."
reload = "Tekrar yüklensin mi?"

[passwordModal]
description = "Yapılandırma ayarlarını korumak için bir şifre belirle. Ana görünüme erişim oturum açmadan da mümkün."
empty = "Şifre boş olamaz."
error = "Hata: "
labelCurrent = "Mevcut şifre"
labelNew = "Yeni şifre"
labelRepeat = "Yeni şifreyi tekrarla"
newPassword = "Şifre oluştur"
noMatch = "Şifreler eşleşmiyor."
titleNew = "Yönetici Şifresi Oluştur"
titleUpdate = "Yönetici Şifresini Güncelle"
updatePassword = "Şifreyi güncelle"

[session]
cancel = "İptal"
co2 = "CO₂"
date = "Zaman aralığı"
delete = "Sil"
finished = "Bitiş zamanı"
meter = "Sayaç"
meterstart = "Sayaç başlangıcı"
meterstop = "Sayaç bitişi"
odometer = "Kilometre"
price = "Fiyat"
started = "Başlama zamanı"
title = "Doldurma Oturumu"

[sessions]
avgPower = "⌀ Güç"
avgPrice = "⌀ Fiyat"
chargeDuration = "Süre"
co2 = "⌀ CO₂"
csvMonth = "{month} CSV olarak indir"
csvTotal = "CSV'nin tamamını indir"
date = "Başlangıç"
downloadCsv = "CSV olarak indir"
energy = "Doldurulan"
loadpoint = "Doldurma Noktası"
noData = "Bu ay henüz doldurma oturumu yok."
price = "Σ Fiyat"
reallyDelete = "Bu oturumu gerçekten silmek istiyor musun?"
solar = "Güneş Enerjisi"
title = "Doldurma Oturumları"
total = "Toplam"
vehicle = "Araç"

[sessions.csv]
chargedenergy = "Enerji (kWh)"
chargeduration = "Doldurma süresi"
co2perkwh = "CO₂/kWh"
created = "Başlama zamanı"
finished = "Bitiş zamanı"
identifier = "Tanımlayıcı"
loadpoint = "Doldurma Noktası"
meterstart = "Sayaç başlangıcı (kWh)"
meterstop = "Sayaç bitişi (kWh)"
odometer = "Kilometre (km)"
price = "Fiyat"
priceperkwh = "Fiyat/kWh"
solarpercentage = "Güneş (%)"
vehicle = "Araç"

[sessions.filter]
allLoadpoints = "tüm doldurma noktaları"
allVehicles = "Tüm araçlar"
filter = "Filtrele"

[settings]
title = "Genel Ayarlar"

[settings.fullscreen]
enter = "Tam ekrana geç"
exit = "Tam ekrandan çık"
label = "Tam ekran"

[settings.hiddenFeatures]
label = "Deneysel"
value = "Deneysel kullanıcı arayüzü özelliklerini göster."

[settings.language]
auto = "Otomatik"
label = "Dil"

[settings.sponsorToken]
expires = "Sponsor jetonun {inXDays} sonra sona erecek. {getNewToken} ve yapılandırma dosyanı güncelle."
getNew = "Yeni bir tane al"
hint = "Not: İleride bunu otomatik hale getireceğiz."

[settings.telemetry]
label = "Uzölçüm"

[settings.theme]
auto = "Sistem"
dark = "Karanlık"
label = "Görünüm"
light = "Aydınlık"

[settings.unit]
km = "km"
label = "Birim"
mi = "Mil"

[smartCost]
activeHours = "{total} saat içinde {charging}"
activeHoursLabel = "Aktif saatler"
applyToAll = "Heryerde uygulansın mı?"
batteryDescription = "Ev enerji deposunu şebekeden doldurur."
cheapTitle = "Ucuz Şebeke Doldurması"
cleanTitle = "Temiz Şebeke Doldurması"
co2Label = "CO₂ emisyonu"
co2Limit = "CO₂ sınırı"
loadpointDescription = "Güneş enerjisi modunda hızlı doldurmayı geçici olarak etkinleştirir."
modalTitle = "Akıllı Şebeke Doldurması"
none = "hiçbiri"
priceLabel = "Enerji fiyatı"
priceLimit = "Fiyat sınırı"
saved = "Kaydedildi."

[startupError]
configFile = "Kullanılan yapılandırma dosyası:"
configuration = "Yapılandırma"
description = "Lütfen yapılandırma dosyanızı kontrol et. Hata mesajı yardımcı olmuyorsa, çözüm için {0}'e göz at."
discussions = "GitHub Tartışmaları"
fixAndRestart = "Lütfen sorunu düzelt ve ana makineyi yeniden başlat."
hint = "Not: Ayrıca hatalı bir cihaz da (güç çevirici, sayaç, …) sebeb olabilir. Ağ bağlantılarını gözden geçir."
lineError = "{0} içinde hata bulundu."
lineErrorLink = "{0}. satır"
restartButton = "Yeniden Başlat"
title = "Başlama Hatası"<|MERGE_RESOLUTION|>--- conflicted
+++ resolved
@@ -312,7 +312,7 @@
 label = "Asgari Akım"
 
 [main.loadpointSettings.minSoc]
-description = "Araç, güneş enerjisi modunda %{0} seviyesine hızlı doldurulur. Ardından güneş enerjisi fazlalığıyla devam eder. Karanlık havalarda dahi asgari bir menzil sağlamak için kullanışlıdır."
+description = "Araç, güneş enerjisi modunda {0} seviyesine hızlı doldurulur. Ardından güneş enerjisi fazlalığıyla devam eder. Karanlık havalarda dahi asgari bir menzil sağlamak için kullanışlıdır."
 label = "Asgari dolum oranı"
 
 [main.loadpointSettings.phasesConfigured]
@@ -340,17 +340,10 @@
 costLimitIgnore = "Bu zaman aralığında yapılandırılan {limit} yoksayılacak."
 currentPlan = "Etkin plan"
 descriptionEnergy = "{targetEnergy} ne zamana kadar araca doldurulmalı?"
-<<<<<<< HEAD
-descriptionSoc = "Araç ne zaman {targetSoc} seviyesine şarj edilmeli?"
-inactiveLabel = "Hedef zamanı"
-notReachableInTime = "Hedefe zamanında ulaşılamaz. Tahmini bitiş: {endTime}."
-onlyInPvMode = "Şarj planı sadece güneş enerjisi modunda çalışır."
-=======
-descriptionSoc = "Araç ne zaman %{targetSoc} seviyesine doldurulmalı?"
+descriptionSoc = "Araç ne zaman {targetSoc} seviyesine doldurulmalı?"
 inactiveLabel = "Hedeflenen zaman"
 notReachableInTime = "Hedeflenen zamana ulaşılamaz. Tahmini bitiş: {endTime}."
 onlyInPvMode = "Doldurma planı sadece güneş enerjisi modunda çalışır."
->>>>>>> e576fb20
 planDuration = "Doldurma süresi"
 planPeriodLabel = "Zaman aralığı"
 planPeriodValue = "{start}'dan {end}'a kadar"
@@ -410,11 +403,7 @@
 climating = "Ön iklimlendirme algılandı."
 connected = "Bağlı."
 disconnected = "Bağlantı kesildi."
-<<<<<<< HEAD
-minCharge = "Asgari şarj {soc}."
-=======
-minCharge = " %{soc} kadar asgari dolum."
->>>>>>> e576fb20
+minCharge = " {soc} kadar asgari dolum."
 pvDisable = "Yeterli güneş enerjisi fazlalığı yok. {remaining} içinde duraklatılıyor…"
 pvEnable = "Güneş enerjisi fazlalığı mevcut. {remaining} içinde başlatılıyor…"
 scale1p = "{remaining} içinde 1 faza düşürülüyor…"
@@ -423,15 +412,9 @@
 targetChargePlanned = "Doldurma planı saat {time} başlayacak."
 targetChargeWaitForVehicle = "Doldurma planı hazır. Araç bekleniyor…"
 unknown = ""
-<<<<<<< HEAD
 vehicleLimitReached = "{soc} araç sınırına ulaşıldı."
 vehicleTargetReached = "Araç sınırı {soc} ulaşıldı."
-waitForVehicle = "Hazır. Araç bekleniyor…"
-=======
-vehicleLimitReached = "%{soc} araç sınırına ulaşıldı."
-vehicleTargetReached = "Araç sınırı {soc}% ulaşıldı."
 waitForVehicle = "Doldurmaya hazır. Araç bekleniyor…"
->>>>>>> e576fb20
 
 [notifications]
 dismissAll = "Bildirimleri kaldır"
