--- conflicted
+++ resolved
@@ -212,9 +212,6 @@
 targetIsInThePast = "Виберіть час у майбутньому."
 activate = "Активувати"
 inactiveLabel = "Запланований час"
-<<<<<<< HEAD
-descriptionSoc = "Коли транспортний засіб повинен бути заряджений на {targetSoc}%?"
-=======
 description = "Коли транспортний засіб повинен бути заряджений на {targetSoc}%?"
 planUnknown = "невідомо"
 planDuration = "Час зарядки"
@@ -222,7 +219,6 @@
 descriptionSoc = "Коли автомобіль повинен бути заряджений на {targetSoc}%?"
 descriptionEnergy = "До якого часу {targetEnergy} повинен бути завантажений в транспортний засіб?"
 planPeriodValue = "{start} до {end}"
->>>>>>> d1d88295
 
 [main.loadpoint]
 fallbackName = "Точка зарядки"
