package meter

import (
	"github.com/evcc-io/evcc/api"
	"github.com/evcc-io/evcc/util"
)

func init() {
	registry.Add("movingaverage", NewMovingAverageFromConfig)
}

// NewMovingAverageFromConfig creates api.Meter from config
func NewMovingAverageFromConfig(other map[string]interface{}) (api.Meter, error) {
	cc := struct {
		Decay float64
		Meter struct {
			Type  string
			Other map[string]interface{} `mapstructure:",remain"`
		}
	}{
		Decay: 0.1,
	}

	if err := util.DecodeOther(other, &cc); err != nil {
		return nil, err
	}

	m, err := NewFromConfig(cc.Meter.Type, cc.Meter.Other)
	if err != nil {
		return nil, err
	}

	mav := &MovingAverage{
		decay:         cc.Decay,
		currentPowerG: m.CurrentPower,
	}

	meter, _ := NewConfigurable(mav.CurrentPower)

	// decorate energy reading
	var totalEnergy func() (float64, error)
	if m, ok := m.(api.MeterEnergy); ok {
		totalEnergy = m.TotalEnergy
	}

	// decorate battery reading
	var batterySoc func() (float64, error)
	if m, ok := m.(api.Battery); ok {
		batterySoc = m.Soc
	}

	// decorate currents reading
	var currents func() (float64, float64, float64, error)
	if m, ok := m.(api.MeterCurrent); ok {
		currents = m.Currents
	}

<<<<<<< HEAD
	// decorate voltages reading
	var voltages func() (float64, float64, float64, error)
	if m, ok := m.(api.MeterVoltage); ok {
		voltages = m.Voltages
	}

	// decorate powers reading
	var powers func() (float64, float64, float64, error)
	if m, ok := m.(api.MeterPower); ok {
		powers = m.Powers
	}

	res := meter.Decorate(totalEnergy, currents, voltages, powers, batterySoC)
=======
	res := meter.Decorate(totalEnergy, currents, batterySoc)
>>>>>>> 48f22d5a

	return res, nil
}

type MovingAverage struct {
	decay         float64
	value         *float64
	currentPowerG func() (float64, error)
}

func (m *MovingAverage) CurrentPower() (float64, error) {
	power, err := m.currentPowerG()
	if err != nil {
		return power, err
	}

	return m.add(power), nil
}

// modeled after https://github.com/VividCortex/ewma

// Add adds a value to the series and updates the moving average.
func (m *MovingAverage) add(value float64) float64 {
	if m.value == nil {
		m.value = &value
	} else {
		*m.value = (value * m.decay) + (*m.value * (1 - m.decay))
	}

	return *m.value
}<|MERGE_RESOLUTION|>--- conflicted
+++ resolved
@@ -55,7 +55,6 @@
 		currents = m.Currents
 	}
 
-<<<<<<< HEAD
 	// decorate voltages reading
 	var voltages func() (float64, float64, float64, error)
 	if m, ok := m.(api.MeterVoltage); ok {
@@ -68,10 +67,7 @@
 		powers = m.Powers
 	}
 
-	res := meter.Decorate(totalEnergy, currents, voltages, powers, batterySoC)
-=======
-	res := meter.Decorate(totalEnergy, currents, batterySoc)
->>>>>>> 48f22d5a
+	res := meter.Decorate(totalEnergy, currents, voltages, powers, batterySoc)
 
 	return res, nil
 }
