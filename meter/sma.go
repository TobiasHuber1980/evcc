--- conflicted
+++ resolved
@@ -36,13 +36,8 @@
 type smaConfig struct {
 	URI    string `structs:"-"`
 	Serial string `validate:"required"`
-<<<<<<< HEAD
-	Power  string `ui:"de=OBIS Kennziffer für Leistung"`
-	Energy string `ui:"de=OBIS Kennziffer für Zählerstand"`
-=======
 	Power  string `ui:"de=OBIS Kennziffer für Leistung,hide"`
 	Energy string `ui:"de=OBIS Kennziffer für Zählerstand,hide"`
->>>>>>> 950b8394
 }
 
 func init() {
