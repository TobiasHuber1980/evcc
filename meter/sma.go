package meter

import (
	"context"
	"errors"
	"fmt"
	"reflect"
	"sort"
	"strconv"
	"strings"
<<<<<<< HEAD
	"sync"
	"sync/atomic"
=======
>>>>>>> 2d6f78aa
	"time"

	"github.com/andig/evcc/api"
	"github.com/andig/evcc/util"
	"gitlab.com/bboehmke/sunny"
)

const udpTimeout = 10 * time.Second

// SMADiscoverHelper discovers SMA devices in background while providing already found devices
type SMADiscoverHelper struct {
	conn         *sunny.Connection
	devices      map[string]*sunny.Device
	devicesMutex sync.RWMutex
	done         uint32
}

// NewSMADiscoverHelper creates discovery helper for given connection (normally one per interface)
func NewSMADiscoverHelper(conn *sunny.Connection) *SMADiscoverHelper {
	discover := SMADiscoverHelper{
		conn:    conn,
		devices: make(map[string]*sunny.Device),
	}

	go discover.run()

	return &discover
}

// run discover and store found devices
func (d *SMADiscoverHelper) run() {
	devices := make(chan *sunny.Device, 10)

	var wg sync.WaitGroup
	wg.Add(1)
	go func() {
		for device := range devices {
			d.devicesMutex.Lock()
			d.devices[strconv.FormatInt(int64(device.SerialNumber()), 10)] = device
			d.devicesMutex.Unlock()
		}
		wg.Done()
	}()

	// discover devices and wait for results
	ctx, cancel := context.WithTimeout(context.Background(), time.Second*3)
	d.conn.DiscoverDevices(ctx, devices, "")
	cancel()
	close(devices)
	wg.Wait()

	// mark discover as done
	atomic.AddUint32(&d.done, 1)
}

func (d *SMADiscoverHelper) get(serial string) *sunny.Device {
	d.devicesMutex.RLock()
	defer d.devicesMutex.RUnlock()
	return d.devices[serial]
}

// GetDevice with the given serial number
func (d *SMADiscoverHelper) GetDevice(serial string) *sunny.Device {
	start := time.Now()
	for time.Since(start) < time.Second*3 {
		// discover done -> return immediately regardless of result
		if atomic.LoadUint32(&d.done) != 0 {
			return d.get(serial)

			// device with serial found -> return
		} else if device := d.get(serial); device != nil {
			return device
		}

		time.Sleep(time.Millisecond * 10)
	}
	return d.get(serial)
}

// values bundles SMA readings
type values struct {
	power     float64
	energy    float64
	currentL1 float64
	currentL2 float64
	currentL3 float64
	soc       float64
}

// SMA supporting SMA Home Manager 2.0 and SMA Energy Meter 30
type SMA struct {
	log    *util.Logger
	mux    *util.Waiter
	uri    string
	serial string
	iface  string
	values values
	scale  float64

	device       *sunny.Device
	updateTicker *time.Ticker
}

func init() {
	registry.Add("sma", NewSMAFromConfig)
}

//go:generate go run ../cmd/tools/decorate.go -f decorateSMA -r api.Meter -b *SMA -t "api.Battery,SoC,func() (float64, error)"

// NewSMAFromConfig creates a SMA Meter from generic config
func NewSMAFromConfig(other map[string]interface{}) (api.Meter, error) {
	cc := struct {
		URI, Password, Serial, Interface, Power, Energy string
		Scale                                           float64
	}{
		Password: "0000",
		Scale:    1,
	}

	if err := util.DecodeOther(other, &cc); err != nil {
		return nil, err
	}

	return NewSMA(cc.URI, cc.Password, cc.Serial, cc.Interface, cc.Power, cc.Energy, cc.Scale)
}

// map of created discover instances
var discovers = make(map[string]*SMADiscoverHelper)

// NewSMA creates a SMA Meter
func NewSMA(uri, password, serial, iface, power, energy string, scale float64) (api.Meter, error) {
	log := util.NewLogger("sma")
	sunny.Log = log.TRACE
<<<<<<< HEAD

	// print warnings for unused config
	if power != "" {
		log.WARN.Println("SMA power not supported -> ignoring")
	}
	if energy != "" {
		log.WARN.Println("SMA energy not supported -> ignoring")
	}

	sm := &SMA{
		mux:          util.NewWaiter(udpTimeout, func() { log.TRACE.Println("wait for initial value") }),
		log:          log,
		uri:          uri,
		serial:       serial,
		iface:        iface,
		updateTicker: time.NewTicker(time.Second),
		scale:        scale,
	}

	conn, err := sunny.NewConnection(iface)
	if err != nil {
		return nil, fmt.Errorf("failed to get SMA connection: %w", err)
	}

	if uri != "" {
		sm.device, err = conn.NewDevice(uri, password)
=======

	// print warnings for unused config
	if power != "" {
		log.WARN.Println("SMA power not supported -> ignoring")
	}
	if energy != "" {
		log.WARN.Println("SMA energy not supported -> ignoring")
	}

	if iface != "" {
		if err := sunny.SetMulticastInterface(iface); err != nil {
			return nil, err
		}
	}

	sm := &SMA{
		mux:          util.NewWaiter(udpTimeout, func() { log.TRACE.Println("wait for initial value") }),
		log:          log,
		uri:          uri,
		serial:       serial,
		iface:        iface,
		updateTicker: time.NewTicker(time.Second),
		scale:        scale,
	}

	var err error
	if uri != "" {
		sm.device, err = sunny.NewDevice(uri, password)
>>>>>>> 2d6f78aa
		if err != nil {
			return nil, err
		}
	} else if serial != "" {
<<<<<<< HEAD
		if _, ok := discovers[iface]; !ok {
			discovers[iface] = NewSMADiscoverHelper(conn)
		}

		sm.device = discovers[iface].GetDevice(serial)
		if sm.device == nil {
			return nil, fmt.Errorf("failed to find device with serial: %s", serial)
		}
		sm.device.SetPassword(password)
=======
		// list all devices
		devices, err := sunny.DiscoverDevices(password)
		if err != nil {
			return nil, err
		}

		// check if device with serial number is present
		for _, device := range devices {
			if serial == strconv.FormatInt(int64(device.SerialNumber()), 10) {
				sm.device = device
			}
		}

		if sm.device == nil {
			return nil, fmt.Errorf("failed to find device with serial: %s", serial)
		}
>>>>>>> 2d6f78aa
	} else {
		return nil, errors.New("missing uri or serial")
	}

<<<<<<< HEAD
	// decorate api.Battery
	var soc func() (float64, error)
	if !sm.device.IsEnergyMeter() { // only for inverters possible
		vals, err := sm.device.GetValues()
		if err != nil {
			return nil, err
		}

		if _, ok := vals["battery_charge"]; ok {
			soc = sm.soc
		}
=======
	vals, err := sm.device.GetValues()
	if err != nil {
		return nil, err
	}

	// decorate api.Battery
	var soc func() (float64, error)
	if _, ok := vals["battery_charge"]; ok {
		soc = sm.soc
>>>>>>> 2d6f78aa
	}

	go func() {
		for range sm.updateTicker.C {
			sm.updateValues()
		}
	}()

	return decorateSMA(sm, soc), nil
}

func (sm *SMA) updateValues() {
	sm.mux.Lock()
	defer sm.mux.Unlock()

	vals, err := sm.device.GetValues()
	if err != nil {
		sm.log.ERROR.Printf("failed to get values: %v", err)
		return
	}

	if sm.device.IsEnergyMeter() {
		powerP, ok1 := vals["active_power_plus"]
		powerM, ok2 := vals["active_power_minus"]
		if ok1 && ok2 {
			sm.values.power = sm.scale * (sm.convertValue(powerP) - sm.convertValue(powerM))
			sm.mux.Update()
		} else {
			sm.log.ERROR.Println("missing value for power")
		}

		if currentL1, ok := vals["l1_current"]; ok {
			sm.values.currentL1 = sm.convertValue(currentL1)
			sm.mux.Update()
		} else {
			sm.log.ERROR.Println("missing value for currentL1")
		}

		if currentL2, ok := vals["l2_current"]; ok {
			sm.values.currentL2 = sm.convertValue(currentL2)
			sm.mux.Update()
		} else {
			sm.log.ERROR.Println("missing value for currentL2")
		}

		if currentL3, ok := vals["l3_current"]; ok {
			sm.values.currentL3 = sm.convertValue(currentL3)
			sm.mux.Update()
		} else {
			sm.log.ERROR.Println("missing value for currentL3")
		}

		if energyTotal, ok := vals["active_energy_plus"]; ok {
			sm.values.energy = sm.convertValue(energyTotal) / 3600000
			sm.mux.Update()
		}

	} else {
		if power, ok := vals["power_ac_total"]; ok {
			sm.values.power = sm.convertValue(power)
			sm.mux.Update()
		} else {
			sm.log.DEBUG.Println("missing value for power -> set to 0")
			sm.values.power = 0
			sm.mux.Update()
		}

		if currentL1, ok := vals["current_ac1"]; ok {
			sm.values.currentL1 = sm.convertValue(currentL1) / 1000
			sm.mux.Update()
		}

		if currentL2, ok := vals["current_ac2"]; ok {
			sm.values.currentL2 = sm.convertValue(currentL2) / 1000
			sm.mux.Update()
		}
<<<<<<< HEAD

		if currentL3, ok := vals["current_ac3"]; ok {
			sm.values.currentL3 = sm.convertValue(currentL3) / 1000
			sm.mux.Update()
		}

		if soc, ok := vals["battery_charge"]; ok {
			sm.values.soc = sm.convertValue(soc)
			sm.mux.Update()
		}

=======

		if currentL3, ok := vals["current_ac3"]; ok {
			sm.values.currentL3 = sm.convertValue(currentL3) / 1000
			sm.mux.Update()
		}

		if soc, ok := vals["battery_charge"]; ok {
			sm.values.soc = sm.convertValue(soc)
			sm.mux.Update()
		}

>>>>>>> 2d6f78aa
		if energyTotal, ok := vals["energy_total"]; ok {
			sm.values.energy = sm.convertValue(energyTotal) / 1000
			sm.mux.Update()
		}
	}
}

func (sm *SMA) hasValue() (values, error) {
	elapsed := sm.mux.LockWithTimeout()
	defer sm.mux.Unlock()

	if elapsed > 0 {
		return values{}, fmt.Errorf("update timeout: %v", elapsed.Truncate(time.Second))
	}

	return sm.values, nil
}

// CurrentPower implements the api.Meter interface
func (sm *SMA) CurrentPower() (float64, error) {
	values, err := sm.hasValue()
	return values.power, err
}

// Currents implements the api.MeterCurrent interface
func (sm *SMA) Currents() (float64, float64, float64, error) {
	values, err := sm.hasValue()
	return values.currentL1, values.currentL2, values.currentL3, err
}

// TotalEnergy implements the api.MeterEnergy interface
func (sm *SMA) TotalEnergy() (float64, error) {
	values, err := sm.hasValue()
	return values.energy, err
}

// soc implements the api.Battery interface
func (sm *SMA) soc() (float64, error) {
	values, err := sm.hasValue()
	return values.soc, err
}

// Diagnose implements the api.Diagnosis interface
func (sm *SMA) Diagnose() {
	fmt.Printf("  IP:             %s\n", sm.device.Address())
	fmt.Printf("  Serial:         %d\n", sm.device.SerialNumber())
	fmt.Printf("  Is EnergyMeter: %v\n", sm.device.IsEnergyMeter())
	fmt.Printf("\n")
	name, err := sm.device.GetDeviceName()
	if err != nil {
		fmt.Printf("  ERROR: %v\n", err)
	} else {
		fmt.Printf("  Name: %s\n", name)
	}
	devClass, err := sm.device.GetDeviceClass()
	if err != nil {
		fmt.Printf("  ERROR: %v\n", err)
	} else {
		fmt.Printf("  Device Class: 0x%X\n", devClass)
	}
	fmt.Printf("\n")
	values, err := sm.device.GetValues()
	if err != nil {
		fmt.Printf("  ERROR: %v\n", err)
	} else {
		keys := make([]string, 0, len(values))
		keyLength := 0
		for k := range values {
			keys = append(keys, k)
			if len(k) > keyLength {
				keyLength = len(k)
			}
		}
		sort.Strings(keys)

		for _, k := range keys {
			fmt.Printf("  %s:%s %v %s\n", k, strings.Repeat(" ", keyLength-len(k)), values[k], sm.device.GetValueInfo(k).Unit)
		}
	}
}

func (sm *SMA) convertValue(value interface{}) float64 {
	switch v := value.(type) {
	case float64:
		return v
	case int32:
		return float64(v)
	case int64:
		return float64(v)
	case uint32:
		return float64(v)
	case uint64:
		return float64(v)
	default:
		sm.log.WARN.Printf("unknown value type: %s", reflect.TypeOf(value).Name())
		return 0
	}
}<|MERGE_RESOLUTION|>--- conflicted
+++ resolved
@@ -8,11 +8,6 @@
 	"sort"
 	"strconv"
 	"strings"
-<<<<<<< HEAD
-	"sync"
-	"sync/atomic"
-=======
->>>>>>> 2d6f78aa
 	"time"
 
 	"github.com/andig/evcc/api"
@@ -146,7 +141,6 @@
 func NewSMA(uri, password, serial, iface, power, energy string, scale float64) (api.Meter, error) {
 	log := util.NewLogger("sma")
 	sunny.Log = log.TRACE
-<<<<<<< HEAD
 
 	// print warnings for unused config
 	if power != "" {
@@ -154,6 +148,12 @@
 	}
 	if energy != "" {
 		log.WARN.Println("SMA energy not supported -> ignoring")
+	}
+
+	if iface != "" {
+		if err := sunny.SetMulticastInterface(iface); err != nil {
+			return nil, err
+		}
 	}
 
 	sm := &SMA{
@@ -166,58 +166,13 @@
 		scale:        scale,
 	}
 
-	conn, err := sunny.NewConnection(iface)
-	if err != nil {
-		return nil, fmt.Errorf("failed to get SMA connection: %w", err)
-	}
-
-	if uri != "" {
-		sm.device, err = conn.NewDevice(uri, password)
-=======
-
-	// print warnings for unused config
-	if power != "" {
-		log.WARN.Println("SMA power not supported -> ignoring")
-	}
-	if energy != "" {
-		log.WARN.Println("SMA energy not supported -> ignoring")
-	}
-
-	if iface != "" {
-		if err := sunny.SetMulticastInterface(iface); err != nil {
-			return nil, err
-		}
-	}
-
-	sm := &SMA{
-		mux:          util.NewWaiter(udpTimeout, func() { log.TRACE.Println("wait for initial value") }),
-		log:          log,
-		uri:          uri,
-		serial:       serial,
-		iface:        iface,
-		updateTicker: time.NewTicker(time.Second),
-		scale:        scale,
-	}
-
 	var err error
 	if uri != "" {
 		sm.device, err = sunny.NewDevice(uri, password)
->>>>>>> 2d6f78aa
 		if err != nil {
 			return nil, err
 		}
 	} else if serial != "" {
-<<<<<<< HEAD
-		if _, ok := discovers[iface]; !ok {
-			discovers[iface] = NewSMADiscoverHelper(conn)
-		}
-
-		sm.device = discovers[iface].GetDevice(serial)
-		if sm.device == nil {
-			return nil, fmt.Errorf("failed to find device with serial: %s", serial)
-		}
-		sm.device.SetPassword(password)
-=======
 		// list all devices
 		devices, err := sunny.DiscoverDevices(password)
 		if err != nil {
@@ -234,24 +189,10 @@
 		if sm.device == nil {
 			return nil, fmt.Errorf("failed to find device with serial: %s", serial)
 		}
->>>>>>> 2d6f78aa
 	} else {
 		return nil, errors.New("missing uri or serial")
 	}
 
-<<<<<<< HEAD
-	// decorate api.Battery
-	var soc func() (float64, error)
-	if !sm.device.IsEnergyMeter() { // only for inverters possible
-		vals, err := sm.device.GetValues()
-		if err != nil {
-			return nil, err
-		}
-
-		if _, ok := vals["battery_charge"]; ok {
-			soc = sm.soc
-		}
-=======
 	vals, err := sm.device.GetValues()
 	if err != nil {
 		return nil, err
@@ -261,7 +202,6 @@
 	var soc func() (float64, error)
 	if _, ok := vals["battery_charge"]; ok {
 		soc = sm.soc
->>>>>>> 2d6f78aa
 	}
 
 	go func() {
@@ -338,7 +278,6 @@
 			sm.values.currentL2 = sm.convertValue(currentL2) / 1000
 			sm.mux.Update()
 		}
-<<<<<<< HEAD
 
 		if currentL3, ok := vals["current_ac3"]; ok {
 			sm.values.currentL3 = sm.convertValue(currentL3) / 1000
@@ -350,19 +289,6 @@
 			sm.mux.Update()
 		}
 
-=======
-
-		if currentL3, ok := vals["current_ac3"]; ok {
-			sm.values.currentL3 = sm.convertValue(currentL3) / 1000
-			sm.mux.Update()
-		}
-
-		if soc, ok := vals["battery_charge"]; ok {
-			sm.values.soc = sm.convertValue(soc)
-			sm.mux.Update()
-		}
-
->>>>>>> 2d6f78aa
 		if energyTotal, ok := vals["energy_total"]; ok {
 			sm.values.energy = sm.convertValue(energyTotal) / 1000
 			sm.mux.Update()
