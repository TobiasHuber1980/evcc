package provider

import (
<<<<<<< HEAD
	"encoding/binary"
=======
	"context"
>>>>>>> 5e482972
	"fmt"

	"github.com/evcc-io/evcc/util"
)

type convertProvider struct {
	ctx     context.Context
	Convert string
	Set     Config
}

func init() {
	registry.AddCtx("convert", NewConvertFromConfig)
}

// NewConvertFromConfig creates type conversion provider
func NewConvertFromConfig(ctx context.Context, other map[string]interface{}) (Provider, error) {
	cc := convertProvider{
		ctx: ctx,
	}

	if err := util.DecodeOther(other, &cc); err != nil {
		return nil, err
	}

	return &cc, nil
}

var _ SetFloatProvider = (*convertProvider)(nil)

func (o *convertProvider) FloatSetter(param string) (func(float64) error, error) {
	switch o.Convert {
	case "float2int":
		set, err := NewIntSetterFromConfig(param, o.Set)

<<<<<<< HEAD
		return func(val float64) error {
			return set(int64(val))
		}, err
=======
	set, err := NewIntSetterFromConfig(o.ctx, param, o.Set)
>>>>>>> 5e482972

	default:
		return nil, fmt.Errorf("convert: invalid conversion: %s", o.Convert)
	}
}

var _ SetIntProvider = (*convertProvider)(nil)

func (o *convertProvider) IntSetter(param string) (func(int64) error, error) {
	switch o.Convert {
	case "int2float":
		set, err := NewFloatSetterFromConfig(param, o.Set)

		return func(val int64) error {
			return set(float64(val))
		}, err

	case "int2bytes":
		set, err := NewBytesSetterFromConfig(param, o.Set)

<<<<<<< HEAD
		return func(val int64) error {
			b := make([]byte, 8)
			binary.BigEndian.PutUint64(b, uint64(val))
			return set(b)
		}, err
=======
	set, err := NewFloatSetterFromConfig(o.ctx, param, o.Set)
>>>>>>> 5e482972

	default:
		return nil, fmt.Errorf("convert: invalid conversion: %s", o.Convert)
	}
}<|MERGE_RESOLUTION|>--- conflicted
+++ resolved
@@ -1,11 +1,8 @@
 package provider
 
 import (
-<<<<<<< HEAD
+	"context"
 	"encoding/binary"
-=======
-	"context"
->>>>>>> 5e482972
 	"fmt"
 
 	"github.com/evcc-io/evcc/util"
@@ -39,15 +36,11 @@
 func (o *convertProvider) FloatSetter(param string) (func(float64) error, error) {
 	switch o.Convert {
 	case "float2int":
-		set, err := NewIntSetterFromConfig(param, o.Set)
+		set, err := NewIntSetterFromConfig(o.ctx, param, o.Set)
 
-<<<<<<< HEAD
 		return func(val float64) error {
 			return set(int64(val))
 		}, err
-=======
-	set, err := NewIntSetterFromConfig(o.ctx, param, o.Set)
->>>>>>> 5e482972
 
 	default:
 		return nil, fmt.Errorf("convert: invalid conversion: %s", o.Convert)
@@ -59,24 +52,20 @@
 func (o *convertProvider) IntSetter(param string) (func(int64) error, error) {
 	switch o.Convert {
 	case "int2float":
-		set, err := NewFloatSetterFromConfig(param, o.Set)
+		set, err := NewFloatSetterFromConfig(o.ctx, param, o.Set)
 
 		return func(val int64) error {
 			return set(float64(val))
 		}, err
 
 	case "int2bytes":
-		set, err := NewBytesSetterFromConfig(param, o.Set)
+		set, err := NewBytesSetterFromConfig(o.ctx, param, o.Set)
 
-<<<<<<< HEAD
 		return func(val int64) error {
 			b := make([]byte, 8)
 			binary.BigEndian.PutUint64(b, uint64(val))
 			return set(b)
 		}, err
-=======
-	set, err := NewFloatSetterFromConfig(o.ctx, param, o.Set)
->>>>>>> 5e482972
 
 	default:
 		return nil, fmt.Errorf("convert: invalid conversion: %s", o.Convert)
