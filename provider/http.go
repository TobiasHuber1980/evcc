package provider

import (
	"context"
	"fmt"
	"io"
	"net/http"
	"strings"
	"time"

	"github.com/evcc-io/evcc/provider/pipeline"
	"github.com/evcc-io/evcc/util"
	"github.com/evcc-io/evcc/util/request"
	"github.com/evcc-io/evcc/util/transport"
	"github.com/gregjones/httpcache"
	"github.com/jpfielding/go-http-digest/pkg/digest"
	"github.com/spf13/cast"
)

// HTTP implements HTTP request provider
type HTTP struct {
	*getter
	*request.Helper
	url, method string
	headers     map[string]string
	body        string
	cache       time.Duration
	updated     time.Time
	pipeline    *pipeline.Pipeline
	val         []byte // Cached http response value
	err         error  // Cached http response error
}

func init() {
	registry.AddCtx("http", NewHTTPProviderFromConfig)
}

// Auth is the authorization config
type Auth struct {
	Type, User, Password string
}

// NewHTTPProviderFromConfig creates a HTTP provider
func NewHTTPProviderFromConfig(ctx context.Context, other map[string]interface{}) (Provider, error) {
	cc := struct {
		URI, Method       string
		Headers           map[string]string
		Body              string
		pipeline.Settings `mapstructure:",squash"`
		Scale             float64
		Insecure          bool
		Auth              Auth
		Timeout           time.Duration
		Cache             time.Duration
	}{
		Headers: make(map[string]string),
		Method:  http.MethodGet,
		Scale:   1,
		Timeout: request.Timeout,
	}

	if err := util.DecodeOther(other, &cc); err != nil {
		return nil, err
	}

	log := contextLogger(ctx, util.NewLogger("http"))
	p := NewHTTP(
		log,
		strings.ToUpper(cc.Method),
		cc.URI,
		cc.Insecure,
		cc.Cache,
	).
		WithHeaders(cc.Headers).
		WithBody(cc.Body)

	p.Client.Timeout = cc.Timeout

	p.getter = defaultGetters(p, cc.Scale)

	var err error
	if cc.Auth.Type != "" {
		_, err = p.WithAuth(cc.Auth.Type, cc.Auth.User, cc.Auth.Password)
	}

	if err == nil {
		var pipe *pipeline.Pipeline
		pipe, err = pipeline.New(log, cc.Settings)
		p = p.WithPipeline(pipe)
	}

	return p, err
}

// NewHTTP create HTTP provider
func NewHTTP(log *util.Logger, method, uri string, insecure bool, cache time.Duration) *HTTP {
	p := &HTTP{
		Helper: request.NewHelper(log),
		url:    uri,
		method: method,
		cache:  cache,
	}

	// http cache
	cacheTransport := httpcache.NewMemoryCacheTransport()
	cacheTransport.Transport = p.Client.Transport
	p.Client.Transport = cacheTransport

	// ignore the self signed certificate
	if insecure {
		p.Client.Transport = request.NewTripper(log, transport.Insecure())
	}

	return p
}

// WithBody adds request body
func (p *HTTP) WithBody(body string) *HTTP {
	p.body = body
	return p
}

// WithHeaders adds request headers
func (p *HTTP) WithHeaders(headers map[string]string) *HTTP {
	p.headers = headers
	return p
}

// WithPipeline adds a processing pipeline
func (p *HTTP) WithPipeline(pipeline *pipeline.Pipeline) *HTTP {
	p.pipeline = pipeline
	return p
}

// WithAuth adds authorized transport
func (p *HTTP) WithAuth(typ, user, password string) (*HTTP, error) {
	switch strings.ToLower(typ) {
	case "basic":
		basicAuth := transport.BasicAuthHeader(user, password)
		log.Redact(basicAuth)

		p.Client.Transport = transport.BasicAuth(user, password, p.Client.Transport)
	case "bearer":
		p.Client.Transport = transport.BearerAuth(password, p.Client.Transport)
	case "digest":
		p.Client.Transport = digest.NewTransport(user, password, p.Client.Transport)
	default:
		return nil, fmt.Errorf("unknown auth type '%s'", typ)
	}

	return p, nil
}

// request executes the configured request or returns the cached value
func (p *HTTP) request(url string, body string) ([]byte, error) {
	if time.Since(p.updated) >= p.cache {
		var b io.Reader
		if p.method != http.MethodGet {
			b = strings.NewReader(body)
		}

		url := util.DefaultScheme(url, "http")

		// empty method becomes GET
		req, err := request.New(p.method, url, b, p.headers)
		if err != nil {
			return []byte{}, err
		}

		p.val, p.err = p.DoBody(req)
		if p.err != nil {
			if err := knownErrors(p.val); err != nil {
				p.err = err
			}
		}
		p.updated = time.Now()
	}

	return p.val, p.err
}

var _ StringProvider = (*HTTP)(nil)

// StringGetter sends string request
func (p *HTTP) StringGetter() (func() (string, error), error) {
	return func() (string, error) {
		url, err := setFormattedValue(p.url, "", "")
		if err != nil {
			return "", err
		}

		b, err := p.request(url, p.body)

		if err == nil && p.pipeline != nil {
			b, err = p.pipeline.Process(b)
		}

		return string(b), err
	}, nil
}

<<<<<<< HEAD
var _ FloatProvider = (*HTTP)(nil)

// FloatGetter parses float from request
func (p *HTTP) FloatGetter() (func() (float64, error), error) {
	g, err := p.StringGetter()

	return func() (float64, error) {
		s, err := g()
		if err != nil {
			return 0, err
		}

		f, err := strconv.ParseFloat(s, 64)

		return f * p.scale, err
	}, err
}

var _ IntProvider = (*HTTP)(nil)

// IntGetter parses int64 from request
func (p *HTTP) IntGetter() (func() (int64, error), error) {
	g, err := p.FloatGetter()

	return func() (int64, error) {
		f, err := g()
		return int64(math.Round(f)), err
	}, err
}

var _ BoolProvider = (*HTTP)(nil)

// BoolGetter parses bool from request
func (p *HTTP) BoolGetter() (func() (bool, error), error) {
	g, err := p.StringGetter()

	return func() (bool, error) {
		s, err := g()
		if err != nil {
			return false, err
		}
		return cast.ToBoolE(s)
	}, err
}

=======
>>>>>>> c6d9e1be
func (p *HTTP) set(param string, val interface{}) error {
	url, err := setFormattedValue(p.url, param, val)
	if err != nil {
		return err
	}

	body, err := setFormattedValue(p.body, param, val)
	if err != nil {
		return err
	}

	_, err = p.request(url, body)

	return err
}

var _ SetIntProvider = (*HTTP)(nil)

// IntSetter sends int request
func (p *HTTP) IntSetter(param string) (func(int64) error, error) {
	return func(val int64) error {
		return p.set(param, val)
	}, nil
}

var _ SetFloatProvider = (*HTTP)(nil)

// FloatSetter sends int request
func (p *HTTP) FloatSetter(param string) (func(float64) error, error) {
	return func(val float64) error {
		return p.set(param, val)
	}, nil
}

var _ SetStringProvider = (*HTTP)(nil)

// StringSetter sends string request
func (p *HTTP) StringSetter(param string) (func(string) error, error) {
	return func(val string) error {
		return p.set(param, val)
	}, nil
}

var _ SetBoolProvider = (*HTTP)(nil)

// BoolSetter sends bool request
func (p *HTTP) BoolSetter(param string) (func(bool) error, error) {
	return func(val bool) error {
		return p.set(param, val)
	}, nil
}<|MERGE_RESOLUTION|>--- conflicted
+++ resolved
@@ -14,7 +14,6 @@
 	"github.com/evcc-io/evcc/util/transport"
 	"github.com/gregjones/httpcache"
 	"github.com/jpfielding/go-http-digest/pkg/digest"
-	"github.com/spf13/cast"
 )
 
 // HTTP implements HTTP request provider
@@ -199,54 +198,6 @@
 	}, nil
 }
 
-<<<<<<< HEAD
-var _ FloatProvider = (*HTTP)(nil)
-
-// FloatGetter parses float from request
-func (p *HTTP) FloatGetter() (func() (float64, error), error) {
-	g, err := p.StringGetter()
-
-	return func() (float64, error) {
-		s, err := g()
-		if err != nil {
-			return 0, err
-		}
-
-		f, err := strconv.ParseFloat(s, 64)
-
-		return f * p.scale, err
-	}, err
-}
-
-var _ IntProvider = (*HTTP)(nil)
-
-// IntGetter parses int64 from request
-func (p *HTTP) IntGetter() (func() (int64, error), error) {
-	g, err := p.FloatGetter()
-
-	return func() (int64, error) {
-		f, err := g()
-		return int64(math.Round(f)), err
-	}, err
-}
-
-var _ BoolProvider = (*HTTP)(nil)
-
-// BoolGetter parses bool from request
-func (p *HTTP) BoolGetter() (func() (bool, error), error) {
-	g, err := p.StringGetter()
-
-	return func() (bool, error) {
-		s, err := g()
-		if err != nil {
-			return false, err
-		}
-		return cast.ToBoolE(s)
-	}, err
-}
-
-=======
->>>>>>> c6d9e1be
 func (p *HTTP) set(param string, val interface{}) error {
 	url, err := setFormattedValue(p.url, param, val)
 	if err != nil {
