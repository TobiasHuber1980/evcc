package provider

import (
	"github.com/evcc-io/evcc/provider/pipeline"
	"github.com/evcc-io/evcc/util"
	"github.com/spf13/cast"
)

type msgHandler struct {
	scale    float64
	topic    string
	pipeline *pipeline.Pipeline
	val      *util.Monitor[string]
}

func (h *msgHandler) receive(payload string) {
	h.val.Set(payload)
}

// hasValue returned the received and processed payload as string
func (h *msgHandler) hasValue() (string, error) {
	payload, err := h.val.Get()
	if err != nil {
		return "", err
	}

	if err := knownErrors([]byte(payload)); err != nil {
		return "", err
	}

	if h.pipeline != nil {
		b, err := h.pipeline.Process([]byte(payload))
		return string(b), err
	}

	return payload, nil
}

func (h *msgHandler) value() (string, error) {
	v, err := h.hasValue()
	if err != nil {
		return "", err
	}

	return v, nil
<<<<<<< HEAD
}

func (h *msgHandler) boolGetter() (bool, error) {
	v, err := h.hasValue()
	if err != nil {
		return false, err
	}

	return cast.ToBoolE(v)
=======
>>>>>>> c6d9e1be
}<|MERGE_RESOLUTION|>--- conflicted
+++ resolved
@@ -3,7 +3,6 @@
 import (
 	"github.com/evcc-io/evcc/provider/pipeline"
 	"github.com/evcc-io/evcc/util"
-	"github.com/spf13/cast"
 )
 
 type msgHandler struct {
@@ -43,16 +42,4 @@
 	}
 
 	return v, nil
-<<<<<<< HEAD
-}
-
-func (h *msgHandler) boolGetter() (bool, error) {
-	v, err := h.hasValue()
-	if err != nil {
-		return false, err
-	}
-
-	return cast.ToBoolE(v)
-=======
->>>>>>> c6d9e1be
 }