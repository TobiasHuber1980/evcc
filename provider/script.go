--- conflicted
+++ resolved
@@ -11,7 +11,6 @@
 	"github.com/evcc-io/evcc/util"
 	"github.com/evcc-io/evcc/util/request"
 	"github.com/kballard/go-shellquote"
-	"github.com/spf13/cast"
 )
 
 // Script implements shell script-based providers and setters
@@ -127,58 +126,6 @@
 	}, nil
 }
 
-<<<<<<< HEAD
-var _ FloatProvider = (*Script)(nil)
-
-// FloatGetter parses float from exec result
-func (p *Script) FloatGetter() (func() (float64, error), error) {
-	g, err := p.StringGetter()
-
-	return func() (float64, error) {
-		s, err := g()
-		if err != nil {
-			return 0, err
-		}
-
-		f, err := strconv.ParseFloat(s, 64)
-		if err == nil {
-			f *= p.scale
-		}
-
-		return f, err
-	}, err
-}
-
-var _ IntProvider = (*Script)(nil)
-
-// IntGetter parses int64 from exec result
-func (p *Script) IntGetter() (func() (int64, error), error) {
-	g, err := p.FloatGetter()
-
-	return func() (int64, error) {
-		f, err := g()
-		return int64(math.Round(f)), err
-	}, err
-}
-
-var _ BoolProvider = (*Script)(nil)
-
-// BoolGetter parses bool from exec result. "on", "true" and 1 are considered truish.
-func (p *Script) BoolGetter() (func() (bool, error), error) {
-	g, err := p.StringGetter()
-
-	return func() (bool, error) {
-		s, err := g()
-		if err != nil {
-			return false, err
-		}
-
-		return cast.ToBoolE(s)
-	}, err
-}
-
-=======
->>>>>>> c6d9e1be
 var _ SetIntProvider = (*Script)(nil)
 
 // IntSetter invokes script with parameter replaced by int value
