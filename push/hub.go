--- conflicted
+++ resolved
@@ -1,13 +1,9 @@
 package push
 
 import (
-<<<<<<< HEAD
-	"github.com/mark-sch/evcc/util"
-=======
 	"time"
 
-	"github.com/andig/evcc/util"
->>>>>>> e619e174
+	"github.com/mark-sch/evcc/util"
 )
 
 // Event is a notification event
