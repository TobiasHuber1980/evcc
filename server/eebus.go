package server

import (
	"context"
	"crypto/tls"
	"crypto/x509"
	"errors"
	"fmt"
	"strings"
	"sync"
	"time"

	"github.com/evcc-io/eebus/cert"
	"github.com/evcc-io/eebus/communication"
	"github.com/evcc-io/eebus/mdns"
	"github.com/evcc-io/eebus/server"
	"github.com/evcc-io/eebus/ship"
	"github.com/evcc-io/eebus/spine/model"
	"github.com/evcc-io/evcc/util"
	"github.com/libp2p/zeroconf/v2"
)

var EEBUSDetails = communication.ManufacturerDetails{
	BrandName:     "EVCC",
	DeviceName:    "EVCC",
	DeviceCode:    "EVCC_HEMS_01",
	DeviceAddress: "EVCC_HEMS",
}

type EEBusClientCBs struct {
	onConnect    func(string, ship.Conn) error
	onDisconnect func(string)
}

type EEBus struct {
	mux                sync.Mutex
	log                *util.Logger
	srv                *server.Server
	id                 string
	zc                 *zeroconf.Server
	clients            map[string]EEBusClientCBs
	connectedClients   map[string]ship.Conn
	discoveredClients  map[string]*zeroconf.ServiceEntry
	clientInConnection map[string]bool

	browseMDNSRunning bool
}

var EEBusInstance *EEBus

func NewEEBus(other map[string]interface{}) (*EEBus, error) {
	cc := struct {
		Uri         string
		ShipID      string
		Interfaces  []string
		Certificate struct {
			Public, Private []byte
		}
	}{
		Uri: ":4712",
	}

	if err := util.DecodeOther(other, &cc); err != nil {
		return nil, err
	}

	// if !sponsor.IsAuthorized() {
	// 	return nil, errors.New("eebus requires evcc sponsorship, register at https://cloud.evcc.io")
	// }

	details := EEBusInstance.DeviceInfo()

	log := util.NewLogger("eebus")

	if len(cc.ShipID) == 0 {
		var err error
		cc.ShipID, err = ship.UniqueID(details.BrandName, "evcc-eebus")
		if err != nil {
			return nil, err
		}
	}

	cert, err := tls.X509KeyPair(cc.Certificate.Public, cc.Certificate.Private)
	if err != nil {
		return nil, err
	}

	srv := &server.Server{
		Log:         log.TRACE,
		Addr:        cc.Uri,
		Path:        "/ship/",
		Certificate: cert,
		ID:          cc.ShipID,
		Interfaces:  cc.Interfaces,
		Brand:       details.BrandName,
		Model:       details.DeviceCode,
		Type:        string(model.DeviceTypeEnumTypeEnergyManagementSystem),
		Register:    true,
	}

	zc, err := srv.Announce()
	if err != nil {
		return nil, err
	}

	c := &EEBus{
<<<<<<< HEAD
		zc:                 zc,
		log:                log,
		srv:                srv,
		id:                 id,
		clients:            make(map[string]EEBusClientCBs),
		connectedClients:   make(map[string]ship.Conn),
		discoveredClients:  make(map[string]*zeroconf.ServiceEntry),
		clientInConnection: make(map[string]bool),
=======
		zc:                zc,
		log:               log,
		srv:               srv,
		id:                cc.ShipID,
		clients:           make(map[string]EEBusClientCBs),
		connectedClients:  make(map[string]ship.Conn),
		discoveredClients: make(map[string]*zeroconf.ServiceEntry),
>>>>>>> 157752ca
	}

	return c, nil
}

func (c *EEBus) DeviceInfo() communication.ManufacturerDetails {
	return EEBUSDetails
}

func (c *EEBus) Register(ski string, shipConnectHandler func(string, ship.Conn) error, shipDisconnectHandler func(string)) {
	ski = strings.ReplaceAll(ski, "-", "")
	ski = strings.ReplaceAll(ski, " ", "")
	ski = strings.ToLower(ski)
	c.log.TRACE.Printf("registering ski: %s", ski)

	c.mux.Lock()
	c.clients[ski] = EEBusClientCBs{onConnect: shipConnectHandler, onDisconnect: shipDisconnectHandler}
	c.mux.Unlock()

	// maybe the SKI is already discovered
	_ = c.handleDiscoveredSKI(ski)
}

func (c *EEBus) Run() {
	c.browseMDNS()

	ln := &server.Listener{
		Log:          c.log.TRACE,
		AccessMethod: c.id,
		Handler:      c.shipHandler,
	}

	if err := c.srv.Listen(ln, c.certificateHandler); err != nil {
		c.log.ERROR.Println("eebus listen:", err)
	}
}

func (c *EEBus) browseMDNS() {
	c.browseMDNSRunning = true

	// Let's start from scratch
	c.mux.Lock()
	for k := range c.discoveredClients {
		delete(c.discoveredClients, k)
	}
	c.mux.Unlock()

	entries := make(chan *zeroconf.ServiceEntry)
	go c.discoverDNS(entries, func(entry *zeroconf.ServiceEntry) {
		c.addDisoveredEntry(entry)
	})

	ctx, cancel := context.WithTimeout(context.Background(), 5*time.Minute)
	defer cancel()

	if err := zeroconf.Browse(ctx, ship.ZeroconfType, ship.ZeroconfDomain, entries); err != nil {
		panic(fmt.Errorf("failed to browse: %w", err))
	}
}

func (c *EEBus) discoverDNS(results <-chan *zeroconf.ServiceEntry, connector func(*zeroconf.ServiceEntry)) {
	for entry := range results {
		c.log.TRACE.Println("mDNS:", entry.HostName, entry.AddrIPv4, entry.Text)

		connector(entry)
	}

	// The mDNS Browse has timed out
	c.browseMDNSRunning = false

	c.browseMissingClients()
}

func (c *EEBus) Shutdown() {
	c.zc.Shutdown()
}

func (c *EEBus) addDisoveredEntry(entry *zeroconf.ServiceEntry) {
	// we need to get the SKI only
	svc, err := mdns.NewFromDNSEntry(entry)

	if err == nil {
		if entry.Text == nil {
			c.log.TRACE.Printf("Ignoring discovered mDNS entry as it has no TXT record: %s", entry.HostName)
			return
		}

		if entry.AddrIPv4 == nil && entry.AddrIPv6 == nil {
			c.log.TRACE.Printf("Ignoring discovered mDNS entry as it has no IPv4 and IPv6 address: %s", entry.HostName)
			return
		}

		c.mux.Lock()
		c.discoveredClients[svc.SKI] = entry
		c.mux.Unlock()

		// maybe the SKI is already registered
		_ = c.handleDiscoveredSKI(svc.SKI)
	} else {
		c.log.TRACE.Printf("%s: could not create ship service from DNS entry: %v", entry.HostName, err)
	}
}

func (c *EEBus) handleDiscoveredSKI(ski string) error {
	c.mux.Lock()
	_, connected := c.connectedClients[ski]
	_, registered := c.clients[ski]
	entry, discovered := c.discoveredClients[ski]
	_, connecting := c.clientInConnection[ski]
	c.mux.Unlock()

	c.log.TRACE.Printf("client %s connected %t, registered %t, discovered %t, connecting %t", ski, connected, registered, discovered, connecting)

	if !connected && discovered && registered && !connecting {
		c.mux.Lock()
		c.clientInConnection[ski] = true
		c.mux.Unlock()
		if err := c.connectDiscoveredEntry(ski, entry); err != nil {
			c.mux.Lock()
			delete(c.connectedClients, ski)
			delete(c.clientInConnection, ski)
			c.mux.Unlock()
			return err
		}
		c.mux.Lock()
		delete(c.clientInConnection, ski)
		c.mux.Unlock()
	}

	return nil
}

func (c *EEBus) connectDiscoveredEntry(ski string, entry *zeroconf.ServiceEntry) error {
	svc, err := mdns.NewFromDNSEntry(entry)

	var conn ship.Conn
	if err == nil {
		c.log.TRACE.Printf("%s: client connect", entry.HostName)
		conn, err = svc.Connect(c.log.TRACE, c.id, c.srv.Certificate, c.shipCloseHandler)
	}

	if err != nil {
		c.log.TRACE.Printf("%s: client done: %v", entry.HostName, err)
		return err
	}

	err = c.shipHandler(svc.SKI, conn)
	if err != nil {
		log.FATAL.Fatalf("%s: error calling shipHandler: %v", entry.HostName, err)
		return err
	}

	return nil
}

func (c *EEBus) certificateHandler(leaf *x509.Certificate) error {
	ski, err := cert.SkiFromX509(leaf)
	if err != nil {
		return err
	}

	c.log.TRACE.Printf("verifying client ski: %s", ski)

	c.mux.Lock()
	defer c.mux.Unlock()

	for client := range c.clients {
		if client == ski {
			c.log.TRACE.Printf("client ski found")
			return nil
		}
	}

	c.log.TRACE.Printf("client ski not found!")

	return fmt.Errorf("client ski not allowed: %s", ski)
}

func (c *EEBus) shipHandler(ski string, conn ship.Conn) error {
	for client, cb := range c.clients {
		if client == ski {
			c.mux.Lock()
			currentConnection, found := c.connectedClients[ski]
			c.mux.Unlock()
			connect := true
			c.log.TRACE.Printf("client %s found? %t", ski, found)
			if found {
				if currentConnection.IsConnectionClosed() {
					c.log.TRACE.Printf("client has closed connection")
				} else {
					c.log.TRACE.Printf("client has no closed connection")
					connect = false
				}
			}
			c.log.TRACE.Printf("client %s connect? %t", ski, connect)
			if connect {
				c.mux.Lock()
				c.connectedClients[ski] = conn
				c.mux.Unlock()
				return cb.onConnect(ski, conn)
			}
		}
	}

	return errors.New("client not registered")
}

// handles connection closed
func (c *EEBus) shipCloseHandler(ski string) {
	c.mux.Lock()
	if conn, ok := c.connectedClients[ski]; ok {
		for clientSki, client := range c.clients {
			if clientSki != ski {
				continue
			}

			if conn.IsConnectionClosed() {
				c.log.TRACE.Printf("close client %s connection", ski)
				client.onDisconnect(ski)
			}

			// always remove client on close
			delete(c.connectedClients, ski)

			break
		}
	}

	c.mux.Unlock()
	c.browseMissingClients()
}

// search for registered but not connected clients right away
// this fixes registered clients closing the connection whysoever
func (c *EEBus) browseMissingClients() {
	if c.browseMDNSRunning {
		return
	}

	if len(c.clients) == len(c.connectedClients) {
		return
	}

	c.browseMDNSRunning = true

	// first try the discovered client, if that not works, browse again
	foundMissingClients := len(c.clients) - len(c.connectedClients)
	var failedClientSKIs []string
	for ski, entry := range c.discoveredClients {
		if _, ok := c.clients[ski]; !ok {
			continue
		}

		if _, ok := c.connectedClients[ski]; !ok {
			c.log.TRACE.Printf("%s: client not connected, trying to connect\n", entry.HostName)
			if err := c.handleDiscoveredSKI(ski); err != nil {
				failedClientSKIs = append(failedClientSKIs, ski)
				continue
			}
			foundMissingClients--
		}
	}

	c.mux.Lock()
	for _, ski := range failedClientSKIs {
		delete(c.discoveredClients, ski)
	}
	c.mux.Unlock()

	c.browseMDNSRunning = false

	if foundMissingClients > 0 {
		c.browseMDNS()
	}
}<|MERGE_RESOLUTION|>--- conflicted
+++ resolved
@@ -104,24 +104,14 @@
 	}
 
 	c := &EEBus{
-<<<<<<< HEAD
 		zc:                 zc,
 		log:                log,
 		srv:                srv,
-		id:                 id,
+		id:                 cc.ShipID,
 		clients:            make(map[string]EEBusClientCBs),
 		connectedClients:   make(map[string]ship.Conn),
 		discoveredClients:  make(map[string]*zeroconf.ServiceEntry),
 		clientInConnection: make(map[string]bool),
-=======
-		zc:                zc,
-		log:               log,
-		srv:               srv,
-		id:                cc.ShipID,
-		clients:           make(map[string]EEBusClientCBs),
-		connectedClients:  make(map[string]ship.Conn),
-		discoveredClients: make(map[string]*zeroconf.ServiceEntry),
->>>>>>> 157752ca
 	}
 
 	return c, nil
