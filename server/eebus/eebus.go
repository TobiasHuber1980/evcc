--- conflicted
+++ resolved
@@ -20,8 +20,8 @@
 	"github.com/enbility/eebus-go/usecases/cem/evsoc"
 	"github.com/enbility/eebus-go/usecases/cem/opev"
 	"github.com/enbility/eebus-go/usecases/cem/oscev"
-	cslpc "github.com/enbility/eebus-go/usecases/cs/lpc"
-	cslpp "github.com/enbility/eebus-go/usecases/cs/lpp"
+	"github.com/enbility/eebus-go/usecases/cs/lpc"
+	"github.com/enbility/eebus-go/usecases/cs/lpp"
 	eglpc "github.com/enbility/eebus-go/usecases/eg/lpc"
 	"github.com/enbility/eebus-go/usecases/ma/mgcp"
 	"github.com/enbility/eebus-go/usecases/ma/mpc"
@@ -48,16 +48,6 @@
 	OpEV   ucapi.CemOPEVInterface
 	OscEV  ucapi.CemOSCEVInterface
 }
-<<<<<<< HEAD
-type UseCasesCS struct {
-	LPC ucapi.CsLPCInterface
-	LPP ucapi.CsLPPInterface
-}
-
-type UseCasesMA struct {
-	MGCP ucapi.MaMGCPInterface
-	MPC  ucapi.MaMPCInterface
-=======
 
 // Controllable System
 type ControllableSystem struct {
@@ -69,26 +59,20 @@
 type MonitoringAppliance struct {
 	ucapi.MaMGCPInterface
 	ucapi.MaMPCInterface
->>>>>>> 7f681243
-}
-
-type UseCasesEG struct {
-	LPC ucapi.EgLPCInterface
+}
+
+// Energy Guard
+type EnergyGuard struct {
+	ucapi.EgLPCInterface
 }
 
 type EEBus struct {
 	service eebusapi.ServiceInterface
 
-<<<<<<< HEAD
-	evseUC UseCasesEVSE
-	csUC   UseCasesCS
-	egUC   UseCasesEG
-	maUC   UseCasesMA
-=======
 	cem CustomerEnergyManagement
 	cs  ControllableSystem
 	ma  MonitoringAppliance
->>>>>>> 7f681243
+	eg  EnergyGuard
 
 	mux sync.Mutex
 	log *util.Logger
@@ -182,17 +166,6 @@
 	}
 
 	// controllable system
-<<<<<<< HEAD
-	c.csUC = UseCasesCS{
-		LPC: cslpc.NewLPC(localEntity, c.ucCallback),
-		LPP: cslpp.NewLPP(localEntity, c.ucCallback),
-	}
-
-	// monitoring appliance
-	c.maUC = UseCasesMA{
-		MGCP: mgcp.NewMGCP(localEntity, c.ucCallback),
-		MPC:  mpc.NewMPC(localEntity, c.ucCallback),
-=======
 	c.cs = ControllableSystem{
 		CsLPCInterface: lpc.NewLPC(localEntity, c.ucCallback),
 		CsLPPInterface: lpp.NewLPP(localEntity, c.ucCallback),
@@ -202,30 +175,21 @@
 	c.ma = MonitoringAppliance{
 		MaMGCPInterface: mgcp.NewMGCP(localEntity, c.ucCallback),
 		MaMPCInterface:  mpc.NewMPC(localEntity, c.ucCallback),
->>>>>>> 7f681243
 	}
 
 	// energy guard
-	c.egUC = UseCasesEG{
-		LPC: eglpc.NewLPC(localEntity, c.ucCallback),
+	c.eg = EnergyGuard{
+		EgLPCInterface: eglpc.NewLPC(localEntity, c.ucCallback),
 	}
 
 	// register use cases
 	for _, uc := range []eebusapi.UseCaseInterface{
-<<<<<<< HEAD
-		c.evseUC.EvseCC, c.evseUC.EvCC,
-		c.evseUC.EvCem, c.evseUC.OpEV,
-		c.evseUC.OscEV, c.evseUC.EvSoc,
-		c.csUC.LPC, c.csUC.LPP,
-		c.maUC.MGCP, c.maUC.MPC,
-		c.egUC.LPC,
-=======
 		c.cem.EvseCC, c.cem.EvCC,
 		c.cem.EvCem, c.cem.OpEV,
 		c.cem.OscEV, c.cem.EvSoc,
 		c.cs.CsLPCInterface, c.cs.CsLPPInterface,
 		c.ma.MaMGCPInterface, c.ma.MaMPCInterface,
->>>>>>> 7f681243
+		c.eg.EgLPCInterface,
 	} {
 		c.service.AddUseCase(uc)
 	}
@@ -279,12 +243,8 @@
 	return &c.ma
 }
 
-func (c *EEBus) MonitoringAppliance() *UseCasesMA {
-	return &c.maUC
-}
-
-func (c *EEBus) EnergyGuard() *UseCasesEG {
-	return &c.egUC
+func (c *EEBus) EnergyGuard() *EnergyGuard {
+	return &c.eg
 }
 
 func (c *EEBus) Run() {
