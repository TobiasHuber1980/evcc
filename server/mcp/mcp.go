--- conflicted
+++ resolved
@@ -51,7 +51,6 @@
 		RequestHandler: requestHandler(host),
 	})
 
-<<<<<<< HEAD
 	mcp.AddTool(srv, &mcp.Tool{
 		Name:        "docs",
 		Description: "Documentation",
@@ -74,26 +73,6 @@
 	mux := http.NewServeMux()
 	mux.Handle(basePath, streamHandler)
 	handler := mux
-=======
-	srv.AddTool(mcp.NewTool("docs",
-		mcp.WithDescription("Documentation"),
-	), docsTool)
-
-	srv.AddPrompt(mcp.NewPrompt("create-charge-plan",
-		mcp.WithPromptDescription("Create an optimized charge plan for a loadpoint or vehicle"),
-		mcp.WithArgument("loadpoint",
-			mcp.ArgumentDescription("The loadpoint to create the charge plan for"),
-		),
-		mcp.WithArgument("vehicle",
-			mcp.ArgumentDescription("The vehicle to create the charge plan for"),
-		),
-	), promptHandler())
-
-	handler := server.NewStreamableHTTPServer(srv,
-		server.WithEndpointPath(basePath),
-		server.WithLogger(&logger{log}),
-	)
->>>>>>> 360c30a5
 
 	return handler, nil
 }
