--- conflicted
+++ resolved
@@ -715,11 +715,7 @@
     },
     "description": "Solar charging. Super simple.",
     "title": "evcc",
-<<<<<<< HEAD
-    "version": "latest"
-=======
     "version": "0.2.0"
->>>>>>> 360c30a5
   },
   "openapi": "3.0.3",
   "paths": {
