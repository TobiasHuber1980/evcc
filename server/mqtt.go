package server

import (
	"encoding/json"
	"fmt"
	"reflect"
	"strconv"
	"strings"
	"time"

	"github.com/evcc-io/evcc/api"
	"github.com/evcc-io/evcc/cmd/shutdown"
	"github.com/evcc-io/evcc/core/loadpoint"
	"github.com/evcc-io/evcc/core/site"
	"github.com/evcc-io/evcc/core/vehicle"
	"github.com/evcc-io/evcc/plugin/mqtt"
	"github.com/evcc-io/evcc/util"
	"github.com/samber/lo"
)

// MQTT is the MQTT server. It uses the MQTT client for publishing.
type MQTT struct {
	log       *util.Logger
	Handler   *mqtt.Client
	root      string
	publisher func(topic string, retained bool, payload string)
}

// NewMQTT creates MQTT server
func NewMQTT(root string, site site.API) (*MQTT, error) {
	m := &MQTT{
		log:     util.NewLogger("mqtt"),
		Handler: mqtt.Instance,
		root:    root,
	}
	m.publisher = m.publishString

	err := m.Handler.Cleanup(m.root, true)
	if err == nil {
		err = m.Listen(site)
	}
	if err != nil {
		err = fmt.Errorf("mqtt: %w", err)
	}

	shutdown.Register(func() {
		m.log.DEBUG.Println("shutdown cleanup started")
		if err := m.Handler.Cleanup(m.root, true); err != nil {
			m.log.ERROR.Printf("shutdown cleanup failed: %v", err)
		}
	})

	return m, err
}

func (m *MQTT) encode(v any) string {
	// nil should erase the value
	if v == nil {
		return ""
	}

	switch val := v.(type) {
	case string:
		return val
	case float64:
		return fmt.Sprintf("%.5g", val)
	case time.Time:
		if val.IsZero() {
			return ""
		}
		return strconv.FormatInt(val.Unix(), 10)
	case time.Duration:
		// must be before stringer to convert to seconds instead of string
		return strconv.Itoa(int(val.Seconds()))
	case fmt.Stringer:
		return val.String()
	default:
		return fmt.Sprintf("%v", val)
	}
}

<<<<<<< HEAD
func mqttTagAttribute(attr string, f reflect.StructField) bool {
	return tagAttribute("mqtt", attr, f)
}

func (m *MQTT) publishComplex(topic string, retained bool, payload interface{}) {
=======
func (m *MQTT) publishComplex(topic string, retained bool, payload any) {
>>>>>>> 352012d2
	if _, ok := payload.(fmt.Stringer); ok || payload == nil {
		m.publishSingleValue(topic, retained, payload)
		return
	}

	if mm, ok := payload.(api.BytesMarshaler); ok {
		if b, err := mm.MarshalBytes(); err == nil {
			m.publishSingleValue(topic, retained, string(b))
		} else {
			m.log.ERROR.Printf("marshal bytes: %v", err)
		}
		return
	}

	if mm, ok := payload.(api.StructMarshaler); ok {
		if d, err := mm.MarshalStruct(); err != nil {
			m.log.ERROR.Printf("marshal struct: %v", err)
			return
		} else {
			payload = d
			// fallthrough
		}
	}

	switch typ := reflect.TypeOf(payload); typ.Kind() {
	case reflect.Slice:
		// publish count
		val := reflect.ValueOf(payload)
		m.publishSingleValue(topic, retained, val.Len())

		// loop slice
		for i := range val.Len() {
			m.publishComplex(fmt.Sprintf("%s/%d", topic, i+1), retained, val.Index(i).Interface())
		}

	case reflect.Map:
		// loop map
		for iter := reflect.ValueOf(payload).MapRange(); iter.Next(); {
			k := iter.Key().String()
			m.publishComplex(fmt.Sprintf("%s/%s", topic, k), retained, iter.Value().Interface())
		}

	case reflect.Struct:
		val := reflect.ValueOf(payload)
		typ := val.Type()

		// loop struct
		for i := range typ.NumField() {
			if f := typ.Field(i); f.IsExported() {
				topic := topic
				if !mqttTagAttribute("squash", f) {
					topic = fmt.Sprintf("%s/%s", topic, strings.ToLower(f.Name[:1])+f.Name[1:])
				} else {
					println(1)
				}

				if val.Field(i).IsZero() && jsonOmitEmpty(f) {
					m.publishSingleValue(topic, retained, nil)
				} else {
					m.publishComplex(topic, retained, val.Field(i).Interface())
				}
			}
		}

	case reflect.Pointer:
		if val := reflect.ValueOf(payload); !val.IsNil() {
			m.publishComplex(topic, retained, reflect.Indirect(val).Interface())
			return
		}

		payload = nil
		fallthrough

	default:
		m.publishSingleValue(topic, retained, payload)
	}
}

func (m *MQTT) publishString(topic string, retained bool, payload string) {
	m.Handler.Publish(topic, retained, m.encode(payload))
}

func (m *MQTT) publishSingleValue(topic string, retained bool, payload any) {
	m.publisher(topic, retained, m.encode(payload))
}

func (m *MQTT) publish(topic string, retained bool, payload any) {
	// publish phase values
	if slice, ok := payload.([]float64); ok && len(slice) == 3 {
		var total float64
		for i, v := range slice {
			total += v
			m.publishSingleValue(fmt.Sprintf("%s/l%d", topic, i+1), retained, v)
		}

		// publish sum value
		m.publishSingleValue(topic, retained, total)

		return
	}

	m.publishComplex(topic, retained, payload)
}

func (m *MQTT) Listen(site site.API) error {
	if err := m.listenSiteSetters(m.root+"/site", site); err != nil {
		return err
	}

	// loadpoint setters
	for id, lp := range site.Loadpoints() {
		topic := fmt.Sprintf("%s/loadpoints/%d", m.root, id+1)
		if err := m.listenLoadpointSetters(topic, site, lp); err != nil {
			return err
		}
	}

	// vehicle setters
	for _, vehicle := range site.Vehicles().Settings() {
		topic := fmt.Sprintf("%s/vehicles/%s", m.root, vehicle.Name())
		if err := m.listenVehicleSetters(topic, vehicle); err != nil {
			return err
		}
	}

	return nil
}

func (m *MQTT) listenSiteSetters(topic string, site site.API) error {
	for _, s := range []setter{
		{"bufferSoc", floatSetter(site.SetBufferSoc)},
		{"bufferStartSoc", floatSetter(site.SetBufferStartSoc)},
		{"batteryDischargeControl", boolSetter(site.SetBatteryDischargeControl)},
		{"prioritySoc", floatSetter(site.SetPrioritySoc)},
		{"residualPower", floatSetter(site.SetResidualPower)},
		{"smartCostLimit", floatPtrSetter(pass(func(limit *float64) {
			for _, lp := range site.Loadpoints() {
				lp.SetSmartCostLimit(limit)
			}
		}))},
		{"smartFeedInPriorityLimit", floatPtrSetter(pass(func(limit *float64) {
			for _, lp := range site.Loadpoints() {
				lp.SetSmartFeedInPriorityLimit(limit)
			}
		}))},
		{"batteryGridChargeLimit", floatPtrSetter(site.SetBatteryGridChargeLimit)},
		{"batteryMode", ptrSetter(api.BatteryModeString, func(m *api.BatteryMode) error {
			if m == nil {
				m = lo.ToPtr(api.BatteryUnknown)
			}
			return site.SetBatteryModeExternal(*m)
		})},
	} {
		if err := m.Handler.ListenSetter(topic+"/"+s.topic, s.fun); err != nil {
			return err
		}
	}

	return nil
}

func (m *MQTT) listenLoadpointSetters(topic string, site site.API, lp loadpoint.API) error {
	for _, s := range []setter{
		{"mode", setterFunc(api.ChargeModeString, pass(lp.SetMode))},
		{"phases", intSetter(lp.SetPhasesConfigured)},
		{"limitSoc", intSetter(pass(lp.SetLimitSoc))},
		{"priority", intSetter(pass(lp.SetPriority))},
		{"minCurrent", floatSetter(lp.SetMinCurrent)},
		{"maxCurrent", floatSetter(lp.SetMaxCurrent)},
		{"limitEnergy", floatSetter(pass(lp.SetLimitEnergy))},
		{"enableThreshold", floatSetter(pass(lp.SetEnableThreshold))},
		{"disableThreshold", floatSetter(pass(lp.SetDisableThreshold))},
		{"enableDelay", durationSetter(pass(lp.SetEnableDelay))},
		{"disableDelay", durationSetter(pass(lp.SetDisableDelay))},
		{"smartCostLimit", floatPtrSetter(pass(lp.SetSmartCostLimit))},
		{"smartFeedInPriorityLimit", floatPtrSetter(pass(lp.SetSmartFeedInPriorityLimit))},
		{"batteryBoost", boolSetter(lp.SetBatteryBoost)},
		{"planEnergy", func(payload string) error {
			var plan struct {
				Time         time.Time `json:"time"`
				Precondition int64     `json:"precondition"`
				Value        float64   `json:"value"`
			}
			err := json.Unmarshal([]byte(payload), &plan)
			if err == nil {
				err = lp.SetPlanEnergy(plan.Time, time.Duration(plan.Precondition)*time.Second, plan.Value)
			}
			return err
		}},
		{"vehicle", func(payload string) error {
			// https://github.com/evcc-io/evcc/issues/11184 empty payload is swallowed by listener
			if isEmpty(payload) {
				lp.SetVehicle(nil)
				return nil
			}
			vehicle, err := site.Vehicles().ByName(payload)
			if err == nil {
				lp.SetVehicle(vehicle.Instance())
			}
			return err
		}},
	} {
		if err := m.Handler.ListenSetter(topic+"/"+s.topic, s.fun); err != nil {
			return err
		}
	}

	return nil
}

func (m *MQTT) listenVehicleSetters(topic string, v vehicle.API) error {
	for _, s := range []setter{
		{"limitSoc", intSetter(pass(v.SetLimitSoc))},
		{"minSoc", intSetter(pass(v.SetMinSoc))},
		{"planSoc", func(payload string) error {
			var plan struct {
				Time         time.Time `json:"time"`
				Precondition int64     `json:"precondition"`
				Value        int       `json:"value"`
			}
			err := json.Unmarshal([]byte(payload), &plan)
			if err == nil {
				err = v.SetPlanSoc(plan.Time, time.Duration(plan.Precondition)*time.Second, plan.Value)
			}
			return err
		}},
	} {
		if err := m.Handler.ListenSetter(topic+"/"+s.topic, s.fun); err != nil {
			return err
		}
	}

	return nil
}

// Run starts the MQTT publisher for the MQTT API
func (m *MQTT) Run(site site.API, in <-chan util.Param) {
	// number of loadpoints
	topic := fmt.Sprintf("%s/loadpoints", m.root)
	m.publish(topic, true, len(site.Loadpoints()))

	// number of vehicles
	topic = fmt.Sprintf("%s/vehicles", m.root)
	m.publish(topic, true, len(site.Vehicles().Settings()))

	for i := range 10 {
		m.publish(fmt.Sprintf("%s/site/pv/%d", m.root, i), true, nil)
		m.publish(fmt.Sprintf("%s/site/battery/%d", m.root, i), true, nil)
		m.publish(fmt.Sprintf("%s/site/vehicles/%d", m.root, i), true, nil)
	}

	// alive indicator
	var updated time.Time

	// publish
	for p := range in {
		switch {
		case p.Loadpoint != nil:
			id := *p.Loadpoint + 1
			topic = fmt.Sprintf("%s/loadpoints/%d/%s", m.root, id, p.Key)
		case p.Key == "vehicles":
			topic = fmt.Sprintf("%s/vehicles", m.root)
		default:
			topic = fmt.Sprintf("%s/site/%s", m.root, p.Key)
		}

		// alive indicator
		if time.Since(updated) > time.Second {
			updated = time.Now()
			m.publish(fmt.Sprintf("%s/updated", m.root), true, updated.Unix())
		}

		// value
		m.publish(topic, true, p.Val)
	}
}<|MERGE_RESOLUTION|>--- conflicted
+++ resolved
@@ -79,15 +79,11 @@
 	}
 }
 
-<<<<<<< HEAD
 func mqttTagAttribute(attr string, f reflect.StructField) bool {
 	return tagAttribute("mqtt", attr, f)
 }
 
-func (m *MQTT) publishComplex(topic string, retained bool, payload interface{}) {
-=======
 func (m *MQTT) publishComplex(topic string, retained bool, payload any) {
->>>>>>> 352012d2
 	if _, ok := payload.(fmt.Stringer); ok || payload == nil {
 		m.publishSingleValue(topic, retained, payload)
 		return
