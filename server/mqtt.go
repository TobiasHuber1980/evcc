--- conflicted
+++ resolved
@@ -174,10 +174,6 @@
 		{"/bufferSoc", floatSetterErr(site.SetBufferSoc)},
 		{"/bufferStartSoc", floatSetterErr(site.SetBufferStartSoc)},
 		{"/residualPower", floatSetterErr(site.SetResidualPower)},
-<<<<<<< HEAD
-=======
-		{"/smartCostLimit", floatSetterErr(site.SetSmartCostLimit)},
->>>>>>> 3bf57f87
 	} {
 		if err := m.Handler.ListenSetter(topic+s.topic, s.fun); err != nil {
 			return err
