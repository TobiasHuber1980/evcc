--- conflicted
+++ resolved
@@ -5,17 +5,10 @@
 	"strconv"
 	"time"
 
-<<<<<<< HEAD
 	"github.com/mark-sch/evcc/api"
 	"github.com/mark-sch/evcc/core"
-	"github.com/mark-sch/evcc/provider"
+	"github.com/mark-sch/evcc/provider/mqtt"
 	"github.com/mark-sch/evcc/util"
-=======
-	"github.com/andig/evcc/api"
-	"github.com/andig/evcc/core"
-	"github.com/andig/evcc/provider/mqtt"
-	"github.com/andig/evcc/util"
->>>>>>> 8ea528ec
 )
 
 // MQTT is the MQTT server. It uses the MQTT client for publishing.
@@ -75,14 +68,13 @@
 	m.publishSingleValue(topic, retained, payload)
 }
 
-<<<<<<< HEAD
 func (m *MQTT) listenSiteOnlySetters(topic string, apiHandler core.SiteAPI) {
 	m.publishSingleValue(topic+"/prioritySoC/set", false, "ok")
 	m.Handler.Listen(topic+"/prioritySoC/set", func(payload string) {
 		if payload != "ok" { 
 			prioritysoc, err := strconv.Atoi(payload)
 			if err == nil {
-				apiHandler.SetPrioritySoC(prioritysoc)
+				apiHandler.SetPrioritySoC(float64(prioritysoc))
 				//confirm /set change
 				m.publishSingleValue(topic+"/prioritySoC/set", true, "ok") 
 			}
@@ -94,7 +86,7 @@
 		if payload != "ok" { 
 			residualpower, err := strconv.Atoi(payload)
 			if err == nil {
-				apiHandler.SetResidualPower(residualpower)
+				apiHandler.SetResidualPower(float64(residualpower))
 				//confirm /set change
 				m.publishSingleValue(topic+"/residualPower/set", true, "ok") 
 			}
@@ -102,11 +94,8 @@
 	})
 }
 
-func (m *MQTT) listenSetters(topic string, apiHandler core.LoadPointSettingsAPI) {
+func (m *MQTT) listenSetters(topic string, apiHandler core.LoadPointAPI) {
 	m.publishSingleValue(topic+"/mode/set", false, "ok")
-=======
-func (m *MQTT) listenSetters(topic string, apiHandler core.LoadPointAPI) {
->>>>>>> 8ea528ec
 	m.Handler.Listen(topic+"/mode/set", func(payload string) {
 		if payload != "ok" { 
 			apiHandler.SetMode(api.ChargeMode(payload))
@@ -114,7 +103,6 @@
 			m.publishSingleValue(topic+"/mode/set", true, "ok") 
 		}
 	})
-<<<<<<< HEAD
 	
 	m.publishSingleValue(topic+"/minSoC/set", false, "ok")
 	m.Handler.Listen(topic+"/minSoC/set", func(payload string) {
@@ -137,37 +125,16 @@
 				//confirm /set change
 				m.publishSingleValue(topic+"/targetSoC/set", true, "ok") 
 			}
-=======
-	m.Handler.Listen(topic+"/minSoC/set", func(payload string) {
-		soc, err := strconv.Atoi(payload)
-		if err == nil {
-			_ = apiHandler.SetMinSoC(soc)
-		}
-	})
-	m.Handler.Listen(topic+"/targetSoC/set", func(payload string) {
-		soc, err := strconv.Atoi(payload)
-		if err == nil {
-			_ = apiHandler.SetTargetSoC(soc)
->>>>>>> 8ea528ec
 		}
 	})
 }
 
 // Run starts the MQTT publisher for the MQTT API
 func (m *MQTT) Run(site core.SiteAPI, in <-chan util.Param) {
-<<<<<<< HEAD
-	topic := fmt.Sprintf("%s/site", m.root)
-	m.listenSetters(topic, site)
-	m.listenSiteOnlySetters(topic, site)
-=======
 	// site setters
-	m.Handler.Listen(fmt.Sprintf("%s/site/prioritySoC/set", m.root), func(payload string) {
-		soc, err := strconv.Atoi(payload)
-		if err == nil {
-			_ = site.SetPrioritySoC(float64(soc))
-		}
-	})
->>>>>>> 8ea528ec
+	stopic := fmt.Sprintf("%s/site", m.root)
+	//m.listenSetters(topic, site)
+	m.listenSiteOnlySetters(stopic, site)
 
 	// number of loadpoints
 	topic := fmt.Sprintf("%s/loadpoints", m.root)
