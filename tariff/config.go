--- conflicted
+++ resolved
@@ -28,13 +28,10 @@
 		return nil, fmt.Errorf("cannot create tariff type '%s': %w", typ, err)
 	}
 
-<<<<<<< HEAD
-=======
 	// check slot length
 	if rr, err := v.Rates(); err == nil && len(rr) > 0 && rr[0].End.Sub(rr[0].Start) == SlotDuration {
 		return v, nil
 	}
 
->>>>>>> 018221c1
 	return &SlotWrapper{Tariff: v}, nil
 }