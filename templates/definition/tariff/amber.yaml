template: amber
products:
  - brand: Amber Electric
group: price
countries: ["AU"]
params:
  - name: token
    required: true
  - name: siteid
<<<<<<< HEAD
    description:
      generic: Site ID
=======
    required: true
>>>>>>> e90e70e1
  - name: channel
    type: choice
    choice: ["general", "feedIn", "controlledLoad"]
    required: true
  - preset: tariff-base
render: |
  type: amber
  token: {{ .token }}
  siteid: {{ .siteid }}
  channel: {{ .channel }}
  {{ include "tariff-base" . }}<|MERGE_RESOLUTION|>--- conflicted
+++ resolved
@@ -7,12 +7,9 @@
   - name: token
     required: true
   - name: siteid
-<<<<<<< HEAD
     description:
       generic: Site ID
-=======
     required: true
->>>>>>> e90e70e1
   - name: channel
     type: choice
     choice: ["general", "feedIn", "controlledLoad"]
