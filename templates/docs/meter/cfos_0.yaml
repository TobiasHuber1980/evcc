--- conflicted
+++ resolved
@@ -3,24 +3,11 @@
   description: PowerBrain Meter
 requirements: ["sponsorship"]
 render:
-<<<<<<< HEAD
-- usage: charge
-  default: |
-    type: template
-    template: cfos
-    usage: charge
-    id: 2
-    # Modbus: TCPIP
-    uri: 192.0.2.2:4702 # IP-Adresse oder Hostname: Port
-=======
   - usage: charge
     default: |
       type: template
       template: cfos
       usage: charge
-      # Modbus Start
       id: 2
-      # TCPIP
-      uri: 192.0.2.2:4702 # IP-Adresse oder Hostname: Port
-      # Modbus End
->>>>>>> 8510ce41
+      # Modbus: TCPIP
+      uri: 192.0.2.2:4702 # IP-Adresse oder Hostname: Port