product:
  brand: Huawei
  description: SUN2000 with SDongle & Power Sensor
render:
<<<<<<< HEAD
- usage: grid
  default: |
    type: template
    template: huawei-dongle-powersensor
    usage: grid
    id: 1
    # Modbus: TCPIP
    uri: 192.0.2.2:502 # IP-Adresse oder Hostname: Port
    
- usage: pv
  default: |
    type: template
    template: huawei-dongle-powersensor
    usage: pv
    id: 1
    # Modbus: TCPIP
    uri: 192.0.2.2:502 # IP-Adresse oder Hostname: Port
    
- usage: battery
  default: |
    type: template
    template: huawei-dongle-powersensor
    usage: battery
    id: 1
    # Modbus: TCPIP
    uri: 192.0.2.2:502 # IP-Adresse oder Hostname: Port
=======
  - usage: grid
    default: |
      type: template
      template: huawei-dongle-powersensor
      usage: grid
      # Modbus Start
      id: 1
      # TCPIP
      uri: 192.0.2.2:502 # IP-Adresse oder Hostname: Port
      # Modbus End
  - usage: pv
    default: |
      type: template
      template: huawei-dongle-powersensor
      usage: pv
      # Modbus Start
      id: 1
      # TCPIP
      uri: 192.0.2.2:502 # IP-Adresse oder Hostname: Port
      # Modbus End
  - usage: battery
    default: |
      type: template
      template: huawei-dongle-powersensor
      usage: battery
      # Modbus Start
      id: 1
      # TCPIP
      uri: 192.0.2.2:502 # IP-Adresse oder Hostname: Port
      # Modbus End
>>>>>>> 8510ce41
<|MERGE_RESOLUTION|>--- conflicted
+++ resolved
@@ -2,62 +2,29 @@
   brand: Huawei
   description: SUN2000 with SDongle & Power Sensor
 render:
-<<<<<<< HEAD
-- usage: grid
-  default: |
-    type: template
-    template: huawei-dongle-powersensor
-    usage: grid
-    id: 1
-    # Modbus: TCPIP
-    uri: 192.0.2.2:502 # IP-Adresse oder Hostname: Port
-    
-- usage: pv
-  default: |
-    type: template
-    template: huawei-dongle-powersensor
-    usage: pv
-    id: 1
-    # Modbus: TCPIP
-    uri: 192.0.2.2:502 # IP-Adresse oder Hostname: Port
-    
-- usage: battery
-  default: |
-    type: template
-    template: huawei-dongle-powersensor
-    usage: battery
-    id: 1
-    # Modbus: TCPIP
-    uri: 192.0.2.2:502 # IP-Adresse oder Hostname: Port
-=======
   - usage: grid
     default: |
       type: template
       template: huawei-dongle-powersensor
       usage: grid
-      # Modbus Start
       id: 1
-      # TCPIP
+      # Modbus: TCPIP
       uri: 192.0.2.2:502 # IP-Adresse oder Hostname: Port
-      # Modbus End
+
   - usage: pv
     default: |
       type: template
       template: huawei-dongle-powersensor
       usage: pv
-      # Modbus Start
       id: 1
-      # TCPIP
+      # Modbus: TCPIP
       uri: 192.0.2.2:502 # IP-Adresse oder Hostname: Port
-      # Modbus End
+
   - usage: battery
     default: |
       type: template
       template: huawei-dongle-powersensor
       usage: battery
-      # Modbus Start
       id: 1
-      # TCPIP
-      uri: 192.0.2.2:502 # IP-Adresse oder Hostname: Port
-      # Modbus End
->>>>>>> 8510ce41
+      # Modbus: TCPIP
+      uri: 192.0.2.2:502 # IP-Adresse oder Hostname: Port