import { test, expect } from "@playwright/test";
import { start, stop, restart, cleanRestart } from "./evcc";
import { startSimulator, stopSimulator, SIMULATOR_URL, SIMULATOR_HOST } from "./simulator";

const CONFIG_EMPTY = "config-empty.evcc.yaml";
const CONFIG_WITH_VEHICLE = "config-with-vehicle.evcc.yaml";

test.beforeAll(async () => {
  await start(CONFIG_EMPTY);
});
test.afterAll(async () => {
  await stop();
});

test.describe("basics", async () => {
  test("navigation to config", async ({ page }) => {
    await page.goto("/");
    await page.getByTestId("topnavigation-button").click();
    await page.getByRole("button", { name: "Settings" }).click();
    await page.getByLabel("Experimental 🧪").click();
    await page.getByRole("button", { name: "Close" }).click();
    await page.getByTestId("topnavigation-button").click();
    await page.getByRole("link", { name: "Configuration" }).click();
    await expect(page.getByRole("heading", { name: "Configuration" })).toBeVisible();
  });
  test("alert box should always be visible", async ({ page }) => {
    await page.goto("/#/config");
    await expect(page.getByRole("alert")).toBeVisible();
  });
});

test.describe("vehicles", async () => {
  test("create, edit and delete vehicles", async ({ page }) => {
    await page.goto("/#/config");

    await expect(page.getByTestId("vehicle")).toHaveCount(0);
    const vehicleModal = page.getByTestId("vehicle-modal");

    // create #1
    await page.getByTestId("add-vehicle").click();
    await vehicleModal.getByLabel("Manufacturer").selectOption("Generic vehicle");
    await vehicleModal.getByLabel("Title").fill("Green Car");
    await vehicleModal.getByRole("button", { name: "Validate & save" }).click();

    await expect(page.getByTestId("vehicle")).toHaveCount(1);

    // create #2
    await page.getByTestId("add-vehicle").click();
    await vehicleModal.getByLabel("Manufacturer").selectOption("Generic vehicle");
    await vehicleModal.getByLabel("Title").fill("Yellow Van");
    await vehicleModal.getByRole("button", { name: "Validate & save" }).click();

    await expect(page.getByTestId("vehicle")).toHaveCount(2);
    await expect(page.getByTestId("vehicle").nth(0)).toHaveText(/Green Car/);
    await expect(page.getByTestId("vehicle").nth(1)).toHaveText(/Yellow Van/);

    // edit #1
    await page.getByTestId("vehicle").nth(0).getByRole("button", { name: "edit" }).click();
    await expect(vehicleModal.getByLabel("Title")).toHaveValue("Green Car");
    await vehicleModal.getByLabel("Title").fill("Fancy Car");
    await vehicleModal.getByRole("button", { name: "Validate & save" }).click();

    await expect(page.getByTestId("vehicle")).toHaveCount(2);
    await expect(page.getByTestId("vehicle").nth(0)).toHaveText(/Fancy Car/);

    // delete #1
    await page.getByTestId("vehicle").nth(0).getByRole("button", { name: "edit" }).click();
    await vehicleModal.getByRole("button", { name: "Delete" }).click();

    await expect(page.getByTestId("vehicle")).toHaveCount(1);
    await expect(page.getByTestId("vehicle").nth(0)).toHaveText(/Yellow Van/);

    // delete #2
    await page.getByTestId("vehicle").nth(0).getByRole("button", { name: "edit" }).click();
    await vehicleModal.getByRole("button", { name: "Delete" }).click();

    await expect(page.getByTestId("vehicle")).toHaveCount(0);
  });

  test("config should survive restart", async ({ page }) => {
    await page.goto("/#/config");

    await expect(page.getByTestId("vehicle")).toHaveCount(0);
    const vehicleModal = page.getByTestId("vehicle-modal");

    // create #1 & #2
    await page.getByTestId("add-vehicle").click();
    await vehicleModal.getByLabel("Manufacturer").selectOption("Generic vehicle");
    await vehicleModal.getByLabel("Title").fill("Green Car");
    await vehicleModal.getByRole("button", { name: "Validate & save" }).click();

    await page.getByTestId("add-vehicle").click();
    await vehicleModal.getByLabel("Manufacturer").selectOption("Generic vehicle");
    await vehicleModal.getByLabel("Title").fill("Yellow Van");
    await vehicleModal.getByLabel("car").click();
    await vehicleModal.getByLabel("van").check();
    await vehicleModal.getByRole("button", { name: "Validate & save" }).click();

    await expect(page.getByTestId("vehicle")).toHaveCount(2);

    // restart evcc
    await restart(CONFIG_EMPTY);
    await page.reload();

    await expect(page.getByTestId("vehicle")).toHaveCount(2);
    await expect(page.getByTestId("vehicle").nth(0)).toHaveText(/Green Car/);
    await expect(page.getByTestId("vehicle").nth(1)).toHaveText(/Yellow Van/);
  });

  test("mixed config (yaml + db)", async ({ page }) => {
    await cleanRestart(CONFIG_WITH_VEHICLE);

    await page.goto("/#/config");

    await expect(page.getByTestId("vehicle")).toHaveCount(1);
    const vehicleModal = page.getByTestId("vehicle-modal");

    // create #1
    await page.getByTestId("add-vehicle").click();
    await vehicleModal.getByLabel("Manufacturer").selectOption("Generic vehicle");
    await vehicleModal.getByLabel("Title").fill("Green Car");
    await vehicleModal.getByRole("button", { name: "Validate & save" }).click();

    await expect(page.getByTestId("vehicle")).toHaveCount(2);
    await expect(page.getByTestId("vehicle").nth(0)).toHaveText(/YAML Bike/);
    await expect(page.getByTestId("vehicle").nth(1)).toHaveText(/Green Car/);
  });
});

test.describe("meters", async () => {
  test.beforeAll(async () => {
    await startSimulator();
  });
  test.afterAll(async () => {
    await stopSimulator();
  });

  test("create, edit and remove battery meter", async ({ page }) => {
    // setup test data for mock openems api
    await page.goto(SIMULATOR_URL);
    await page.getByLabel("Battery Power").fill("-2500");
    await page.getByLabel("Battery SoC").fill("75");
    await page.getByRole("button", { name: "Apply changes" }).click();

    await page.goto("/#/config");

    await expect(page.getByTestId("battery")).toHaveCount(0);

    // create #1
    await page.getByRole("button", { name: "Add solar or battery" }).click();

    const meterModal = page.getByTestId("meter-modal");
    await meterModal.getByRole("button", { name: "Add battery meter" }).click();
    await meterModal.getByLabel("Manufacturer").selectOption("OpenEMS");
    await meterModal.getByLabel("IP address or hostname").fill(SIMULATOR_HOST);
    await expect(meterModal.getByRole("button", { name: "Validate & save" })).toBeVisible();
    await meterModal.getByRole("link", { name: "validate" }).click();
    await expect(meterModal.getByText("SoC: 75.0%")).toBeVisible();
    await expect(meterModal.getByText("Power: -2.5 kW")).toBeVisible();
    await meterModal.getByRole("button", { name: "Save" }).click();
    await expect(page.getByTestId("battery")).toBeVisible(1);
    await expect(page.getByTestId("battery")).toContainText("openems");

    // edit #1
    await page.getByTestId("battery").getByRole("button", { name: "edit" }).click();
    await meterModal.getByLabel("Battery capacity in kWh").fill("20");
    await meterModal.getByRole("button", { name: "Validate & save" }).click();

    await expect(page.getByTestId("battery")).toBeVisible(1);
    await expect(page.getByTestId("battery")).toContainText("openems");
    await expect(page.getByTestId("battery").getByText("SoC: 75.0%")).toBeVisible();
    await expect(page.getByTestId("battery").getByText("Power: -2.5 kW")).toBeVisible();
    await expect(page.getByTestId("battery").getByText("Capacity: 20.0 kWh")).toBeVisible();

    // restart and check in main ui
    await restart(CONFIG_EMPTY);
    await page.goto("/");
    await page.getByTestId("visualization").click();
    await expect(page.getByTestId("energyflow")).toContainText("Battery charging75%2.5 kW");

    // delete #1
    await page.goto("/#/config");
    await page.getByTestId("battery").getByRole("button", { name: "edit" }).click();
    await meterModal.getByRole("button", { name: "Delete" }).click();

    await expect(page.getByTestId("battery")).toHaveCount(0);
  });
});

test.describe("general", async () => {
  test("change site title", async ({ page }) => {
    // initial value on main ui
    await page.goto("/");
    await expect(page.getByRole("heading", { name: "Hello World" })).toBeVisible();

    // change value in config
    await page.goto("/#/config");
<<<<<<< HEAD
    await expect(page.getByTestId("sitesettings-title")).toContainText("Hello World");
    await page.getByTestId("sitesettings-title").getByRole("link", { name: "edit" }).click();
=======
    await expect(page.getByTestId("generalconfig-title")).toContainText("Hello World");
    await page.getByTestId("generalconfig-title").getByRole("link", { name: "edit" }).click();
>>>>>>> ea3ef49c
    const modal = page.getByTestId("title-modal");
    await expect(modal).toBeVisible();
    await modal.getByLabel("Title").fill("Whoops World");

    // close modal and ignore entry on cancel
    await modal.getByRole("button", { name: "Cancel" }).click();
    await expect(modal).not.toBeVisible();
<<<<<<< HEAD
    await expect(page.getByTestId("sitesettings-title")).toContainText("Hello World");

    // change and save value
    await page.getByTestId("sitesettings-title").getByRole("link", { name: "edit" }).click();
    await modal.getByLabel("Title").fill("Ahoy World");
    await modal.getByRole("button", { name: "Save" }).click();
    await expect(modal).not.toBeVisible();
    await expect(page.getByTestId("sitesettings-title")).toContainText("Ahoy World");
=======
    await expect(page.getByTestId("generalconfig-title")).toContainText("Hello World");

    // change and save value
    await page.getByTestId("generalconfig-title").getByRole("link", { name: "edit" }).click();
    await modal.getByLabel("Title").fill("Ahoy World");
    await modal.getByRole("button", { name: "Save" }).click();
    await expect(modal).not.toBeVisible();
    await expect(page.getByTestId("generalconfig-title")).toContainText("Ahoy World");
>>>>>>> ea3ef49c

    // check changed value on main ui
    await page.getByTestId("home-link").click();
    await expect(page.getByRole("heading", { name: "Ahoy World" })).toBeVisible();
  });
});<|MERGE_RESOLUTION|>--- conflicted
+++ resolved
@@ -195,13 +195,8 @@
 
     // change value in config
     await page.goto("/#/config");
-<<<<<<< HEAD
-    await expect(page.getByTestId("sitesettings-title")).toContainText("Hello World");
-    await page.getByTestId("sitesettings-title").getByRole("link", { name: "edit" }).click();
-=======
     await expect(page.getByTestId("generalconfig-title")).toContainText("Hello World");
     await page.getByTestId("generalconfig-title").getByRole("link", { name: "edit" }).click();
->>>>>>> ea3ef49c
     const modal = page.getByTestId("title-modal");
     await expect(modal).toBeVisible();
     await modal.getByLabel("Title").fill("Whoops World");
@@ -209,16 +204,6 @@
     // close modal and ignore entry on cancel
     await modal.getByRole("button", { name: "Cancel" }).click();
     await expect(modal).not.toBeVisible();
-<<<<<<< HEAD
-    await expect(page.getByTestId("sitesettings-title")).toContainText("Hello World");
-
-    // change and save value
-    await page.getByTestId("sitesettings-title").getByRole("link", { name: "edit" }).click();
-    await modal.getByLabel("Title").fill("Ahoy World");
-    await modal.getByRole("button", { name: "Save" }).click();
-    await expect(modal).not.toBeVisible();
-    await expect(page.getByTestId("sitesettings-title")).toContainText("Ahoy World");
-=======
     await expect(page.getByTestId("generalconfig-title")).toContainText("Hello World");
 
     // change and save value
@@ -227,7 +212,6 @@
     await modal.getByRole("button", { name: "Save" }).click();
     await expect(modal).not.toBeVisible();
     await expect(page.getByTestId("generalconfig-title")).toContainText("Ahoy World");
->>>>>>> ea3ef49c
 
     // check changed value on main ui
     await page.getByTestId("home-link").click();
