import { expect, type Page, type Locator } from "@playwright/test";

export async function enableExperimental(page: Page): Promise<void> {
  await page.getByTestId("topnavigation-button").click();
  await page.getByTestId("topnavigation-settings").click();
  await page.getByLabel("Experimental 🧪").click();
  await page.getByRole("button", { name: "Close" }).click();
  await expect(page.locator(".modal-backdrop")).not.toBeVisible();
}

export async function expectModalVisible(modal: Locator): Promise<void> {
  await expect(modal).toBeVisible();
  await expect(modal).toHaveAttribute("aria-hidden", "false");
}

export async function expectModalHidden(modal: Locator): Promise<void> {
  await expect(modal).not.toBeVisible();
  await expect(modal).toHaveAttribute("aria-hidden", "true");
}

export async function editorClear(editor: Locator, iterations = 6): Promise<void> {
  await editor.locator(".view-line").nth(0).click();
  for (let i = 0; i < iterations; i++) {
    await editor.page().keyboard.press("ControlOrMeta+KeyA", { delay: 10 });
    await editor.page().keyboard.press("Backspace", { delay: 10 });
  }
}

<<<<<<< HEAD
export async function editorType(editor: Locator, text: string | string[]): Promise<void> {
  const instructions = ["Shift+Tab"];
  await editor.locator(".view-line").nth(0).click();
  const lines = Array.isArray(text) ? text : [text];
  for (const line of lines) {
    if (instructions.includes(line)) {
      await editor.page().keyboard.press(line);
    } else {
      await editor.page().keyboard.type(line + "\n");
    }
  }
=======
export async function editorPaste(editor: Locator, page: Page, text: string): Promise<void> {
  await editor.locator(".view-line").nth(0).click();
  await page.evaluate((text) => navigator.clipboard.writeText(text), text);
  await page.keyboard.press("ControlOrMeta+KeyV", { delay: 50 });
>>>>>>> ff4a5e02
}<|MERGE_RESOLUTION|>--- conflicted
+++ resolved
@@ -26,7 +26,6 @@
   }
 }
 
-<<<<<<< HEAD
 export async function editorType(editor: Locator, text: string | string[]): Promise<void> {
   const instructions = ["Shift+Tab"];
   await editor.locator(".view-line").nth(0).click();
@@ -38,10 +37,10 @@
       await editor.page().keyboard.type(line + "\n");
     }
   }
-=======
+}
+
 export async function editorPaste(editor: Locator, page: Page, text: string): Promise<void> {
   await editor.locator(".view-line").nth(0).click();
   await page.evaluate((text) => navigator.clipboard.writeText(text), text);
   await page.keyboard.press("ControlOrMeta+KeyV", { delay: 50 });
->>>>>>> ff4a5e02
 }