package config

import (
	"fmt"
	"maps"
	"strconv"
	"strings"

	"dario.cat/mergo"
	"github.com/evcc-io/evcc/util/templates"
	"gorm.io/gorm"
)

type Config struct {
	ID    int `gorm:"primarykey"`
	Class templates.Class
	Type  string
	Data  map[string]any `gorm:"column:value;type:string;serializer:json"`
}

// Named converts device details to named config
func (d *Config) Named() Named {
	res := Named{
		Name:  NameForID(d.ID),
		Type:  d.Type,
		Other: maps.Clone(d.Data),
	}
	return res
}

// Typed converts device details to typed config
func (d *Config) Typed() Typed {
	res := Typed{
		Type:  d.Type,
		Other: maps.Clone(d.Data),
	}
	return res
}

// Update updates a config's details to the database
func (d *Config) Update(conf map[string]any) error {
	return db.Transaction(func(tx *gorm.DB) error {
		var config Config
		if err := tx.Where(Config{Class: d.Class, ID: d.ID}).First(&config).Error; err != nil {
			return err
		}

		d.Data = conf

		return tx.Save(&d).Error
	})
}

// PartialUpdate partially updates a config's details to the database
func (d *Config) PartialUpdate(conf map[string]any) error {
	return db.Transaction(func(tx *gorm.DB) error {
		var config Config
		if err := tx.Where(Config{Class: d.Class, ID: d.ID}).First(&config).Error; err != nil {
			return err
		}

		if err := mergo.Merge(&d.Data, conf, mergo.WithOverride); err != nil {
			return err
		}

		return tx.Save(&d).Error
	})
}

// Delete deletes a config from the database
func (d *Config) Delete() error {
	return db.Delete(Config{ID: d.ID}).Error
}

var db *gorm.DB

func Init(instance *gorm.DB) error {
	db = instance
	m := db.Migrator()
<<<<<<< HEAD
	return m.AutoMigrate(new(Config))
=======

	for old, new := range map[string]string{
		"devices":        "configs",
		"device_details": "config_details",
	} {
		if m.HasTable(old) {
			if err := m.RenameTable(old, new); err != nil {
				return err
			}
		}
	}

	err := m.AutoMigrate(new(Config))

	if err == nil && m.HasTable("config_details") {
		err = m.AutoMigrate(new(ConfigDetails))

		if err == nil && m.HasConstraint(new(ConfigDetails), "fk_devices_details") {
			err = m.DropConstraint(new(ConfigDetails), "fk_devices_details")
		}
		if err == nil && m.HasColumn(new(ConfigDetails), "device_id") {
			err = m.DropColumn(new(ConfigDetails), "device_id")
		}
	}

	if err == nil && m.HasTable("config_details") {
		var devices []Config
		if err := db.Where(&Config{}).Find(&devices).Error; err != nil {
			return err
		}

		// migrate ConfigDetails into Config.Value
		for _, dev := range devices {
			var details []ConfigDetails
			if err := db.Where(&ConfigDetails{ConfigID: dev.ID}).Find(&details).Error; err != nil {
				return err
			}

			res := make(map[string]any)
			for _, detail := range details {
				res[detail.Key] = detail.Value
			}

			if len(res) > 0 {
				dev.Data = res

				if err := db.Save(&dev).Error; err != nil {
					return err
				}
			}
		}

		err = m.DropTable("config_details")
	}

	return err
>>>>>>> dc48454a
}

// NameForID returns a unique config name for the given id
func NameForID(id int) string {
	return fmt.Sprintf("db:%d", id)
}

// IDForName returns a unique config name for the given id
func IDForName(name string) (int, error) {
	return strconv.Atoi(strings.TrimPrefix(name, "db:"))
}

// ConfigurationsByClass returns devices by class from the database
func ConfigurationsByClass(class templates.Class) ([]Config, error) {
	var devices []Config
	tx := db.Where(&Config{Class: class}).Find(&devices)

	// remove devices without details
	res := make([]Config, 0, len(devices))
	for _, dev := range devices {
		if len(dev.Data) > 0 {
			res = append(res, dev)
		}
	}

	return res, tx.Error
}

// ConfigByID returns device by id from the database
func ConfigByID(id int) (Config, error) {
	var config Config
	tx := db.Where(&Config{ID: id}).First(&config)
	return config, tx.Error
}

// AddConfig adds a new config to the database
func AddConfig(class templates.Class, typ string, conf map[string]any) (Config, error) {
	config := Config{
		Class: class,
		Type:  typ,
		Data:  conf,
	}

	if err := db.Create(&config).Error; err != nil {
		return Config{}, err
	}

	return config, nil
}<|MERGE_RESOLUTION|>--- conflicted
+++ resolved
@@ -77,66 +77,7 @@
 func Init(instance *gorm.DB) error {
 	db = instance
 	m := db.Migrator()
-<<<<<<< HEAD
 	return m.AutoMigrate(new(Config))
-=======
-
-	for old, new := range map[string]string{
-		"devices":        "configs",
-		"device_details": "config_details",
-	} {
-		if m.HasTable(old) {
-			if err := m.RenameTable(old, new); err != nil {
-				return err
-			}
-		}
-	}
-
-	err := m.AutoMigrate(new(Config))
-
-	if err == nil && m.HasTable("config_details") {
-		err = m.AutoMigrate(new(ConfigDetails))
-
-		if err == nil && m.HasConstraint(new(ConfigDetails), "fk_devices_details") {
-			err = m.DropConstraint(new(ConfigDetails), "fk_devices_details")
-		}
-		if err == nil && m.HasColumn(new(ConfigDetails), "device_id") {
-			err = m.DropColumn(new(ConfigDetails), "device_id")
-		}
-	}
-
-	if err == nil && m.HasTable("config_details") {
-		var devices []Config
-		if err := db.Where(&Config{}).Find(&devices).Error; err != nil {
-			return err
-		}
-
-		// migrate ConfigDetails into Config.Value
-		for _, dev := range devices {
-			var details []ConfigDetails
-			if err := db.Where(&ConfigDetails{ConfigID: dev.ID}).Find(&details).Error; err != nil {
-				return err
-			}
-
-			res := make(map[string]any)
-			for _, detail := range details {
-				res[detail.Key] = detail.Value
-			}
-
-			if len(res) > 0 {
-				dev.Data = res
-
-				if err := db.Save(&dev).Error; err != nil {
-					return err
-				}
-			}
-		}
-
-		err = m.DropTable("config_details")
-	}
-
-	return err
->>>>>>> dc48454a
 }
 
 // NameForID returns a unique config name for the given id
