package util

import (
	"sync"
	"time"

	"github.com/evcc-io/evcc/api"
)

// Monitor monitors values for regular updates
type Monitor[T any] struct {
	val     T
	mu      sync.RWMutex
	once    sync.Once
	done    chan struct{}
	updated time.Time
	timeout time.Duration
}

// NewMonitor created a new monitor with given timeout
func NewMonitor[T any](timeout time.Duration) *Monitor[T] {
	return &Monitor[T]{
		done:    make(chan struct{}),
		timeout: timeout,
	}
}

// Set updates the current value and timestamp
func (m *Monitor[T]) Set(val T) {
	m.SetFunc(func(_ T) T { return val })
}

// SetFunc updates the current value and timestamp while holding the lock
func (m *Monitor[T]) SetFunc(set func(T) T) {
	m.mu.Lock()
	defer m.mu.Unlock()

	m.val = set(m.val)
	m.updated = time.Now()

	m.once.Do(func() { close(m.done) })
}

// Get returns the current value or ErrOutdated if timeout exceeded
func (m *Monitor[T]) Get() (T, error) {
	var res T
	err := m.GetFunc(func(v T) {
		res = v
	})
	return res, err
}

// GetFunc returns the current value or ErrOutdated if timeout exceeded while holding the lock
func (m *Monitor[T]) GetFunc(get func(T)) error {
	m.mu.RLock()
	defer m.mu.RUnlock()

	// without timeout set, error if not yet received
	if m.timeout == 0 {
		select {
		case <-m.done:
			get(m.val)
			return nil
		default:
			return api.ErrOutdated
		}
	}

	if time.Since(m.updated) > m.timeout {
		err := api.ErrOutdated

		// wait once on very first call
		if m.updated.IsZero() {
			m.mu.RUnlock()

			// mark as waited once
			m.mu.Lock()
<<<<<<< HEAD
<<<<<<< HEAD
			// TODO fix linter
=======
			// TODO fix and test
>>>>>>> 334ffc15b (Log Viewer: Allow retrieving logs from ring buffer (#13330))
=======
			// TODO fix and test
>>>>>>> 9d8e2b19
			m.updated.Add(time.Nanosecond)
			m.mu.Unlock()

			select {
			case <-m.done:
				// got value and updated timestamp
				err = nil
			case <-time.After(m.timeout):
			}

			m.mu.RLock()
		}

		get(m.val)
		return err
	}

	get(m.val)
	return nil
}

// Done signals if monitor has been updated at least once
func (m *Monitor[T]) Done() <-chan struct{} {
	return m.done
}<|MERGE_RESOLUTION|>--- conflicted
+++ resolved
@@ -75,15 +75,7 @@
 
 			// mark as waited once
 			m.mu.Lock()
-<<<<<<< HEAD
-<<<<<<< HEAD
-			// TODO fix linter
-=======
 			// TODO fix and test
->>>>>>> 334ffc15b (Log Viewer: Allow retrieving logs from ring buffer (#13330))
-=======
-			// TODO fix and test
->>>>>>> 9d8e2b19
 			m.updated.Add(time.Nanosecond)
 			m.mu.Unlock()
 
