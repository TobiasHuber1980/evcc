--- conflicted
+++ resolved
@@ -173,28 +173,6 @@
 // 3. defaults.yaml modbus section
 // 4. template
 type Param struct {
-<<<<<<< HEAD
-	Name          string       // Param name which is used for assigning defaults properties and referencing in render
-	Description   TextLanguage // language specific titles (presented in UI instead of Name)
-	Help          TextLanguage // cli configuration help
-	Reference     bool         `json:",omitempty"` // if this is references another param definition
-	ReferenceName string       `json:",omitempty"` // name of the referenced param if it is not identical to the defined name
-	Preset        string       `json:"-"`          // Reference a predefined set of params
-	Required      bool         `json:",omitempty"` // parameter requires non-empty value
-	Mask          bool         `json:",omitempty"` // parameter value should be masked, e.g. for passwords
-	Advanced      bool         `json:",omitempty"` // parameter is part of advanced configuration and hidden by default
-	Hidden        bool         `json:",omitempty"` // parameter exists but is hidden in UI/docs
-	Deprecated    bool         `json:",omitempty"` // parameter is deprecated and thus should not be present in UI/docs
-	Default       string       `json:",omitempty"` // parameter default value
-	Example       string       `json:",omitempty"` // cli example value
-	Value         string       `json:"-"`          // user provided value via cli configuration
-	Values        []string     `json:",omitempty"` // user provided list of values e.g. for Type "list"
-	Unit          string       `json:",omitempty"` // unit of the value, e.g. "kW", "kWh", "A", "V"
-	Usages        []string     `json:",omitempty"` // restrict param to these usage types, e.g. "battery" for home battery capacity
-	Type          ParamType    // string representation of the value type, "string" is default
-	Choice        []string     `json:",omitempty"` // defines a set of choices, e.g. "grid", "pv", "battery", "charge" for "usage"
-	AllInOne      bool         `json:"-"`          // defines if the defined usages can all be present in a single device
-=======
 	Name        string       // Param name which is used for assigning defaults properties and referencing in render
 	Description TextLanguage // language specific titles (presented in UI instead of Name)
 	Help        TextLanguage // cli configuration help
@@ -202,6 +180,7 @@
 	Required    bool         `json:",omitempty"` // cli if the user has to provide a non empty value
 	Mask        bool         `json:",omitempty"` // cli if the value should be masked, e.g. for passwords
 	Advanced    bool         `json:",omitempty"` // cli if the user does not need to be asked. Requires a "Default" to be defined.
+	Hidden      bool         `json:",omitempty"` // parameter exists but is hidden in UI/docs
 	Deprecated  bool         `json:",omitempty"` // if the parameter is deprecated and thus should not be presented in the cli or docs
 	Default     string       `json:",omitempty"` // default value if no user value is provided in the configuration
 	Example     string       `json:",omitempty"` // cli example value
@@ -212,7 +191,6 @@
 	Type        ParamType    // string representation of the value type, "string" is default
 	Choice      []string     `json:",omitempty"` // defines a set of choices, e.g. "grid", "pv", "battery", "charge" for "usage"
 	AllInOne    bool         `json:"-"`          // defines if the defined usages can all be present in a single device
->>>>>>> 93ad7218
 
 	// TODO move somewhere else should not be part of the param definition
 	Baudrate int    `json:",omitempty"` // device specific default for modbus RS485 baudrate
