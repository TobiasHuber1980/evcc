package vehicle

import (
	"time"

	"github.com/evcc-io/evcc/api"
	"github.com/evcc-io/evcc/util"
	"github.com/evcc-io/evcc/vehicle/bluelink"
)

// https://github.com/Hacksore/bluelinky
// https://github.com/Hyundai-Kia-Connect/hyundai_kia_connect_api/pull/353/files

// Bluelink is an api.Vehicle implementation
type Bluelink struct {
	*embed
	*bluelink.Provider
}

func init() {
	registry.Add("kia", NewKiaFromConfig)
	registry.Add("hyundai", NewHyundaiFromConfig)
	registry.Add("genesis", NewGenesisFromConfig)
}

// NewHyundaiFromConfig creates a new vehicle
func NewHyundaiFromConfig(other map[string]interface{}) (api.Vehicle, error) {
	settings := bluelink.Config{
		URI:               "https://prd.eu-ccapi.hyundai.com:8080",
		BasicToken:        "NmQ0NzdjMzgtM2NhNC00Y2YzLTk1NTctMmExOTI5YTk0NjU0OktVeTQ5WHhQekxwTHVvSzB4aEJDNzdXNlZYaG10UVI5aVFobUlGampvWTRJcHhzVg==",
		CCSPServiceID:     "6d477c38-3ca4-4cf3-9557-2a1929a94654",
		CCSPApplicationID: bluelink.HyundaiAppID,
		AuthClientID:      "64621b96-0f0d-11ec-82a8-0242ac130003",
		BrandAuthUrl:      "https://eu-account.hyundai.com/auth/realms/euhyundaiidm/protocol/openid-connect/auth?client_id=%s&scope=openid+profile+email+phone&response_type=code&hkid_session_reset=true&redirect_uri=%s/api/v1/user/integration/redirect/login&ui_locales=%s&state=%s:%s",
		PushType:          "GCM",
		Cfb:               "RFtoRq/vDXJmRndoZaZQyfOot7OrIqGVFj96iY2WL3yyH5Z/pUvlUhqmCxD2t+D65SQ=",
		// for oauth2??
		// LoginFormHost:     "https://idpconnect-eu.hyundai.com",
		// AuthClientID:      "6d477c38-3ca4-4cf3-9557-2a1929a94654",
		// BrandAuthUrl:  "%s/auth/api/v2/user/oauth2/authorize?response_type=code&client_id=%s&redirect_uri=%s/api/v1/user/oauth2/redirect&lang=%s&state=ccsp",
	}

	return newBluelinkFromConfig("hyundai", other, settings)
}

// NewKiaFromConfig creates a new vehicle
func NewKiaFromConfig(other map[string]interface{}) (api.Vehicle, error) {
	settings := bluelink.Config{
		URI:               "https://prd.eu-ccapi.kia.com:8080",
		BasicToken:        "ZmRjODVjMDAtMGEyZi00YzY0LWJjYjQtMmNmYjE1MDA3MzBhOnNlY3JldA==",
		CCSPServiceID:     "fdc85c00-0a2f-4c64-bcb4-2cfb1500730a",
		CCSPApplicationID: bluelink.KiaAppID,
		AuthClientID:      "fdc85c00-0a2f-4c64-bcb4-2cfb1500730a",
		BrandAuthUrl:      "%s/auth/api/v2/user/oauth2/authorize?response_type=code&client_id=%s&redirect_uri=%s/api/v1/user/oauth2/redirect&lang=%s&state=ccsp",
		PushType:          "APNS",
		Cfb:               "wLTVxwidmH8CfJYBWSnHD6E0huk0ozdiuygB4hLkM5XCgzAL1Dk5sE36d/bx5PFMbZs=",
		LoginFormHost:     "https://idpconnect-eu.kia.com",
	}

	return newBluelinkFromConfig("kia", other, settings)
}

// NewKiaGenesisConfig creates a new vehicle
func NewGenesisFromConfig(other map[string]interface{}) (api.Vehicle, error) {
	settings := bluelink.Config{
		URI:               "https://prd.eu-ccapi.genesis.com:443",
		BasicToken:        "MzAyMGFmYTItMzBmZi00MTJhLWFhNTEtZDI4ZmJlOTAxZTEwOkZLRGRsZWYyZmZkbGVGRXdlRUxGS0VSaUxFUjJGRUQyMXNEZHdkZ1F6NmhGRVNFMw==",
		CCSPServiceID:     "3020afa2-30ff-412a-aa51-d28fbe901e10",
		CCSPApplicationID: bluelink.GenesisAppID,
		AuthClientID:      "3020afa2-30ff-412a-aa51-d28fbe901e10",
		BrandAuthUrl:      "%s/auth/api/v2/user/oauth2/authorize?response_type=code&client_id=%s&redirect_uri=%s/api/v1/user/oauth2/redirect&lang=%s&state=ccsp",
		PushType:          "GCM",
		Cfb:               "RFtoRq/vDXJmRndoZaZQyYo3/qFLtVReW8P7utRPcc0ZxOzOELm9mexvviBk/qqIp4A=",
		LoginFormHost:     "https://accounts-eu.genesis.com",
	}

	return newBluelinkFromConfig("kia", other, settings)
}

// newBluelinkFromConfig creates a new Vehicle
func newBluelinkFromConfig(brand string, other map[string]interface{}, settings bluelink.Config) (api.Vehicle, error) {
	cc := struct {
		embed          `mapstructure:",squash"`
		User, Password string
		VIN            string
		Language       string
		Region         string
		Brand          string `mapstructure:"template"`
		Expiry         time.Duration
		Cache          time.Duration
	}{
		Language: "en",
		// default for now, remove once there are more supported regions?
		// might also work as fallback for vehicles created when there was
		// no region differentiation
		Region: bluelink.RegionEurope,
		Expiry: expiry,
		Cache:  interval,
	}

	if err := util.DecodeOther(other, &cc); err != nil {
		return nil, err
	}

	log := util.NewLogger(brand).Redact(cc.User, cc.Password, cc.VIN)
	identity := bluelink.NewIdentity(log, settings)

<<<<<<< HEAD
	if err := identity.Login(cc.User, cc.Password, cc.Language, cc.Region, cc.Brand); err != nil {
=======
	if err := identity.Login(cc.User, cc.Password, cc.Language, brand); err != nil {
>>>>>>> 87b5f338
		return nil, err
	}

	api := bluelink.NewAPI(log, settings.URI, identity.Request)

	vehicle, err := ensureVehicleEx(
		cc.VIN, api.Vehicles,
		func(v bluelink.Vehicle) (string, error) {
			return v.VIN, nil
		},
	)
	if err != nil {
		return nil, err
	}

	v := &Bluelink{
		embed:    &cc.embed,
		Provider: bluelink.NewProvider(api, vehicle, cc.Expiry, cc.Cache),
	}

	return v, nil
}<|MERGE_RESOLUTION|>--- conflicted
+++ resolved
@@ -79,6 +79,7 @@
 
 // newBluelinkFromConfig creates a new Vehicle
 func newBluelinkFromConfig(brand string, other map[string]interface{}, settings bluelink.Config) (api.Vehicle, error) {
+	// TODO: investigate why mapping of `template` suddenly fails.
 	cc := struct {
 		embed          `mapstructure:",squash"`
 		User, Password string
@@ -102,14 +103,20 @@
 		return nil, err
 	}
 
+	// sru_250808: seems like we're suddenly missing `template` from `other`
+	// 	 but for now I'd like to carry the brand with the config
+	if cc.Brand == "" {
+		cc.Brand = brand
+	}
+
 	log := util.NewLogger(brand).Redact(cc.User, cc.Password, cc.VIN)
+	// sru_250808: debug only, remove or TRACE for production
+	log.INFO.Printf("Other: %v", other)
+	log.INFO.Printf("CC: %v\n", cc)
+
 	identity := bluelink.NewIdentity(log, settings)
 
-<<<<<<< HEAD
 	if err := identity.Login(cc.User, cc.Password, cc.Language, cc.Region, cc.Brand); err != nil {
-=======
-	if err := identity.Login(cc.User, cc.Password, cc.Language, brand); err != nil {
->>>>>>> 87b5f338
 		return nil, err
 	}
 
