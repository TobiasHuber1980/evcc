--- conflicted
+++ resolved
@@ -143,9 +143,6 @@
 	return err
 }
 
-<<<<<<< HEAD
-func (v *Identity) brandLoginEU(cookieClient *request.Helper, user, password string) (string, error) {
-=======
 func (v *Identity) brandLoginHyundaiEU(cookieClient *request.Helper, user, password string) (string, error) {
 	req, err := request.New(http.MethodGet, v.config.URI+IntegrationInfoURL, nil, request.JSONEncoding)
 
@@ -251,7 +248,6 @@
 }
 
 func (v *Identity) brandLoginKiaEU(cookieClient *request.Helper, user, password string) (string, error) {
->>>>>>> 87b5f338
 	req, _ := request.New(http.MethodGet, v.config.URI+IntegrationInfoURL, nil, request.JSONEncoding)
 
 	var info struct {
@@ -442,7 +438,6 @@
 	return util.TokenWithExpiry(&res), err
 }
 
-<<<<<<< HEAD
 func (v *Identity) LoginCA(user, password, language, brand string) (err error) {
 	// hacking in the variables directly for now, move to config later
 	var brandUrl string
@@ -453,11 +448,6 @@
 		brandUrl = "mybluelink.ca"
 	case BrandKia:
 		brandUrl = "kiaconnect.ca"
-=======
-func (v *Identity) Login(user, password, language, brand string) (err error) {
-	if user == "" || password == "" {
-		return api.ErrMissingCredentials
->>>>>>> 87b5f338
 	}
 
 	apiUrl := fmt.Sprintf("https://%s/tods/api/", brandUrl)
@@ -483,7 +473,6 @@
 		"password": {password},
 	}
 
-<<<<<<< HEAD
 	// TODO: check whether this is used only here or if it can be moved
 	// to the general headers
 	headers["DeviceID"] = CADeviceID
@@ -526,32 +515,6 @@
 			}
 		} else {
 			return fmt.Errorf("no token")
-=======
-	var code string
-	if err == nil {
-		switch brand {
-		case "kia":
-			code, err = v.brandLoginKiaEU(cookieClient, user, password)
-			if err == nil {
-				var token *oauth2.Token
-				if token, err = v.exchangeCodeKiaEU(code); err == nil {
-					v.TokenSource = oauth.RefreshTokenSource(token, v)
-				}
-			}
-		case "hyundai":
-			// try new login first, then fallback
-			if code, err = v.brandLoginHyundaiEU(cookieClient, user, password); err != nil {
-				code, err = v.bluelinkLogin(cookieClient, user, password)
-			}
-			if err == nil {
-				var token *oauth2.Token
-				if token, err = v.exchangeCodeHyundaiEU(code); err == nil {
-					v.TokenSource = oauth.RefreshTokenSource(token, v)
-				}
-			}
-		default:
-			err = fmt.Errorf("unknown brand (%s)", brand)
->>>>>>> 87b5f338
 		}
 	} else {
 		return fmt.Errorf("no result")
@@ -568,7 +531,7 @@
 	return err
 }
 
-func (v *Identity) LoginEU(user, password, language string) (err error) {
+func (v *Identity) LoginEU(user, password, language, brand string) (err error) {
 	v.deviceID, err = v.getDeviceID()
 	if err != nil {
 		return err
@@ -581,15 +544,30 @@
 	if err != nil {
 		return err
 	}
-	code, err := v.brandLoginEU(cookieClient, user, password)
-	if err != nil {
-		return err
-	}
-	token, err := v.exchangeCode(code)
-	if err != nil {
-		return err
-	}
-	v.TokenSource = oauth.RefreshTokenSource(token, v)
+	
+	switch (brand) {
+	case "kia":
+		code, err := v.brandLoginKiaEU(cookieClient, user, password)
+		if err != nil {
+			return err
+		}
+		token, err := v.exchangeCodeKiaEU(code)
+		if err != nil {
+			return err
+		}
+		v.TokenSource = oauth.RefreshTokenSource(token, v)
+	case "hyundai":
+		// try new login first, then fallback
+		code, err := v.brandLoginHyundaiEU(cookieClient, user, password)
+		if err == nil {
+			var token *oauth2.Token
+			if token, err = v.exchangeCodeHyundaiEU(code); err == nil {
+				v.TokenSource = oauth.RefreshTokenSource(token, v)
+			}
+		}
+	default:
+		err = fmt.Errorf("unknown brand (%s)", brand)
+	}
 	return err
 }
 
@@ -600,7 +578,7 @@
 	// determine what login to use depending on `region`
 	switch region {
 	case RegionEurope:
-		err = v.LoginEU(user, password, brand)
+		err = v.LoginEU(user, password, language, brand)
 	case RegionCanada:
 		err = v.LoginCA(user, password, language, brand)
 	default:
