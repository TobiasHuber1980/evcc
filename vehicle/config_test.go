package vehicle

import (
	"testing"

	"github.com/andig/evcc/util/test"
)

func TestVehicles(t *testing.T) {
	acceptable := []string{
		"invalid plugin type: ...",
		"missing mqtt broker configuration",
		"received status code 404 (INVALID PARAMS)", // Nissan
		"missing personID",
		"401 Unauthorized",
		"unexpected length",
		"i/o timeout",
		"Missing required parameter", // Renault
		"error connecting: Network Error",
		"unexpected status: 401",
		"could not obtain token", // Porsche
		"missing credentials",    // Tesla
<<<<<<< HEAD
=======
		"invalid vehicle type: hyundai",
		"invalid vehicle type: kia",
>>>>>>> 3a435ad6
	}

	for _, tmpl := range test.ConfigTemplates("vehicle") {
		_, err := NewFromConfig(tmpl.Type, tmpl.Config)
		if err != nil && !test.Acceptable(err, acceptable) {
			t.Logf("%s: %+v", tmpl.Name, tmpl.Config)
			t.Error(err)
		}
	}
}<|MERGE_RESOLUTION|>--- conflicted
+++ resolved
@@ -20,11 +20,8 @@
 		"unexpected status: 401",
 		"could not obtain token", // Porsche
 		"missing credentials",    // Tesla
-<<<<<<< HEAD
-=======
 		"invalid vehicle type: hyundai",
 		"invalid vehicle type: kia",
->>>>>>> 3a435ad6
 	}
 
 	for _, tmpl := range test.ConfigTemplates("vehicle") {
