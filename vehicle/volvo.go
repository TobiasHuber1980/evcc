--- conflicted
+++ resolved
@@ -91,11 +91,7 @@
 }
 
 func init() {
-<<<<<<< HEAD
-	//registry.Add("volvo", NewVolvoFromConfig)
-=======
 	registry.Add("volvo", "Volvo", NewVolvoFromConfig, configDefaults())
->>>>>>> f5f7606c
 }
 
 // NewVolvoFromConfig creates a new vehicle
