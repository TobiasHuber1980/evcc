--- conflicted
+++ resolved
@@ -52,15 +52,11 @@
 				PlugState TimedString // connected
 			}
 			CruisingRangeStatusData struct {
-<<<<<<< HEAD
-				HybridRange TimedInt
-=======
 				EngineTypeFirstEngine  TimedString // typeIsElectric, petrolGasoline
 				EngineTypeSecondEngine TimedString // typeIsElectric, petrolGasoline
 				PrimaryEngineRange     TimedInt
 				SecondaryEngineRange   TimedInt
 				HybridRange            TimedInt
->>>>>>> 75b678c3
 			}
 		}
 	}
