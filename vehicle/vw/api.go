package vw

import (
	"fmt"
	"net/http"
	"strings"

<<<<<<< HEAD
	"github.com/mark-sch/evcc/util/request"
	"github.com/mark-sch/evcc/vehicle/oidc"
=======
	"github.com/andig/evcc/util"
	"github.com/andig/evcc/util/request"
>>>>>>> 8ea528ec
)

// DefaultBaseURI is the VW api base URI
const DefaultBaseURI = "https://msg.volkswagen.de/fs-car"

// RegionAPI is the VW api used for determining the home region
const RegionAPI = "https://mal-1a.prd.ece.vwg-connect.com/api"

// TimedInt is an int value with timestamp
type TimedInt struct {
	Content   int
	Timestamp string
}

// TimedString is a string value with timestamp
type TimedString struct {
	Content   string
	Timestamp string
}

// Temp2Float converts api temp to float value
func Temp2Float(val int) float64 {
	return float64(val)/10 - 273
}

// API is the VW api client
type API struct {
	*request.Helper
	identity       *Identity
	brand, country string
	baseURI        string
}

// NewAPI creates a new api client
func NewAPI(log *util.Logger, identity *Identity, brand, country string) *API {
	v := &API{
		Helper:   request.NewHelper(log),
		identity: identity,
		brand:    brand,
		country:  country,
		baseURI:  DefaultBaseURI,
	}
	return v
}

func (v *API) getJSON(uri string, res interface{}) error {
	req, err := request.New(http.MethodGet, uri, nil, map[string]string{
		"Accept":        "application/json",
		"Authorization": "Bearer " + v.identity.Token(),
	})

	if err == nil {
		err = v.DoJSON(req, &res)
	}

	return err
}

// VehiclesResponse is the /usermanagement/users/v1/%s/%s/vehicles api
type VehiclesResponse struct {
	UserVehicles struct {
		Vehicle []string
	}
}

// Vehicles implements the /vehicles response
func (v *API) Vehicles() ([]string, error) {
	var res VehiclesResponse
	uri := fmt.Sprintf("%s/usermanagement/users/v1/%s/%s/vehicles", v.baseURI, v.brand, v.country)
	err := v.getJSON(uri, &res)
	return res.UserVehicles.Vehicle, err
}

// HomeRegion is the home region API response
type HomeRegion struct {
	HomeRegion struct {
		BaseURI struct {
			SystemID string
			Content  string // api url
		}
	}
}

// HomeRegion updates the home region for the given vehicle
func (v *API) HomeRegion(vin string) error {
	var res HomeRegion
	uri := fmt.Sprintf("%s/cs/vds/v1/vehicles/%s/homeRegion", RegionAPI, vin)

	err := v.getJSON(uri, &res)
	if err == nil {
		if api := res.HomeRegion.BaseURI.Content; strings.HasPrefix(api, "https://mal-3a.prd.eu.dp.vwg-connect.com") {
			api = "https://fal" + strings.TrimPrefix(api, "https://mal")
			api = strings.TrimSuffix(api, "/api") + "/fs-car"
			v.baseURI = api
		}
	}

	return err
}

// ChargerResponse is the /bs/batterycharge/v1/%s/%s/vehicles/%s/charger api
type ChargerResponse struct {
	Charger struct {
		Status struct {
			BatteryStatusData struct {
				StateOfCharge         TimedInt
				RemainingChargingTime TimedInt
			}
			ChargingStatusData struct {
				ChargingState            TimedString // off, charging
				ChargingMode             TimedString // invalid, AC
				ChargingReason           TimedString // invalid, immediate
				ExternalPowerSupplyState TimedString // unavailable, available
				EnergyFlow               TimedString // on, off
			}
			PlugStatusData struct {
				PlugState TimedString // connected
			}
			CruisingRangeStatusData struct {
				EngineTypeFirstEngine  TimedString // typeIsElectric, petrolGasoline
				EngineTypeSecondEngine TimedString // typeIsElectric, petrolGasoline
				PrimaryEngineRange     TimedInt
				SecondaryEngineRange   TimedInt
				HybridRange            TimedInt
			}
		}
	}
}

// Charger implements the /charger response
func (v *API) Charger(vin string) (ChargerResponse, error) {
	var res ChargerResponse
	uri := fmt.Sprintf("%s/bs/batterycharge/v1/%s/%s/vehicles/%s/charger", v.baseURI, v.brand, v.country, vin)
	err := v.getJSON(uri, &res)
	return res, err
}

// ClimaterResponse is the /bs/climatisation/v1/%s/%s/vehicles/%s/climater api
type ClimaterResponse struct {
	Climater struct {
		Settings struct {
			TargetTemperature TimedInt
			HeaterSource      TimedString
		}
		Status struct {
			ClimatisationStatusData struct {
				ClimatisationState         TimedString
				ClimatisationReason        TimedString
				RemainingClimatisationTime TimedInt
			}
			TemperatureStatusData struct {
				OutdoorTemperature TimedInt
			}
			VehicleParkingClockStatusData struct {
				VehicleParkingClock TimedString
			}
		}
	}
}

// Climater implements the /climater response
func (v *API) Climater(vin string) (ClimaterResponse, error) {
	var res ClimaterResponse
	uri := fmt.Sprintf("%s/bs/climatisation/v1/%s/%s/vehicles/%s/climater", v.baseURI, v.brand, v.country, vin)
	err := v.getJSON(uri, &res)
	return res, err
}

// Any implements any api response
func (v *API) Any(base, vin string) (interface{}, error) {
	var res interface{}
	uri := fmt.Sprintf("%s/"+strings.TrimLeft(base, "/"), v.baseURI, v.brand, v.country, vin)
	err := v.getJSON(uri, &res)
	return res, err
}<|MERGE_RESOLUTION|>--- conflicted
+++ resolved
@@ -5,13 +5,8 @@
 	"net/http"
 	"strings"
 
-<<<<<<< HEAD
+	"github.com/mark-sch/evcc/util"
 	"github.com/mark-sch/evcc/util/request"
-	"github.com/mark-sch/evcc/vehicle/oidc"
-=======
-	"github.com/andig/evcc/util"
-	"github.com/andig/evcc/util/request"
->>>>>>> 8ea528ec
 )
 
 // DefaultBaseURI is the VW api base URI
