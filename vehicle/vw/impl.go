package vw

import (
	"strings"
	"time"

	"github.com/mark-sch/evcc/api"
	"github.com/mark-sch/evcc/provider"
)

// Implementation implements the evcc vehicle api
type Implementation struct {
	chargerG func() (interface{}, error)
	climateG func() (interface{}, error)
}

// NewImplementation provides the evcc vehicle api implementation
func NewImplementation(api *API, cache time.Duration) *Implementation {
	impl := &Implementation{
		chargerG: provider.NewCached(func() (interface{}, error) {
			return api.Charger()
		}, cache).InterfaceGetter(),
		climateG: provider.NewCached(func() (interface{}, error) {
			return api.Climater()
		}, cache).InterfaceGetter(),
	}
	return impl
}

// ChargeState implements the Vehicle.ChargeState interface
func (v *Implementation) ChargeState() (float64, error) {
	res, err := v.chargerG()
	if res, ok := res.(ChargerResponse); err == nil && ok {
		return float64(res.Charger.Status.BatteryStatusData.StateOfCharge.Content), nil
	}

	return 0, err
}

// FinishTime implements the Vehicle.ChargeFinishTimer interface
func (v *Implementation) FinishTime() (time.Time, error) {
	res, err := v.chargerG()
	if res, ok := res.(ChargerResponse); err == nil && ok {
		rct := res.Charger.Status.BatteryStatusData.RemainingChargingTime

		// estimate not available
		if rct.Content == 65535 {
			return time.Time{}, api.ErrNotAvailable
		}

		var timestamp time.Time
		timestamp, err = time.Parse(time.RFC3339, rct.Timestamp)

		return timestamp.Add(time.Duration(rct.Content) * time.Minute), err
	}

	return time.Time{}, err
}

// Status implements the Vehicle.Status interface
func (v *Implementation) Status() (api.ChargeStatus, error) {
	status := api.StatusA // disconnected

	res, err := v.chargerG()
	if res, ok := res.(ChargerResponse); err == nil && ok {
		if res.Charger.Status.PlugStatusData.PlugState.Content == "connected" {
			status = api.StatusB
		}
		if res.Charger.Status.ChargingStatusData.ChargingState.Content == "charging" {
			status = api.StatusC
		}
	}

	return status, err
}

<<<<<<< HEAD
func (v *Implementation) RangeKM() (int, error) {
	rangekm := 0

	res, err := v.chargerG()
	if res, ok := res.(ChargerResponse); err == nil && ok {
		rangekm = res.Charger.Status.CruisingRangeStatusData.HybridRange.Content
	}

	return rangekm, err
=======
// Range implements the Vehicle.Range interface
func (v *Implementation) Range() (rng int64, err error) {
	res, err := v.chargerG()
	if res, ok := res.(ChargerResponse); err == nil && ok {
		crsd := res.Charger.Status.CruisingRangeStatusData

		rng = int64(crsd.PrimaryEngineRange.Content)
		if crsd.EngineTypeFirstEngine.Content != "typeIsElectric" {
			rng = int64(crsd.SecondaryEngineRange.Content)
		}
	}

	return rng, err
>>>>>>> 75b678c3
}

// Climater implements the Vehicle.Climater interface
func (v *Implementation) Climater() (active bool, outsideTemp float64, targetTemp float64, err error) {
	res, err := v.climateG()
	if res, ok := res.(ClimaterResponse); err == nil && ok {
		state := strings.ToLower(res.Climater.Status.ClimatisationStatusData.ClimatisationState.Content)
		active := state != "off" && state != "invalid"

		outsideTemp = Temp2Float(res.Climater.Status.TemperatureStatusData.OutdoorTemperature.Content)
		targetTemp = Temp2Float(res.Climater.Settings.TargetTemperature.Content)

		return active, outsideTemp, targetTemp, nil
	}

	return active, outsideTemp, targetTemp, err
}<|MERGE_RESOLUTION|>--- conflicted
+++ resolved
@@ -74,17 +74,6 @@
 	return status, err
 }
 
-<<<<<<< HEAD
-func (v *Implementation) RangeKM() (int, error) {
-	rangekm := 0
-
-	res, err := v.chargerG()
-	if res, ok := res.(ChargerResponse); err == nil && ok {
-		rangekm = res.Charger.Status.CruisingRangeStatusData.HybridRange.Content
-	}
-
-	return rangekm, err
-=======
 // Range implements the Vehicle.Range interface
 func (v *Implementation) Range() (rng int64, err error) {
 	res, err := v.chargerG()
@@ -98,7 +87,6 @@
 	}
 
 	return rng, err
->>>>>>> 75b678c3
 }
 
 // Climater implements the Vehicle.Climater interface
