--- conflicted
+++ resolved
@@ -59,14 +59,11 @@
 var _ api.FeatureDescriber = (*Wrapper)(nil)
 
 // Features implements the api.FeatureDescriber interface
-<<<<<<< HEAD
-=======
 func (v *Wrapper) Features() []api.Feature {
 	return []api.Feature{api.Offline}
 }
 
 // Features implements the api.FeatureDescriber interface
->>>>>>> fd2e6716
 func (v *Wrapper) Has(f api.Feature) bool {
 	return f == api.Offline
 }
